/**
 * Teleport
 * Copyright (C) 2024 Gravitational, Inc.
 *
 * This program is free software: you can redistribute it and/or modify
 * it under the terms of the GNU Affero General Public License as published by
 * the Free Software Foundation, either version 3 of the License, or
 * (at your option) any later version.
 *
 * This program is distributed in the hope that it will be useful,
 * but WITHOUT ANY WARRANTY; without even the implied warranty of
 * MERCHANTABILITY or FITNESS FOR A PARTICULAR PURPOSE.  See the
 * GNU Affero General Public License for more details.
 *
 * You should have received a copy of the GNU Affero General Public License
 * along with this program.  If not, see <http://www.gnu.org/licenses/>.
 */

import { act, within } from '@testing-library/react';
import selectEvent from 'react-select-event';

import { render, screen, userEvent } from 'design/utils/testing';
import { Validator } from 'shared/components/Validation';

import { RoleVersion } from 'teleport/services/resources';

import {
  AppAccessSection,
  DatabaseAccessSection,
  GitHubOrganizationAccessSection,
  KubernetesAccessSection,
  ServerAccessSection,
  WindowsDesktopAccessSection,
} from './Resources';
import {
  AppAccess,
  DatabaseAccess,
  defaultRoleVersion,
  GitHubOrganizationAccess,
  KubernetesAccess,
  newResourceAccess,
  ServerAccess,
  WindowsDesktopAccess,
} from './standardmodel';
import { StatefulSection } from './StatefulSection';
import {
  GitHubOrganizationAccessValidationResult,
  ResourceAccessValidationResult,
  validateResourceAccess,
} from './validation';

describe('ServerAccessSection', () => {
  const setup = () => {
    const onChange = jest.fn();
    let validator: Validator;
    render(
      <StatefulSection<ServerAccess, ResourceAccessValidationResult>
        component={ServerAccessSection}
        defaultValue={newResourceAccess('node', defaultRoleVersion)}
        onChange={onChange}
        validatorRef={v => {
          validator = v;
        }}
        validate={validateResourceAccess}
      />
    );
    return { user: userEvent.setup(), onChange, validator };
  };

  test('editing', async () => {
    const { user, onChange } = setup();
    await user.click(screen.getByRole('button', { name: 'Add a Label' }));
    await user.type(screen.getByPlaceholderText('label key'), 'some-key');
    await user.type(screen.getByPlaceholderText('label value'), 'some-value');
    await selectEvent.create(screen.getByLabelText('Logins'), 'root', {
      createOptionText: 'Login: root',
    });
    await selectEvent.create(screen.getByLabelText('Logins'), 'some-user', {
      createOptionText: 'Login: some-user',
    });

    expect(onChange).toHaveBeenLastCalledWith({
      kind: 'node',
      labels: [{ name: 'some-key', value: 'some-value' }],
      logins: [
        expect.objectContaining({
          label: '{{internal.logins}}',
          value: '{{internal.logins}}',
        }),
        expect.objectContaining({ label: 'root', value: 'root' }),
        expect.objectContaining({ label: 'some-user', value: 'some-user' }),
      ],
      hideValidationErrors: true,
    } as ServerAccess);
  });

  test('validation', async () => {
    const { user, validator } = setup();
    await user.click(screen.getByRole('button', { name: 'Add a Label' }));
    await selectEvent.create(screen.getByLabelText('Logins'), '*', {
      createOptionText: 'Login: *',
    });
    act(() => validator.validate());
    expect(
      screen.getByPlaceholderText('label key')
    ).toHaveAccessibleDescription('required');
    expect(
      screen.getByText('Wildcard is not allowed in logins')
    ).toBeInTheDocument();
  });
});

describe('KubernetesAccessSection', () => {
  const setup = (roleVersion: RoleVersion = defaultRoleVersion) => {
    const onChange = jest.fn();
    let validator: Validator;
    render(
      <StatefulSection<KubernetesAccess, ResourceAccessValidationResult>
        component={KubernetesAccessSection}
        defaultValue={{
          ...newResourceAccess('kube_cluster', defaultRoleVersion),
          roleVersion,
        }}
        onChange={onChange}
        validatorRef={v => {
          validator = v;
        }}
        validate={validateResourceAccess}
      />
    );
    return { user: userEvent.setup(), onChange, validator };
  };

  test('editing', async () => {
    const { user, onChange } = setup();

    await selectEvent.create(screen.getByLabelText('Groups'), 'group1', {
      createOptionText: 'Group: group1',
    });
    await selectEvent.create(screen.getByLabelText('Groups'), 'group2', {
      createOptionText: 'Group: group2',
    });

    await user.click(screen.getByRole('button', { name: 'Add a Label' }));
    await user.type(screen.getByPlaceholderText('label key'), 'some-key');
    await user.type(screen.getByPlaceholderText('label value'), 'some-value');

    await selectEvent.create(screen.getByLabelText('Users'), 'joe', {
      createOptionText: 'User: joe',
    });
    await selectEvent.create(screen.getByLabelText('Users'), 'mary', {
      createOptionText: 'User: mary',
    });

    await user.click(
      screen.getByRole('button', { name: 'Add a Kubernetes Resource' })
    );
    expect(
      reactSelectValueContainer(screen.getByLabelText('Kind'))
    ).toHaveTextContent('Any kind');
    expect(screen.getByLabelText('Name *')).toHaveValue('*');
    expect(screen.getByLabelText('Namespace *')).toHaveValue('*');
    await selectEvent.select(screen.getByLabelText('Kind'), 'Job');
    await user.clear(screen.getByLabelText('Name *'));
    await user.type(screen.getByLabelText('Name *'), 'job-name');
    await user.clear(screen.getByLabelText('Namespace *'));
    await user.type(screen.getByLabelText('Namespace *'), 'job-namespace');
    await selectEvent.select(screen.getByLabelText('Verbs'), [
      'create',
      'delete',
    ]);

    expect(onChange).toHaveBeenLastCalledWith({
      kind: 'kube_cluster',
      groups: [
        expect.objectContaining({ value: '{{internal.kubernetes_groups}}' }),
        expect.objectContaining({ value: 'group1' }),
        expect.objectContaining({ value: 'group2' }),
      ],
      labels: [{ name: 'some-key', value: 'some-value' }],
      resources: [
        {
          id: expect.any(String),
          kind: expect.objectContaining({ value: 'job' }),
          name: 'job-name',
          namespace: 'job-namespace',
          verbs: [
            expect.objectContaining({ value: 'create' }),
            expect.objectContaining({ value: 'delete' }),
          ],
          roleVersion: 'v8',
        },
      ],
      users: [
        expect.objectContaining({ value: 'joe' }),
        expect.objectContaining({ value: 'mary' }),
      ],
<<<<<<< HEAD
      roleVersion: 'v8',
=======
      roleVersion: 'v7',
      hideValidationErrors: true,
>>>>>>> eedf8b67
    } as KubernetesAccess);
  });

  test('adding and removing resources', async () => {
    const { user, onChange } = setup();

    await user.click(
      screen.getByRole('button', { name: 'Add a Kubernetes Resource' })
    );
    await user.clear(screen.getByLabelText('Name *'));
    await user.type(screen.getByLabelText('Name *'), 'res1');
    await user.click(
      screen.getByRole('button', { name: 'Add Another Kubernetes Resource' })
    );
    await user.clear(screen.getAllByLabelText('Name *')[1]);
    await user.type(screen.getAllByLabelText('Name *')[1], 'res2');
    await user.click(
      screen.getByRole('button', { name: 'Add Another Kubernetes Resource' })
    );
    await user.clear(screen.getAllByLabelText('Name *')[2]);
    await user.type(screen.getAllByLabelText('Name *')[2], 'res3');
    expect(onChange).toHaveBeenLastCalledWith(
      expect.objectContaining({
        resources: [
          expect.objectContaining({ name: 'res1' }),
          expect.objectContaining({ name: 'res2' }),
          expect.objectContaining({ name: 'res3' }),
        ],
      })
    );

    await user.click(
      screen.getAllByRole('button', { name: 'Remove Kubernetes resource' })[1]
    );
    expect(onChange).toHaveBeenLastCalledWith(
      expect.objectContaining({
        resources: [
          expect.objectContaining({ name: 'res1' }),
          expect.objectContaining({ name: 'res3' }),
        ],
      })
    );
    await user.click(
      screen.getAllByRole('button', { name: 'Remove Kubernetes resource' })[0]
    );
    expect(onChange).toHaveBeenLastCalledWith(
      expect.objectContaining({
        resources: [expect.objectContaining({ name: 'res3' })],
      })
    );
    await user.click(
      screen.getAllByRole('button', { name: 'Remove Kubernetes resource' })[0]
    );
    expect(onChange).toHaveBeenLastCalledWith(
      expect.objectContaining({ resources: [] })
    );
  });

  test('validation', async () => {
    const { user, validator } = setup(RoleVersion.V6);
    await user.click(screen.getByRole('button', { name: 'Add a Label' }));
    await user.click(
      screen.getByRole('button', { name: 'Add a Kubernetes Resource' })
    );
    await selectEvent.select(screen.getByLabelText('Kind'), 'Service');
    await user.clear(screen.getByLabelText('Name *'));
    await user.clear(screen.getByLabelText('Namespace *'));
    await selectEvent.select(screen.getByLabelText('Verbs'), [
      'All verbs',
      'create',
    ]);
    act(() => validator.validate());
    expect(
      screen.getByText('Only pods are allowed for role version v6')
    ).toBeVisible();
    expect(
      screen.getByPlaceholderText('label key')
    ).toHaveAccessibleDescription('required');
    expect(screen.getByLabelText('Name *')).toHaveAccessibleDescription(
      'Resource name is required, use "*" for any resource'
    );
    expect(screen.getByLabelText('Namespace *')).toHaveAccessibleDescription(
      'Namespace is required for resources of this kind'
    );
    expect(
      screen.getByText('Mixing "All verbs" with other options is not allowed')
    ).toBeVisible();
  });
});

describe('AppAccessSection', () => {
  const setup = (model: Partial<AppAccess> = {}) => {
    const onChange = jest.fn();
    let validator: Validator;
    render(
      <StatefulSection<AppAccess, ResourceAccessValidationResult>
        component={AppAccessSection}
        defaultValue={{
          ...newResourceAccess('app', defaultRoleVersion),
          ...model,
        }}
        onChange={onChange}
        validatorRef={v => {
          validator = v;
        }}
        validate={validateResourceAccess}
      />
    );
    return { user: userEvent.setup(), onChange, validator };
  };

  const awsRoleArns = () =>
    screen.getByRole('group', { name: 'AWS Role ARNs' });
  const awsRoleArnTextBoxes = () =>
    within(awsRoleArns()).getAllByRole('textbox');
  const azureIdentities = () =>
    screen.getByRole('group', { name: 'Azure Identities' });
  const azureIdentityTextBoxes = () =>
    within(azureIdentities()).getAllByRole('textbox');
  const gcpServiceAccounts = () =>
    screen.getByRole('group', { name: 'GCP Service Accounts' });
  const gcpServiceAccountTextBoxes = () =>
    within(gcpServiceAccounts()).getAllByRole('textbox');

  test('editing', async () => {
    const { user, onChange } = setup();
    await user.click(screen.getByRole('button', { name: 'Add a Label' }));
    await user.type(screen.getByPlaceholderText('label key'), 'env');
    await user.type(screen.getByPlaceholderText('label value'), 'prod');

    // Instead of typing these ungodly long values, we paste them — otherwise,
    // this test may time out. And that's what our users would typically do,
    // anyway.
    await user.click(
      within(awsRoleArns()).getByRole('button', { name: 'Add More' })
    );
    await user.click(awsRoleArnTextBoxes()[1]);
    await user.paste('arn:aws:iam::123456789012:role/admin');
    await user.click(
      within(azureIdentities()).getByRole('button', { name: 'Add More' })
    );
    await user.click(azureIdentityTextBoxes()[1]);
    await user.paste(
      '/subscriptions/1020304050607-cafe-8090-a0b0c0d0e0f0/resourceGroups/example-resource-group/providers/Microsoft.ManagedIdentity/userAssignedIdentities/admin'
    );
    await user.click(
      within(gcpServiceAccounts()).getByRole('button', { name: 'Add More' })
    );
    await user.click(gcpServiceAccountTextBoxes()[1]);
    await user.paste('admin@some-project.iam.gserviceaccount.com');

    expect(onChange).toHaveBeenLastCalledWith({
      kind: 'app',
      labels: [{ name: 'env', value: 'prod' }],
      awsRoleARNs: [
        '{{internal.aws_role_arns}}',
        'arn:aws:iam::123456789012:role/admin',
      ],
      azureIdentities: [
        '{{internal.azure_identities}}',
        '/subscriptions/1020304050607-cafe-8090-a0b0c0d0e0f0/resourceGroups/example-resource-group/providers/Microsoft.ManagedIdentity/userAssignedIdentities/admin',
      ],
      gcpServiceAccounts: [
        '{{internal.gcp_service_accounts}}',
        'admin@some-project.iam.gserviceaccount.com',
      ],
      hideValidationErrors: true,
    } as AppAccess);
  });

  test('validation', async () => {
    const { user, validator } = setup();
    await user.click(screen.getByRole('button', { name: 'Add a Label' }));
    await user.click(
      within(awsRoleArns()).getByRole('button', { name: 'Add More' })
    );
    await user.type(awsRoleArnTextBoxes()[1], '*');
    await user.click(
      within(azureIdentities()).getByRole('button', { name: 'Add More' })
    );
    await user.type(azureIdentityTextBoxes()[1], '*');
    await user.click(
      within(gcpServiceAccounts()).getByRole('button', { name: 'Add More' })
    );
    await user.type(gcpServiceAccountTextBoxes()[1], '*');
    act(() => validator.validate());
    expect(
      screen.getByPlaceholderText('label key')
    ).toHaveAccessibleDescription('required');
    expect(awsRoleArnTextBoxes()[1]).toHaveAccessibleDescription(
      'Wildcard is not allowed in AWS role ARNs'
    );
    expect(azureIdentityTextBoxes()[1]).toHaveAccessibleDescription(
      'Wildcard is not allowed in Azure identities'
    );
    expect(gcpServiceAccountTextBoxes()[1]).toHaveAccessibleDescription(
      'Wildcard is not allowed in GCP service accounts'
    );
  });
});

describe('DatabaseAccessSection', () => {
  const setup = () => {
    const onChange = jest.fn();
    let validator: Validator;
    render(
      <StatefulSection<DatabaseAccess, ResourceAccessValidationResult>
        component={DatabaseAccessSection}
        defaultValue={newResourceAccess('db', defaultRoleVersion)}
        onChange={onChange}
        validatorRef={v => {
          validator = v;
        }}
        validate={validateResourceAccess}
      />
    );
    return { user: userEvent.setup(), onChange, validator };
  };

  test('editing', async () => {
    const { user, onChange } = setup();

    const labels = within(screen.getByRole('group', { name: 'Labels' }));
    await user.click(labels.getByRole('button', { name: 'Add a Label' }));
    await user.type(labels.getByPlaceholderText('label key'), 'env');
    await user.type(labels.getByPlaceholderText('label value'), 'prod');

    await selectEvent.create(screen.getByLabelText('Database Names'), 'stuff', {
      createOptionText: 'Database Name: stuff',
    });
    await selectEvent.create(screen.getByLabelText('Database Users'), 'mary', {
      createOptionText: 'Database User: mary',
    });
    await selectEvent.create(screen.getByLabelText('Database Roles'), 'admin', {
      createOptionText: 'Database Role: admin',
    });

    const dbServiceLabels = within(
      screen.getByRole('group', { name: 'Database Service Labels' })
    );
    await user.click(
      dbServiceLabels.getByRole('button', { name: 'Add a Label' })
    );
    await user.type(dbServiceLabels.getByPlaceholderText('label key'), 'foo');
    await user.type(dbServiceLabels.getByPlaceholderText('label value'), 'bar');

    expect(onChange).toHaveBeenLastCalledWith({
      kind: 'db',
      labels: [{ name: 'env', value: 'prod' }],
      names: [
        expect.objectContaining({ value: '{{internal.db_names}}' }),
        expect.objectContaining({ label: 'stuff', value: 'stuff' }),
      ],
      roles: [
        expect.objectContaining({ value: '{{internal.db_roles}}' }),
        expect.objectContaining({ label: 'admin', value: 'admin' }),
      ],
      users: [
        expect.objectContaining({ value: '{{internal.db_users}}' }),
        expect.objectContaining({ label: 'mary', value: 'mary' }),
      ],
      dbServiceLabels: [{ name: 'foo', value: 'bar' }],
      hideValidationErrors: true,
    } as DatabaseAccess);
  });

  test('validation', async () => {
    const { user, validator } = setup();
    const labels = within(screen.getByRole('group', { name: 'Labels' }));
    await user.click(labels.getByRole('button', { name: 'Add a Label' }));
    const dbServiceLabelsGroup = within(
      screen.getByRole('group', { name: 'Database Service Labels' })
    );
    await user.click(
      dbServiceLabelsGroup.getByRole('button', { name: 'Add a Label' })
    );
    await selectEvent.create(screen.getByLabelText('Database Roles'), '*', {
      createOptionText: 'Database Role: *',
    });
    act(() => validator.validate());
    expect(
      labels.getByPlaceholderText('label key')
    ).toHaveAccessibleDescription('required');
    expect(
      dbServiceLabelsGroup.getByPlaceholderText('label key')
    ).toHaveAccessibleDescription('required');
    expect(
      screen.getByText('Wildcard is not allowed in database roles')
    ).toBeInTheDocument();
  });
});

describe('WindowsDesktopAccessSection', () => {
  const setup = () => {
    const onChange = jest.fn();
    let validator: Validator;
    render(
      <StatefulSection<WindowsDesktopAccess, ResourceAccessValidationResult>
        component={WindowsDesktopAccessSection}
        defaultValue={newResourceAccess('windows_desktop', defaultRoleVersion)}
        onChange={onChange}
        validatorRef={v => {
          validator = v;
        }}
        validate={validateResourceAccess}
      />
    );
    return { user: userEvent.setup(), onChange, validator };
  };

  test('editing', async () => {
    const { user, onChange } = setup();
    await user.click(screen.getByRole('button', { name: 'Add a Label' }));
    await user.type(screen.getByPlaceholderText('label key'), 'os');
    await user.type(screen.getByPlaceholderText('label value'), 'win-xp');
    await selectEvent.create(screen.getByLabelText('Logins'), 'julio', {
      createOptionText: 'Login: julio',
    });
    expect(onChange).toHaveBeenLastCalledWith({
      kind: 'windows_desktop',
      labels: [{ name: 'os', value: 'win-xp' }],
      logins: [
        expect.objectContaining({ value: '{{internal.windows_logins}}' }),
        expect.objectContaining({ label: 'julio', value: 'julio' }),
      ],
      hideValidationErrors: true,
    } as WindowsDesktopAccess);
  });

  test('validation', async () => {
    const { user, validator } = setup();
    await user.click(screen.getByRole('button', { name: 'Add a Label' }));
    act(() => validator.validate());
    expect(
      screen.getByPlaceholderText('label key')
    ).toHaveAccessibleDescription('required');
  });
});

describe('GitHubOrganizationAccessSection', () => {
  const setup = () => {
    const onChange = jest.fn();
    let validator: Validator;
    render(
      <StatefulSection<
        GitHubOrganizationAccess,
        GitHubOrganizationAccessValidationResult
      >
        component={GitHubOrganizationAccessSection}
        defaultValue={newResourceAccess('git_server', defaultRoleVersion)}
        onChange={onChange}
        validatorRef={v => {
          validator = v;
        }}
        validate={validateResourceAccess}
      />
    );
    return { user: userEvent.setup(), onChange, validator };
  };

  test('editing', async () => {
    const { onChange } = setup();
    await selectEvent.create(
      screen.getByLabelText('Organization Names'),
      'illuminati',
      {
        createOptionText: 'Organization: illuminati',
      }
    );
    expect(onChange).toHaveBeenLastCalledWith({
      kind: 'git_server',
      organizations: [
        expect.objectContaining({ value: '{{internal.github_orgs}}' }),
        expect.objectContaining({ label: 'illuminati', value: 'illuminati' }),
      ],
      hideValidationErrors: true,
    } as GitHubOrganizationAccess);
  });
});

const reactSelectValueContainer = (input: HTMLInputElement) =>
  // eslint-disable-next-line testing-library/no-node-access
  input.closest('.react-select__value-container');<|MERGE_RESOLUTION|>--- conflicted
+++ resolved
@@ -195,12 +195,8 @@
         expect.objectContaining({ value: 'joe' }),
         expect.objectContaining({ value: 'mary' }),
       ],
-<<<<<<< HEAD
       roleVersion: 'v8',
-=======
-      roleVersion: 'v7',
       hideValidationErrors: true,
->>>>>>> eedf8b67
     } as KubernetesAccess);
   });
 
