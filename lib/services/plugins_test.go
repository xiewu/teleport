/*
 * Teleport
 * Copyright (C) 2023  Gravitational, Inc.
 *
 * This program is free software: you can redistribute it and/or modify
 * it under the terms of the GNU Affero General Public License as published by
 * the Free Software Foundation, either version 3 of the License, or
 * (at your option) any later version.
 *
 * This program is distributed in the hope that it will be useful,
 * but WITHOUT ANY WARRANTY; without even the implied warranty of
 * MERCHANTABILITY or FITNESS FOR A PARTICULAR PURPOSE.  See the
 * GNU Affero General Public License for more details.
 *
 * You should have received a copy of the GNU Affero General Public License
 * along with this program.  If not, see <http://www.gnu.org/licenses/>.
 */

package services

import (
	"testing"
	"time"

	"github.com/google/go-cmp/cmp"
	"github.com/stretchr/testify/require"

	"github.com/gravitational/teleport/api/types"
)

func TestMarshalPluginRoundTrip(t *testing.T) {
	spec := types.PluginSpecV1{
		Settings: &types.PluginSpecV1_SlackAccessPlugin{
			SlackAccessPlugin: &types.PluginSlackAccessSettings{
				FallbackChannel: "#access-requests",
			},
		},
	}

	creds := &types.PluginCredentialsV1{
		Credentials: &types.PluginCredentialsV1_Oauth2AccessToken{
			Oauth2AccessToken: &types.PluginOAuth2AccessTokenCredentials{
				AccessToken:  "access_token",
				RefreshToken: "refresh_token",
				Expires:      time.Now().UTC(),
			},
		},
	}

	plugin := types.NewPluginV1(types.Metadata{Name: "foobar"}, spec, creds)

	payload, err := MarshalPlugin(plugin)
	require.NoError(t, err)

	unmarshaled, err := UnmarshalPlugin(payload)
	require.NoError(t, err)
	require.Empty(t, cmp.Diff(plugin, unmarshaled))
}

<<<<<<< HEAD
func TestMarshalPluginWithStatus(t *testing.T) {
	spec := types.PluginSpecV1{
		Settings: &types.PluginSpecV1_SlackAccessPlugin{
			SlackAccessPlugin: &types.PluginSlackAccessSettings{
				FallbackChannel: "#access-requests",
			},
		},
	}

	creds := &types.PluginCredentialsV1{
		Credentials: &types.PluginCredentialsV1_Oauth2AccessToken{
			Oauth2AccessToken: &types.PluginOAuth2AccessTokenCredentials{
				AccessToken:  "access_token",
				RefreshToken: "refresh_token",
				Expires:      time.Now().UTC(),
			},
		},
	}

	ts := time.Now()

	plugin := types.NewPluginV1(types.Metadata{Name: "foobar"}, spec, creds)
	status := &types.PluginStatusV1{
		Code: types.PluginStatusCode_RUNNING,
		Details: &types.PluginStatusDetails{
			Details: &types.PluginStatusDetails_OktaStatusDetails{
				OktaStatusDetails: &types.PluginOktaStatusDetails{
					UsersSyncDetails: &types.PluginOktaStatusDetailsUsersSync{
						Enabled:        true,
						LastSuccessful: &ts,
					},
				},
			},
		},
	}
	require.NoError(t, plugin.SetStatus(status))

	payload, err := MarshalPlugin(plugin)
	require.NoError(t, err)

	unmarshaled, err := UnmarshalPlugin(payload)
	require.NoError(t, err)
	require.Empty(t, cmp.Diff(plugin, unmarshaled))
=======
func TestUnmarshalPluginUnknownField(t *testing.T) {
	t.Run("unknown field in plugin spec", func(t *testing.T) {
		payload := `
		{
		  "kind": "plugin",
		  "version": "v1",
		  "metadata": { "Name": "plugin", "Namespace": "default" },
		  "spec": { "slackAccessPlugin": { "fallbackChannel": "#access-requests", "unknownField": "val" }},
		  "credentials": { "oauth2AccessToken": {"accessToken": "token", "refreshToken": "token" }}
		  }
		}`
		plugin, err := UnmarshalPlugin([]byte(payload))
		require.NoError(t, err)
		require.Equal(t, "plugin", plugin.GetName())
		require.Equal(t, types.PluginType(types.PluginTypeSlack), plugin.GetType())
	})

	t.Run("unknown plugin type", func(t *testing.T) {
		payload := `
		{
		  "kind": "plugin",
		  "version": "v1",
		  "metadata": { "Name": "plugin", "Namespace": "default" },
		  "spec": { "unknownPlugin": { }},
		  "credentials": { "oauth2AccessToken": {"accessToken": "token", "refreshToken": "token" }}
		  }
		}`
		plugin, err := UnmarshalPlugin([]byte(payload))
		require.NoError(t, err)
		require.Equal(t, "plugin", plugin.GetName())
		require.Equal(t, types.PluginTypeUnknown, plugin.GetType())
	})
>>>>>>> ff9988ff
}<|MERGE_RESOLUTION|>--- conflicted
+++ resolved
@@ -57,7 +57,40 @@
 	require.Empty(t, cmp.Diff(plugin, unmarshaled))
 }
 
-<<<<<<< HEAD
+func TestUnmarshalPluginUnknownField(t *testing.T) {
+	t.Run("unknown field in plugin spec", func(t *testing.T) {
+		payload := `
+		{
+		  "kind": "plugin",
+		  "version": "v1",
+		  "metadata": { "Name": "plugin", "Namespace": "default" },
+		  "spec": { "slackAccessPlugin": { "fallbackChannel": "#access-requests", "unknownField": "val" }},
+		  "credentials": { "oauth2AccessToken": {"accessToken": "token", "refreshToken": "token" }}
+		  }
+		}`
+		plugin, err := UnmarshalPlugin([]byte(payload))
+		require.NoError(t, err)
+		require.Equal(t, "plugin", plugin.GetName())
+		require.Equal(t, types.PluginType(types.PluginTypeSlack), plugin.GetType())
+	})
+
+	t.Run("unknown plugin type", func(t *testing.T) {
+		payload := `
+		{
+		  "kind": "plugin",
+		  "version": "v1",
+		  "metadata": { "Name": "plugin", "Namespace": "default" },
+		  "spec": { "unknownPlugin": { }},
+		  "credentials": { "oauth2AccessToken": {"accessToken": "token", "refreshToken": "token" }}
+		  }
+		}`
+		plugin, err := UnmarshalPlugin([]byte(payload))
+		require.NoError(t, err)
+		require.Equal(t, "plugin", plugin.GetName())
+		require.Equal(t, types.PluginTypeUnknown, plugin.GetType())
+	})
+}
+
 func TestMarshalPluginWithStatus(t *testing.T) {
 	spec := types.PluginSpecV1{
 		Settings: &types.PluginSpecV1_SlackAccessPlugin{
@@ -101,38 +134,4 @@
 	unmarshaled, err := UnmarshalPlugin(payload)
 	require.NoError(t, err)
 	require.Empty(t, cmp.Diff(plugin, unmarshaled))
-=======
-func TestUnmarshalPluginUnknownField(t *testing.T) {
-	t.Run("unknown field in plugin spec", func(t *testing.T) {
-		payload := `
-		{
-		  "kind": "plugin",
-		  "version": "v1",
-		  "metadata": { "Name": "plugin", "Namespace": "default" },
-		  "spec": { "slackAccessPlugin": { "fallbackChannel": "#access-requests", "unknownField": "val" }},
-		  "credentials": { "oauth2AccessToken": {"accessToken": "token", "refreshToken": "token" }}
-		  }
-		}`
-		plugin, err := UnmarshalPlugin([]byte(payload))
-		require.NoError(t, err)
-		require.Equal(t, "plugin", plugin.GetName())
-		require.Equal(t, types.PluginType(types.PluginTypeSlack), plugin.GetType())
-	})
-
-	t.Run("unknown plugin type", func(t *testing.T) {
-		payload := `
-		{
-		  "kind": "plugin",
-		  "version": "v1",
-		  "metadata": { "Name": "plugin", "Namespace": "default" },
-		  "spec": { "unknownPlugin": { }},
-		  "credentials": { "oauth2AccessToken": {"accessToken": "token", "refreshToken": "token" }}
-		  }
-		}`
-		plugin, err := UnmarshalPlugin([]byte(payload))
-		require.NoError(t, err)
-		require.Equal(t, "plugin", plugin.GetName())
-		require.Equal(t, types.PluginTypeUnknown, plugin.GetType())
-	})
->>>>>>> ff9988ff
 }