/*
 * Teleport
 * Copyright (C) 2023  Gravitational, Inc.
 *
 * This program is free software: you can redistribute it and/or modify
 * it under the terms of the GNU Affero General Public License as published by
 * the Free Software Foundation, either version 3 of the License, or
 * (at your option) any later version.
 *
 * This program is distributed in the hope that it will be useful,
 * but WITHOUT ANY WARRANTY; without even the implied warranty of
 * MERCHANTABILITY or FITNESS FOR A PARTICULAR PURPOSE.  See the
 * GNU Affero General Public License for more details.
 *
 * You should have received a copy of the GNU Affero General Public License
 * along with this program.  If not, see <http://www.gnu.org/licenses/>.
 */

package services

import (
	"context"
	"fmt"
	"log/slog"
	"maps"
	"slices"
	"sort"
	"strings"
	"time"

	"github.com/google/uuid"
	"github.com/gravitational/trace"
	"github.com/jonboulle/clockwork"

	"github.com/gravitational/teleport"
	"github.com/gravitational/teleport/api/accessrequest"
	"github.com/gravitational/teleport/api/client"
	"github.com/gravitational/teleport/api/client/proto"
	apidefaults "github.com/gravitational/teleport/api/defaults"
	"github.com/gravitational/teleport/api/types"
	apiutils "github.com/gravitational/teleport/api/utils"
	"github.com/gravitational/teleport/lib/tlsca"
	"github.com/gravitational/teleport/lib/utils"
	"github.com/gravitational/teleport/lib/utils/parse"
	"github.com/gravitational/teleport/lib/utils/typical"
)

const (
	maxAccessRequestReasonSize = 4096
	maxResourcesPerRequest     = 300
	maxResourcesLength         = 2048

	// A day is sometimes 23 hours, sometimes 25 hours, usually 24 hours.
	day = 24 * time.Hour

	// MaxAccessDuration is the maximum duration that an access request can be
	// granted for.
	MaxAccessDuration = 14 * day

	// requestTTL is the TTL for an access request, i.e. the amount of time that
	// the access request can be reviewed. Defaults to 1 week.
	requestTTL = 7 * day

	// InvalidKubernetesKindAccessRequest is used in part of error messages related to
	// `request.kubernetes_resources` config. It's also used to determine if a returned error
	// contains this string (in tests and tsh) to customize error messages shown to user.
	InvalidKubernetesKindAccessRequest = `your Teleport role's "request.kubernetes_resources" field`
)

// ValidateAccessRequest validates the AccessRequest and sets default values
func ValidateAccessRequest(ar types.AccessRequest) error {
	if err := CheckAndSetDefaults(ar); err != nil {
		return trace.Wrap(err)
	}

	_, err := uuid.Parse(ar.GetName())
	if err != nil {
		return trace.BadParameter("invalid access request ID %q", ar.GetName())
	}
	if len(ar.GetRequestReason()) > maxAccessRequestReasonSize {
		return trace.BadParameter("access request reason is too long, max %v bytes", maxAccessRequestReasonSize)
	}
	if len(ar.GetResolveReason()) > maxAccessRequestReasonSize {
		return trace.BadParameter("access request resolve reason is too long, max %v bytes", maxAccessRequestReasonSize)
	}
	if l := len(ar.GetRequestedResourceIDs()); l > maxResourcesPerRequest {
		return trace.BadParameter("access request contains too many resources (%v), max %v", l, maxResourcesPerRequest)
	}
	return nil
}

// ClusterGetter provides access to the local cluster
type ClusterGetter interface {
	// GetClusterName returns the local cluster name
	GetClusterName(opts ...MarshalOption) (types.ClusterName, error)
	// GetRemoteCluster returns a remote cluster by name
	GetRemoteCluster(ctx context.Context, clusterName string) (types.RemoteCluster, error)
}

// ValidateAccessRequestClusterNames checks that the clusters in the access request exist
func ValidateAccessRequestClusterNames(cg ClusterGetter, ar types.AccessRequest) error {
	localClusterName, err := cg.GetClusterName()
	if err != nil {
		return trace.Wrap(err)
	}
	var invalidClusters []string
	for _, resourceID := range ar.GetRequestedResourceIDs() {
		if resourceID.ClusterName == "" {
			continue
		}
		if resourceID.ClusterName == localClusterName.GetClusterName() {
			continue
		}
		_, err := cg.GetRemoteCluster(context.TODO(), resourceID.ClusterName)
		if err != nil && !trace.IsNotFound(err) {
			return trace.Wrap(err, "failed to fetch remote cluster %q", resourceID.ClusterName)
		}
		if trace.IsNotFound(err) {
			invalidClusters = append(invalidClusters, resourceID.ClusterName)
		}
	}
	if len(invalidClusters) > 0 {
		return trace.NotFound("access request contains invalid or unknown cluster names: %v",
			strings.Join(invalidClusters, ", "))
	}
	return nil
}

// NewAccessRequest assembles an AccessRequest resource.
func NewAccessRequest(user string, roles ...string) (types.AccessRequest, error) {
	return NewAccessRequestWithResources(user, roles, []types.ResourceID{})
}

// NewAccessRequestWithResources assembles an AccessRequest resource with
// requested resources.
func NewAccessRequestWithResources(user string, roles []string, resourceIDs []types.ResourceID) (types.AccessRequest, error) {
	req, err := types.NewAccessRequestWithResources(uuid.New().String(), user, roles, resourceIDs)
	if err != nil {
		return nil, trace.Wrap(err)
	}
	if err := ValidateAccessRequest(req); err != nil {
		return nil, trace.Wrap(err)
	}
	return req, nil
}

// RequestIDs is a collection of IDs for privilege escalation requests.
type RequestIDs struct {
	AccessRequests []string `json:"access_requests,omitempty"`
}

func (r *RequestIDs) Marshal() ([]byte, error) {
	data, err := utils.FastMarshal(r)
	if err != nil {
		return nil, trace.Wrap(err)
	}
	return data, nil
}

func (r *RequestIDs) Unmarshal(data []byte) error {
	if err := utils.FastUnmarshal(data, r); err != nil {
		return trace.Wrap(err)
	}
	return trace.Wrap(r.Check())
}

func (r *RequestIDs) Check() error {
	for _, id := range r.AccessRequests {
		_, err := uuid.Parse(id)
		if err != nil {
			return trace.BadParameter("invalid request id %q", id)
		}
	}
	return nil
}

func (r *RequestIDs) IsEmpty() bool {
	return len(r.AccessRequests) < 1
}

// AccessRequestGetter defines the interface for fetching access request resources.
type AccessRequestGetter interface {
	// GetAccessRequests gets all currently active access requests.
	GetAccessRequests(ctx context.Context, filter types.AccessRequestFilter) ([]types.AccessRequest, error)

	// ListAccessRequests is an access request getter with pagination and sorting options.
	ListAccessRequests(ctx context.Context, req *proto.ListAccessRequestsRequest) (*proto.ListAccessRequestsResponse, error)
}

// DynamicAccessCore is the core functionality common to all DynamicAccess implementations.
type DynamicAccessCore interface {
	AccessRequestGetter
	// CreateAccessRequestV2 stores a new access request.
	CreateAccessRequestV2(ctx context.Context, req types.AccessRequest) (types.AccessRequest, error)
	// DeleteAccessRequest deletes an access request.
	DeleteAccessRequest(ctx context.Context, reqID string) error
}

// DynamicAccess is a service which manages dynamic RBAC.  Specifically, this is the
// dynamic access interface implemented by remote clients.
type DynamicAccess interface {
	DynamicAccessCore
	// SetAccessRequestState updates the state of an existing access request.
	SetAccessRequestState(ctx context.Context, params types.AccessRequestUpdate) error
	// SubmitAccessReview applies a review to a request and returns the post-application state.
	SubmitAccessReview(ctx context.Context, params types.AccessReviewSubmission) (types.AccessRequest, error)
	// GetAccessRequestAllowedPromotions returns suggested access lists for the given access request.
	GetAccessRequestAllowedPromotions(ctx context.Context, req types.AccessRequest) (*types.AccessRequestAllowedPromotions, error)
}

// DynamicAccessOracle is a service capable of answering questions related
// to the dynamic access API.  Necessary because some information (e.g. the
// list of roles a user is allowed to request) can not be calculated by
// actors with limited privileges.
type DynamicAccessOracle interface {
	GetAccessCapabilities(ctx context.Context, req types.AccessCapabilitiesRequest) (*types.AccessCapabilities, error)
}

func shouldFilterRequestableRolesByResource(a RequestValidatorGetter, req types.AccessCapabilitiesRequest) (bool, error) {
	if !req.FilterRequestableRolesByResource {
		return false, nil
	}
	currentCluster, err := a.GetClusterName()
	if err != nil {
		return false, trace.Wrap(err)
	}
	for _, resourceID := range req.ResourceIDs {
		if resourceID.ClusterName != currentCluster.GetClusterName() {
			// Requested resource is from another cluster, so we can't know
			// all of the roles which would grant access to it.
			return false, nil
		}
	}
	return true, nil
}

// CalculateAccessCapabilities aggregates the requested capabilities using the supplied getter
// to load relevant resources.
func CalculateAccessCapabilities(ctx context.Context, clock clockwork.Clock, clt RequestValidatorGetter, identity tlsca.Identity, req types.AccessCapabilitiesRequest) (*types.AccessCapabilities, error) {
	slog.Warn("CalculateAccessCapabilities")

	shouldFilter, err := shouldFilterRequestableRolesByResource(clt, req)
	if err != nil {
		return nil, trace.Wrap(err)
	}
	if !shouldFilter && req.FilterRequestableRolesByResource {
		req.ResourceIDs = nil
	}

	slog.Warn("Creating request validator")

	var caps types.AccessCapabilities
	// all capabilities require use of a request validator.  calculating suggested reviewers
	// requires that the validator be configured for variable expansion.
	v, err := NewRequestValidator(ctx, clock, clt, req.User, ExpandVars(req.SuggestedReviewers))
	if err != nil {
		return nil, trace.Wrap(err)
	}

	if len(req.ResourceIDs) != 0 && !req.FilterRequestableRolesByResource {
		slog.Warn("Searching fpr applicable roles")

		caps.ApplicableRolesForResources, err = v.applicableSearchAsRoles(ctx, req.ResourceIDs, req.Login)
		if err != nil {
			return nil, trace.Wrap(err)
		}
	}

	if req.RequestableRoles {
		var resourceIDs []types.ResourceID
		if req.FilterRequestableRolesByResource {
			resourceIDs = req.ResourceIDs
		}
		caps.RequestableRoles, err = v.GetRequestableRoles(ctx, identity, resourceIDs, req.Login)
		if err != nil {
			return nil, trace.Wrap(err)
		}
	}

	if req.SuggestedReviewers {
		caps.SuggestedReviewers = v.SuggestedReviewers
	}

	caps.RequireReason, err = v.calcRequireReasonCap(ctx, req, caps)
	if err != nil {
		return nil, trace.Wrap(err)
	}
	caps.RequestPrompt = v.prompt
	caps.AutoRequest = v.autoRequest

	return &caps, nil
}

func (v *RequestValidator) calcRequireReasonCap(ctx context.Context, req types.AccessCapabilitiesRequest, caps types.AccessCapabilities) (requireReason bool, err error) {
	var roles []string
	if req.RequestableRoles {
		roles = caps.RequestableRoles
	} else {
		roles = caps.ApplicableRolesForResources
	}

	requireReason, _, err = v.isReasonRequired(ctx, roles, nil)
	if err != nil {
		return false, trace.Wrap(err)
	}

	return requireReason, nil
}

// allowedSearchAsRoles returns all allowed `allow.request.search_as_roles` for the user that are
// not in the `deny.request.search_as_roles`. It does not filter out any roles that should not be
// allowed based on requests.
func (m *RequestValidator) allowedSearchAsRoles() ([]string, error) {
	var rolesToRequest []string
	for _, roleName := range m.Roles.AllowSearch {
		if !m.CanSearchAsRole(roleName) {
			continue
		}
		rolesToRequest = append(rolesToRequest, roleName)
	}
	if len(rolesToRequest) == 0 {
		return nil, trace.AccessDenied(`Resource Access Requests require usable "search_as_roles", none found for user %q`, m.userState.GetName())
	}

	return rolesToRequest, nil
}

// applicableSearchAsRoles prunes the search_as_roles and only returns those
// applicable for the given list of resourceIDs.
//
// If loginHint is provided, it will attempt to prune the list to a single role.
func (m *RequestValidator) applicableSearchAsRoles(ctx context.Context, resourceIDs []types.ResourceID, loginHint string) ([]string, error) {
	slog.Warn("Gathering roles")

	rolesToRequest, err := m.allowedSearchAsRoles()
	if err != nil {
		return nil, trace.Wrap(err)
	}

	slog.Warn("Pruning roles")
	// Prune the list of roles to request to only those which may be necessary
	// to access the requested resources.
	rolesToRequest, err = m.pruneResourceRequestRoles(ctx, resourceIDs, loginHint, rolesToRequest)
	if err != nil {
		return nil, trace.Wrap(err)
	}

	return rolesToRequest, nil
}

// DynamicAccessExt is an extended dynamic access interface
// used to implement some auth server internals.
type DynamicAccessExt interface {
	DynamicAccessCore
	// CreateAccessRequest stores a new access request.
	CreateAccessRequest(ctx context.Context, req types.AccessRequest) error
	// ApplyAccessReview applies a review to a request in the backend and returns the post-application state.
	ApplyAccessReview(ctx context.Context, params types.AccessReviewSubmission, checker ReviewPermissionChecker) (types.AccessRequest, error)
	// UpsertAccessRequest creates or updates an access request.
	UpsertAccessRequest(ctx context.Context, req types.AccessRequest) error
	// DeleteAllAccessRequests deletes all existent access requests.
	DeleteAllAccessRequests(ctx context.Context) error
	// SetAccessRequestState updates the state of an existing access request.
	SetAccessRequestState(ctx context.Context, params types.AccessRequestUpdate) (types.AccessRequest, error)
	// CreateAccessRequestAllowedPromotions creates a list of allowed access list promotions for the given access request.
	CreateAccessRequestAllowedPromotions(ctx context.Context, req types.AccessRequest, accessLists *types.AccessRequestAllowedPromotions) error
	// GetAccessRequestAllowedPromotions returns a lists of allowed access list promotions for the given access request.
	GetAccessRequestAllowedPromotions(ctx context.Context, req types.AccessRequest) (*types.AccessRequestAllowedPromotions, error)
}

// reviewParamsContext is a simplified view of an access review
// which represents the incoming review during review threshold
// filter evaluation.
type reviewParamsContext struct {
	reason      string
	annotations map[string][]string
}

// reviewAuthorContext is a simplified view of a user
// resource which represents the author of a review during
// review threshold filter evaluation.
type reviewAuthorContext struct {
	roles  []string
	traits map[string][]string
}

// reviewRequestContext is a simplified view of an access request
// resource which represents the request parameters which are in-scope
// during review threshold filter evaluation.
type reviewRequestContext struct {
	roles             []string
	reason            string
	systemAnnotations map[string][]string
}

// thresholdFilterContext is the top-level context used to evaluate
// review threshold filters.
type thresholdFilterContext struct {
	reviewer reviewAuthorContext
	review   reviewParamsContext
	request  reviewRequestContext
}

// reviewPermissionContext is the top-level context used to evaluate
// a user's review permissions. It is functionally identical to the
// thresholdFilterContext except that it does not expose review parameters.
// This is because review permissions are used to determine which requests
// a user is allowed to see, and therefore needs to be calculable prior
// to construction of review parameters.
type reviewPermissionContext struct {
	reviewer reviewAuthorContext
	request  reviewRequestContext
}

// ValidateAccessPredicates checks request & review permission predicates for
// syntax errors.  Used to help prevent users from accidentally writing incorrect
// predicates.  This function should only be called by the auth server prior to
// storing new/updated roles.  Normal role validation deliberately omits these
// checks to allow us to extend the available namespaces without breaking
// backwards compatibility with older nodes/proxies (which never need to evaluate
// these predicates).
func ValidateAccessPredicates(role types.Role) error {
	if len(role.GetAccessRequestConditions(types.Deny).Thresholds) != 0 {
		// deny blocks never contain thresholds.  a threshold which happens to describe a *denial condition* is
		// still part of the "allow" block.  thresholds are not part of deny blocks because thresholds describe the
		// state-transition scenarios supported by a request (including potentially being denied).  deny.request blocks match
		// requests which are *never* allowable, and therefore will never reach the point of needing to encode thresholds.
		return trace.BadParameter("deny.request cannot contain thresholds, set denial counts in allow.request.thresholds instead")
	}

	for _, t := range role.GetAccessRequestConditions(types.Allow).Thresholds {
		if t.Filter == "" {
			continue
		}
		if _, err := parseThresholdFilterExpression(t.Filter); err != nil {
			return trace.BadParameter("invalid threshold predicate: %q, %v", t.Filter, err)
		}
	}

	if w := role.GetAccessReviewConditions(types.Deny).Where; w != "" {
		if _, err := parseReviewPermissionExpression(w); err != nil {
			return trace.BadParameter("invalid review predicate: %q, %v", w, err)
		}
	}

	if w := role.GetAccessReviewConditions(types.Allow).Where; w != "" {
		if _, err := parseReviewPermissionExpression(w); err != nil {
			return trace.BadParameter("invalid review predicate: %q, %v", w, err)
		}
	}

	if maxDuration := role.GetAccessRequestConditions(types.Allow).MaxDuration; maxDuration.Duration() != 0 &&
		maxDuration.Duration() > MaxAccessDuration {
		return trace.BadParameter("max access duration must be less than or equal to %v", MaxAccessDuration)
	}

	return nil
}

// ApplyAccessReview attempts to apply the specified access review to the specified request.
func ApplyAccessReview(req types.AccessRequest, rev types.AccessReview, author UserState) error {
	if rev.Author != author.GetName() {
		return trace.BadParameter("mismatched review author (expected %q, got %q)", rev.Author, author)
	}

	// role lists must be deduplicated and sorted
	rev.Roles = apiutils.Deduplicate(rev.Roles)
	sort.Strings(rev.Roles)

	// basic compatibility/sanity checks
	if err := checkReviewCompat(req, rev); err != nil {
		return trace.Wrap(err)
	}

	// aggregate the threshold indexes for this review
	tids, err := collectReviewThresholdIndexes(req, rev, author)
	if err != nil {
		return trace.Wrap(err)
	}

	// set a review created time if not already set
	if rev.Created.IsZero() {
		rev.Created = time.Now()
	}

	// set threshold indexes
	rev.ThresholdIndexes = tids

	// Resolved requests should not be updated.
	switch {
	case req.GetState().IsApproved():
		return trace.AccessDenied("the access request has been already approved")
	case req.GetState().IsDenied():
		return trace.AccessDenied("the access request has been already denied")
	case req.GetState().IsPromoted():
		return trace.AccessDenied("the access request has been already promoted")
	}

	req.SetReviews(append(req.GetReviews(), rev))

	if rev.AssumeStartTime != nil {
		if err := types.ValidateAssumeStartTime(*rev.AssumeStartTime, req.GetAccessExpiry(), req.GetCreationTime()); err != nil {
			return trace.Wrap(err)
		}
		req.SetAssumeStartTime(*rev.AssumeStartTime)
	}

	// the request is still pending, so check to see if this
	// review introduces a state-transition.
	res, err := calculateReviewBasedResolution(req)
	if err != nil || res == nil {
		return trace.Wrap(err)
	}

	// state-transition was triggered. update the appropriate fields.
	if err := req.SetState(res.state); err != nil {
		return trace.Wrap(err)
	}
	req.SetResolveReason(res.reason)
	if req.GetPromotedAccessListName() == "" {
		// Set the title only if it's not set yet. This is to prevent
		// overwriting the title by another promotion review.
		req.SetPromotedAccessListName(rev.GetAccessListName())
		req.SetPromotedAccessListTitle(rev.GetAccessListTitle())
	}
	req.SetExpiry(req.GetAccessExpiry())
	return nil
}

// checkReviewCompat performs basic checks to ensure that the specified review can be
// applied to the specified request (part of review application logic).
func checkReviewCompat(req types.AccessRequest, rev types.AccessReview) error {
	// The Proposal cannot be yet resolved.
	if !rev.ProposedState.IsResolved() {
		// Skip the promoted state in the error message. It's not a state that most people
		// should be concerned with.
		return trace.BadParameter("invalid state proposal: %s (expected approval/denial)", rev.ProposedState)
	}

	// the default threshold should exist. if it does not, the request either is not fully
	// initialized (i.e., variable expansion has not been run yet), or the request was inserted into
	// the backend by a teleport instance which does not support the review feature.
	if len(req.GetThresholds()) == 0 {
		return trace.BadParameter("request is uninitialized or does not support reviews")
	}

	// user must not have previously reviewed this request
	for _, existingReview := range req.GetReviews() {
		if existingReview.Author == rev.Author {
			return trace.AccessDenied("user %q has already reviewed this request", rev.Author)
		}
	}

	rtm := req.GetRoleThresholdMapping()

	// TODO(fspmarshall): Remove this restriction once role overrides
	// in reviews are fully supported.
	if len(rev.Roles) != 0 && len(rev.Roles) != len(rtm) {
		return trace.NotImplemented("role subselection is not yet supported in reviews, try omitting role list")
	}

	// TODO(fspmarhsall): Remove this restriction once annotations
	// in reviews are fully supported.
	if len(rev.Annotations) != 0 {
		return trace.NotImplemented("annotations are not yet supported in reviews, try omitting annotations field")
	}

	// verify that all roles are present within the request
	for _, role := range rev.Roles {
		if _, ok := rtm[role]; !ok {
			return trace.BadParameter("role %q is not a member of this request", role)
		}
	}

	return nil
}

// collectReviewThresholdIndexes aggregates the indexes of all thresholds whose filters match
// the supplied review (part of review application logic).
func collectReviewThresholdIndexes(req types.AccessRequest, rev types.AccessReview, author UserState) ([]uint32, error) {
	var tids []uint32
	ctx := newThresholdFilterContext(req, rev, author)
	for i, t := range req.GetThresholds() {
		match, err := accessReviewThresholdMatchesFilter(t, ctx)
		if err != nil {
			return nil, trace.Wrap(err)
		}

		if !match {
			continue
		}

		tid := uint32(i)
		if int(tid) != i {
			// sanity-check.  we disallow extremely large threshold lists elsewhere, but it's always
			// best to double-check these things.
			return nil, trace.Errorf("threshold index %d out of supported range (this is a bug)", i)
		}
		tids = append(tids, tid)
	}

	return tids, nil
}

// accessReviewThresholdMatchesFilter returns true if Filter rule matches
// Empty Filter block always matches
func accessReviewThresholdMatchesFilter(t types.AccessReviewThreshold, ctx thresholdFilterContext) (bool, error) {
	if t.Filter == "" {
		return true, nil
	}
	expr, err := parseThresholdFilterExpression(t.Filter)
	if err != nil {
		return false, trace.Wrap(err)
	}
	return expr.Evaluate(ctx)
}

// newThresholdFilterContext creates a custom parser context which exposes a simplified view of the review author
// and the request for evaluation of review threshold filters.
func newThresholdFilterContext(req types.AccessRequest, rev types.AccessReview, author UserState) thresholdFilterContext {
	return thresholdFilterContext{
		reviewer: reviewAuthorContext{
			roles:  author.GetRoles(),
			traits: author.GetTraits(),
		},
		review: reviewParamsContext{
			reason:      rev.Reason,
			annotations: rev.Annotations,
		},
		request: reviewRequestContext{
			roles:             req.GetOriginalRoles(),
			reason:            req.GetRequestReason(),
			systemAnnotations: req.GetSystemAnnotations(),
		},
	}
}

// requestResolution describes a request state-transition from
// PENDING to some other state.
type requestResolution struct {
	state  types.RequestState
	reason string
}

// calculateReviewBasedResolution calculates the request resolution based upon
// a request's reviews. Returns (nil,nil) in the event no resolution has been reached.
func calculateReviewBasedResolution(req types.AccessRequest) (*requestResolution, error) {
	// thresholds and reviews must be populated before state-transitions are possible
	thresholds, reviews := req.GetThresholds(), req.GetReviews()
	if len(thresholds) == 0 || len(reviews) == 0 {
		return nil, nil
	}

	// approved keeps track of roles that have hit at least one
	// of their approval thresholds.
	approved := make(map[string]struct{})

	// denied keeps track of whether we've seen *any* role get denied
	// (which role does not currently matter since we short-circuit on the
	// first denial to be triggered).
	denied := false

	// counts keeps track of the approval and denial counts for all thresholds.
	counts := make([]struct{ approval, denial uint32 }, len(thresholds))

	// lastReview stores the most recently processed review.  Since processing halts
	// once we hit our first approval/denial condition, this review represents the
	// triggering review for the approval/denial state-transition.
	var lastReview types.AccessReview

	// Iterate through all reviews and aggregate them against `counts`.
ProcessReviews:
	for _, rev := range reviews {
		lastReview = rev
		for _, tid := range rev.ThresholdIndexes {
			idx := int(tid)
			if len(thresholds) <= idx {
				return nil, trace.Errorf("threshold index '%d' out of range (this is a bug)", idx)
			}
			switch {
			case rev.ProposedState.IsApproved():
				counts[idx].approval++
			case rev.ProposedState.IsDenied():
				counts[idx].denial++
			case rev.ProposedState.IsPromoted():
				// Promote skips the threshold check.
				break ProcessReviews
			default:
				return nil, trace.BadParameter("cannot calculate state-transition, unexpected proposal: %s", rev.ProposedState)
			}
		}

		// If we hit any denial thresholds, short-circuit immediately
		for i, t := range thresholds {
			if counts[i].denial >= t.Deny && t.Deny != 0 {
				denied = true
				break ProcessReviews
			}
		}

		// check for roles that can be transitioned to an approved state
	CheckRoleApprovals:
		for role, thresholdSets := range req.GetRoleThresholdMapping() {
			if _, ok := approved[role]; ok {
				// the role was marked approved during a previous iteration
				continue CheckRoleApprovals
			}

			// iterate through all threshold sets. All sets must have at least
			// one threshold which has hit its approval count in order for the
			// role to be considered approved.
		CheckThresholdSets:
			for _, tset := range thresholdSets.Sets {

				for _, tid := range tset.Indexes {
					idx := int(tid)
					if len(thresholds) <= idx {
						return nil, trace.Errorf("threshold index out of range %s/%d (this is a bug)", role, tid)
					}
					t := thresholds[idx]

					if counts[idx].approval >= t.Approve && t.Approve != 0 {
						// this set contains a threshold which has met its approval condition.
						// skip to the next set.
						continue CheckThresholdSets
					}
				}

				// no thresholds met for this set. there may be additional roles/thresholds
				// that did meet their requirements this iteration, but there is no point in
				// processing them unless this set has also hit its requirements.  we therefore
				// move immediately to processing the next review.
				continue ProcessReviews
			}

			// since we skip to the next review as soon as we see a set which has not hit any of its
			// approval scenarios, we know that if we get to this point the role must be approved.
			approved[role] = struct{}{}
		}
		// If we got here, then we iterated across all roles in the rtm without hitting any that
		// had not met their approval scenario.  The request has hit an approved state and further
		// reviews will not be processed.
		break ProcessReviews
	}

	switch {
	case lastReview.ProposedState.IsApproved():
		if len(approved) != len(req.GetRoleThresholdMapping()) {
			// processing halted on approval, but not all roles have
			// hit their approval thresholds; no state-transition.
			return nil, nil
		}
	case lastReview.ProposedState.IsDenied():
		if !denied {
			// processing halted on denial, but no roles have hit
			// their denial thresholds; no state-transition.
			return nil, nil
		}
	case lastReview.ProposedState.IsPromoted():
		// Let the state change. Promoted won't grant any access, meaning it is roughly equivalent to denial.
		// But we want to be able to distinguish between promoted and denied in audit logs/UI.
	default:
		return nil, trace.BadParameter("cannot calculate state-transition, unexpected proposal: %s", lastReview.ProposedState)
	}

	// processing halted on valid state-transition; return resolution
	// based on last review
	return &requestResolution{
		state:  lastReview.ProposedState,
		reason: lastReview.Reason,
	}, nil
}

// GetAccessRequest is a helper function assists with loading a specific request by ID.
func GetAccessRequest(ctx context.Context, acc DynamicAccessCore, reqID string) (types.AccessRequest, error) {
	reqs, err := acc.GetAccessRequests(ctx, types.AccessRequestFilter{
		ID: reqID,
	})
	if err != nil {
		return nil, trace.Wrap(err)
	}
	if len(reqs) < 1 {
		return nil, trace.NotFound("no access request matching %q", reqID)
	}
	return reqs[0], nil
}

// GetTraitMappings gets the AccessRequestConditions' claims as a TraitMappingsSet
func GetTraitMappings(cms []types.ClaimMapping) types.TraitMappingSet {
	tm := make([]types.TraitMapping, 0, len(cms))
	for _, mapping := range cms {
		tm = append(tm, types.TraitMapping{
			Trait: mapping.Claim,
			Value: mapping.Value,
			Roles: mapping.Roles,
		})
	}
	return types.TraitMappingSet(tm)
}

// RequestValidatorGetter is the interface required by the request validation
// functions used to get the necessary resources.
type RequestValidatorGetter interface {
	UserLoginStatesGetter
	UserGetter
	RoleGetter
	client.ListResourcesClient
	GetRoles(ctx context.Context) ([]types.Role, error)
	GetClusterName(opts ...MarshalOption) (types.ClusterName, error)
}

// appendRoleMatchers constructs all role matchers for a given
// AccessRequestConditions instance and appends them to the
// supplied matcher slice.
func appendRoleMatchers(matchers []parse.Matcher, roles []string, cms []types.ClaimMapping, traits map[string][]string) ([]parse.Matcher, error) {
	// build matchers for the role list
	for _, r := range roles {
		m, err := parse.NewMatcher(r)
		if err != nil {
			return nil, trace.Wrap(err)
		}
		matchers = append(matchers, m)
	}

	// build matchers for all role mappings
	ms, err := TraitsToRoleMatchers(GetTraitMappings(cms), traits)
	if err != nil {
		return nil, trace.Wrap(err)
	}

	return append(matchers, ms...), nil
}

// ReviewPermissionChecker is a helper for validating whether a user
// is allowed to review specific access requests.
type ReviewPermissionChecker struct {
	UserState UserState
	Roles     struct {
		// allow/deny mappings sort role matches into lists based on their
		// constraining predicate (where) expression.
		AllowReview, DenyReview map[string][]parse.Matcher
	}
}

// HasAllowDirectives checks if any allow directives exist.  A user with
// no allow directives will never be able to review any requests.
func (c *ReviewPermissionChecker) HasAllowDirectives() bool {
	for _, allowMatchers := range c.Roles.AllowReview {
		if len(allowMatchers) > 0 {
			return true
		}
	}
	return false
}

// CanReviewRequest checks if the user is allowed to review the specified request.
// Note that the ability to review a request does not necessarily imply that any specific
// approval/denial thresholds will actually match the user's review.  Matching one or more
// thresholds is not a pre-requisite for review submission.
func (c *ReviewPermissionChecker) CanReviewRequest(req types.AccessRequest) (bool, error) {
	// TODO(fspmarshall): Refactor this to improve readability when
	// adding role subselection support.

	// user cannot review their own request
	if c.UserState.GetName() == req.GetUser() {
		return false, nil
	}

	// method allocates a new array if an override has already been
	// called, so get the role list once in advance.
	requestedRoles := req.GetOriginalRoles()

	rpc := reviewPermissionContext{
		reviewer: reviewAuthorContext{
			roles:  c.UserState.GetRoles(),
			traits: c.UserState.GetTraits(),
		},
		request: reviewRequestContext{
			roles:             requestedRoles,
			reason:            req.GetRequestReason(),
			systemAnnotations: req.GetSystemAnnotations(),
		},
	}

	// check all denial rules first.
	for expr, denyMatchers := range c.Roles.DenyReview {
		// if predicate is non-empty, it must match
		if expr != "" {
			parsed, err := parseReviewPermissionExpression(expr)
			if err != nil {
				return false, trace.Wrap(err)
			}
			match, err := parsed.Evaluate(rpc)
			if err != nil {
				return false, trace.Wrap(err)
			}
			if !match {
				continue
			}
		}

		for _, role := range requestedRoles {
			for _, deny := range denyMatchers {
				if deny.Match(role) {
					// short-circuit on first denial
					return false, nil
				}
			}
		}
	}

	// needsAllow tracks the list of roles which still need to match an allow directive
	// in order for the request to be reviewable.  we need to perform a deep copy here
	// since we perform a filter-in-place when we find a matching allow directive.
	needsAllow := make([]string, len(requestedRoles))
	copy(needsAllow, requestedRoles)

Outer:
	for expr, allowMatchers := range c.Roles.AllowReview {
		// if predicate is non-empty, it must match.
		if expr != "" {
			parsed, err := parseReviewPermissionExpression(expr)
			if err != nil {
				return false, trace.Wrap(err)
			}
			match, err := parsed.Evaluate(rpc)
			if err != nil {
				return false, trace.Wrap(err)
			}
			if !match {
				continue Outer
			}
		}

		// unmatched collects unmatched roles for our filter-in-place operation.
		unmatched := needsAllow[:0]

	MatchRoles:
		for _, role := range needsAllow {
			for _, allow := range allowMatchers {
				if allow.Match(role) {
					// role matched this allow directive, and will be filtered out
					continue MatchRoles
				}
			}

			// still unmatched, this role will continue to be part of
			// the needsAllow list next iteration.
			unmatched = append(unmatched, role)
		}

		// finalize our filter-in-place
		needsAllow = unmatched

		if len(needsAllow) == 0 {
			// all roles have matched an allow directive, no further
			// processing is required.
			break Outer
		}
	}

	return len(needsAllow) == 0, nil
}

type userStateRoleOverride struct {
	UserState
	Roles []string
}

func (u userStateRoleOverride) GetRoles() []string {
	return u.Roles
}

func NewReviewPermissionChecker(
	ctx context.Context,
	getter RequestValidatorGetter,
	username string,
	identity *tlsca.Identity,
) (ReviewPermissionChecker, error) {
	uls, err := GetUserOrLoginState(ctx, getter, username)
	if err != nil {
		return ReviewPermissionChecker{}, trace.Wrap(err)
	}

	// By default, the users freshly fetched roles are used rather than the
	// roles on the x509 identity. This prevents recursive access request
	// review.
	//
	// For bots, however, the roles on the identity must be used. This is
	// because the certs output by a bot always use role impersonation and the
	// role directly assigned to a bot has minimal permissions.
	if uls.IsBot() {
		if identity == nil {
			// Handle an edge case where SubmitAccessReview is being invoked
			// in-memory but as a bot user.
			return ReviewPermissionChecker{}, trace.BadParameter(
				"bot user provided but identity parameter is nil",
			)
		}
		if identity.Username != username {
			// It should not be possible for these to be different as a
			// guard in AuthorizeAccessReviewRequest prevents submitting a
			// request as another user unless you have the admin role. This
			// safeguard protects against that regressing and creating an
			// inconsistent state.
			return ReviewPermissionChecker{}, trace.BadParameter(
				"bot identity username and review author mismatch",
			)
		}
		if len(identity.ActiveRequests) > 0 {
			// It should not be possible for a bot's output certificates to
			// have active requests - but this additional check safeguards us
			// against a regression elsewhere and prevents recursive access
			// requests occurring.
			return ReviewPermissionChecker{}, trace.BadParameter(
				"bot should not have active requests",
			)
		}

		// Override list of roles to roles currently present on the x509 ident.
		uls = userStateRoleOverride{
			UserState: uls,
			Roles:     identity.Groups,
		}
	}

	c := ReviewPermissionChecker{
		UserState: uls,
	}

	c.Roles.AllowReview = make(map[string][]parse.Matcher)
	c.Roles.DenyReview = make(map[string][]parse.Matcher)

	// load all statically assigned roles for the user and
	// use them to build our checker state.
	for _, roleName := range c.UserState.GetRoles() {
		role, err := getter.GetRole(ctx, roleName)
		if err != nil {
			return ReviewPermissionChecker{}, trace.Wrap(err)
		}
		if err := c.push(role); err != nil {
			return ReviewPermissionChecker{}, trace.Wrap(err)
		}
	}

	return c, nil
}

func (c *ReviewPermissionChecker) push(role types.Role) error {
	allow, deny := role.GetAccessReviewConditions(types.Allow), role.GetAccessReviewConditions(types.Deny)

	var err error

	c.Roles.DenyReview[deny.Where], err = appendRoleMatchers(c.Roles.DenyReview[deny.Where], deny.Roles, deny.ClaimsToRoles, c.UserState.GetTraits())
	if err != nil {
		return trace.Wrap(err)
	}

	c.Roles.AllowReview[allow.Where], err = appendRoleMatchers(c.Roles.AllowReview[allow.Where], allow.Roles, allow.ClaimsToRoles, c.UserState.GetTraits())
	if err != nil {
		return trace.Wrap(err)
	}

	return nil
}

// RequestValidator a helper for validating access requests.
// a user's statically assigned roles are "added" to the
// validator via the push() method, which extracts all the
// relevant rules, performs variable substitutions, and builds
// a set of simple Allow/Deny datastructures.  These, in turn,
// are used to validate and expand the access request.
type RequestValidator struct {
	clock     clockwork.Clock
	getter    RequestValidatorGetter
	userState UserState
	// requireReasonForAllRoles indicates that non-empty reason is required for all access
	// requests. This happens if any of the user roles has options.request_access "always" or
	// "reason".
	requireReasonForAllRoles bool
	// requiringReasonRoles is a set of role names, which require non-empty reason to be
	// specified when requested. The same applies to all requested resources allowed by those
	// roles. Such roles are all requestable roles and search_as_roles allowed by a role
	// assigned to a user and having spec.allow.request.reason.mode="required" set.
	//
	// Please note this means, roles having spec.allow.request.reason.mode="required" don't
	// necessarily require reason when they are requested themselves. Instead they mark roles
	// in spec.allow.request.roles and spec.allow.request.search_as_roles as roles requiring
	// reason.
	requiringReasonRoles map[string]struct{}
	// Used to enforce that the configuration found in the static
	// role that defined the search_as_role, is respected.
	// An empty map or list means nothing was configured.
	kubernetesResource struct {
		// allow is a map from the user's allowed search_as_roles to the list of
		// kubernetes resource kinds the user is allowed to request with that role.
		allow map[string][]types.RequestKubernetesResource
		// deny is the list of kubernetes resource kinds the user is explicitly
		// denied from requesting.
		deny []types.RequestKubernetesResource
	}
	autoRequest bool
	prompt      string
	opts        struct {
		expandVars bool
	}
	Roles struct {
		AllowRequest, DenyRequest []parse.Matcher
		AllowSearch, DenySearch   []string
	}
	Annotations struct {
		// Allowed annotations are not greedy, the role that defines the annotation must allow requesting one
		// of the roles that are being requested in order for the annotation to be applied.
		Allow map[singleAnnotation]annotationMatcher
		// Denied annotations match greedily, if a user has any role that denies a specific annotation it will
		// always be denied.
		Deny map[singleAnnotation]struct{}
	}
	ThresholdMatchers []struct {
		Matchers   []parse.Matcher
		Thresholds []types.AccessReviewThreshold
	}
	SuggestedReviewers  []string
	MaxDurationMatchers []struct {
		Matchers    []parse.Matcher
		MaxDuration time.Duration
	}
	logger *slog.Logger
}

// NewRequestValidator configures a new RequestValidator for the specified user.
func NewRequestValidator(ctx context.Context, clock clockwork.Clock, getter RequestValidatorGetter, username string, opts ...ValidateRequestOption) (RequestValidator, error) {
	uls, err := GetUserOrLoginState(ctx, getter, username)
	if err != nil {
		return RequestValidator{}, trace.Wrap(err)
	}

	m := RequestValidator{
		clock:     clock,
		getter:    getter,
		userState: uls,
		logger:    slog.With(teleport.ComponentKey, "request.validator"),

		requiringReasonRoles: make(map[string]struct{}),
	}
	for _, opt := range opts {
		opt(&m)
	}
	if m.opts.expandVars {
		// validation process for incoming access requests requires
		// generating system annotations to be attached to the request
		// before it is inserted into the backend.
		m.Annotations.Allow = make(map[singleAnnotation]annotationMatcher)
		m.Annotations.Deny = make(map[singleAnnotation]struct{})
	}

	m.kubernetesResource.allow = make(map[string][]types.RequestKubernetesResource)

	// load all statically assigned roles for the user and
	// use them to build our validation state.
	for _, roleName := range m.userState.GetRoles() {
		role, err := m.getter.GetRole(ctx, roleName)
		if err != nil {
			return RequestValidator{}, trace.Wrap(err)
		}
		if err := m.push(ctx, role); err != nil {
			return RequestValidator{}, trace.Wrap(err)
		}
	}
	return m, nil
}

// Validate validates an access request and potentially modifies it depending on how
// the validator was configured.
func (m *RequestValidator) Validate(ctx context.Context, req types.AccessRequest, identity tlsca.Identity) error {
	if m.userState.GetName() != req.GetUser() {
		return trace.BadParameter("request validator configured for different user (this is a bug)")
	}

	if !req.GetState().IsPromoted() && req.GetPromotedAccessListTitle() != "" {
		return trace.BadParameter("only promoted requests can set the promoted access list title")
	}

	// check for "wildcard request" (`roles=*`).  wildcard requests
	// need to be expanded into a list consisting of all existing roles
	// that the user does not hold and is allowed to request.
	if r := req.GetRoles(); len(r) == 1 && r[0] == types.Wildcard {
		if !req.GetState().IsPending() {
			// expansion is only permitted in pending requests.  once resolved,
			// a request's role list must be immutable.
			return trace.BadParameter("wildcard requests are not permitted in state %s", req.GetState())
		}

		if !m.opts.expandVars {
			// teleport always validates new incoming pending access requests
			// with ExpandVars(true). after that, it should be impossible to
			// add new values to the role list.
			return trace.BadParameter("unexpected wildcard request (this is a bug)")
		}

		requestable, err := m.GetRequestableRoles(ctx, identity, nil, "")
		if err != nil {
			return trace.Wrap(err)
		}

		if len(requestable) == 0 {
			return trace.BadParameter("no requestable roles, please verify static RBAC configuration")
		}
		req.SetRoles(requestable)
	}

	// If the reason is provided, don't check if it's required. It has to happen after wildcard
	// role expansion.
	if len(strings.TrimSpace(req.GetRequestReason())) == 0 {
		required, explanation, err := m.isReasonRequired(ctx, req.GetRoles(), req.GetRequestedResourceIDs())
		if err != nil {
			return trace.Wrap(err)
		}
		if required {
			return trace.BadParameter(explanation)
		}
	}

	// verify that all requested roles are permissible
	for _, roleName := range req.GetRoles() {
		if len(req.GetRequestedResourceIDs()) > 0 {
			if !m.CanSearchAsRole(roleName) {
				// Roles are normally determined automatically for resource
				// access requests, this role must have been explicitly
				// requested, or a new deny rule has since been added.
				return trace.BadParameter("user %q can not request role %q", req.GetUser(), roleName)
			}
		} else {
			if !m.CanRequestRole(roleName) {
				return trace.BadParameter("user %q can not request role %q", req.GetUser(), roleName)
			}
		}
	}

	// Verify that each requested role allows requesting every requested kube resource kind.
	if len(req.GetRequestedResourceIDs()) > 0 && len(req.GetRoles()) > 0 {
		// If there were pruned roles, then the request will be rejected.
		// A pruned role meant that role did not allow requesting to all of requested kube resource.
		prunedRoles, mappedRequestedRolesToAllowedKinds := m.pruneRequestedRolesNotMatchingKubernetesResourceKinds(req.GetRequestedResourceIDs(), req.GetRoles())
		if len(prunedRoles) != len(req.GetRoles()) {
			return getInvalidKubeKindAccessRequestsError(mappedRequestedRolesToAllowedKinds, true /* requestedRoles */)
		}

	}

	if m.opts.expandVars {
		// deduplicate requested resource IDs
		var deduplicated []types.ResourceID
		seen := make(map[string]struct{})
		resourcesLen := 0
		for _, resource := range req.GetRequestedResourceIDs() {
			id := types.ResourceIDToString(resource)
			if _, isDuplicate := seen[id]; isDuplicate {
				continue
			}
			seen[id] = struct{}{}
			deduplicated = append(deduplicated, resource)
			resourcesLen += len(id)
		}
		req.SetRequestedResourceIDs(deduplicated)

		// In addition to capping the maximum number of resources in a single request,
		// we also need to ensure that the sum of the resource IDs in the request doesn't
		// get too big.
		if resourcesLen > maxResourcesLength {
			return trace.BadParameter("access request exceeds maximum length: try reducing the number of resources in the request")
		}

		// determine the roles which should be requested for a resource access
		// request, and write them to the request
		if err := m.setRolesForResourceRequest(ctx, req); err != nil {
			return trace.Wrap(err)
		}

		// build the threshold array and role-threshold-mapping.  the rtm encodes the
		// relationship between a role, and the thresholds which must pass in order
		// for that role to be considered approved.  when building the validator we
		// recorded the relationship between the various allow matchers and their associated
		// threshold groups.
		rtm := make(map[string]types.ThresholdIndexSets)
		var tc thresholdCollector
		for _, role := range req.GetRoles() {
			sets, err := m.collectSetsForRole(&tc, role)
			if err != nil {
				return trace.Wrap(err)
			}
			rtm[role] = types.ThresholdIndexSets{
				Sets: sets,
			}
		}
		req.SetThresholds(tc.Thresholds)
		req.SetRoleThresholdMapping(rtm)

		// incoming requests must have system annotations attached
		// before being inserted into the backend. this is how the
		// RBAC system propagates sideband information to plugins.
		systemAnnotations, err := m.SystemAnnotations(req)
		if err != nil {
			return trace.Wrap(err)
		}
		req.SetSystemAnnotations(systemAnnotations)

		// if no suggested reviewers were provided by the user, then
		// use the defaults suggested by the user's static roles.
		if len(req.GetSuggestedReviewers()) == 0 {
			req.SetSuggestedReviewers(apiutils.Deduplicate(m.SuggestedReviewers))
		}

		// Pin the time to the current time to prevent time drift.
		now := m.clock.Now().UTC()

		// Calculate the expiration time of the elevated certificate that will
		// be issued if the Access Request is approved.
		sessionTTL, err := m.sessionTTL(ctx, identity, req, now)
		if err != nil {
			return trace.Wrap(err)
		}

		maxDuration, err := m.calculateMaxAccessDuration(req, sessionTTL)
		if err != nil {
			return trace.Wrap(err)
		}

		// If the maxDuration flag is set, consider it instead of only using the session TTL.
		var maxAccessDuration time.Duration

		if maxDuration > 0 {
			req.SetSessionTLL(now.Add(min(sessionTTL, maxDuration)))
			maxAccessDuration = maxDuration
		} else {
			req.SetSessionTLL(now.Add(sessionTTL))
			maxAccessDuration = sessionTTL
		}

		// This is the final adjusted access expiry where both max duration
		// and session TTL were taken into consideration.
		accessExpiry := now.Add(maxAccessDuration)
		// Adjusted max access duration is equal to the access expiry time.
		req.SetMaxDuration(accessExpiry)

		// Setting access expiry before calling `calculatePendingRequestTTL`
		// matters since the func relies on this adjusted expiry.
		req.SetAccessExpiry(accessExpiry)

		// Calculate the expiration time of the Access Request (how long it
		// will await approval).
		requestTTL, err := m.calculatePendingRequestTTL(req, now)
		if err != nil {
			return trace.Wrap(err)
		}
		req.SetExpiry(now.Add(requestTTL))

		if req.GetAssumeStartTime() != nil {
			assumeStartTime := *req.GetAssumeStartTime()
			if err := types.ValidateAssumeStartTime(assumeStartTime, accessExpiry, req.GetCreationTime()); err != nil {
				return trace.Wrap(err)
			}
		}
	}

	return nil
}

// isReasonRequired checks if the reason is required for the given roles and resource IDs.
func (v *RequestValidator) isReasonRequired(ctx context.Context, requestedRoles []string, requestedResourceIDs []types.ResourceID) (required bool, explanation string, err error) {
	if v.requireReasonForAllRoles {
		return true, "request reason must be specified (required request_access option in one of the roles)", nil
	}

	allApplicableRoles := requestedRoles
	if len(requestedResourceIDs) > 0 {
		// Do not provide loginHint. We want all matching search_as_roles for those resources.
		roles, err := v.applicableSearchAsRoles(ctx, requestedResourceIDs, "")
		if err != nil {
			return false, "", trace.Wrap(err)
		}
		if len(allApplicableRoles) == 0 {
			allApplicableRoles = roles
		} else {
			allApplicableRoles = append(allApplicableRoles, roles...)
		}
	}

	for _, r := range allApplicableRoles {
		if _, ok := v.requiringReasonRoles[r]; ok {
			return true, fmt.Sprintf("request reason must be specified (required for role %q)", r), nil
		}
	}

	return false, "", nil
}

// calculateMaxAccessDuration calculates the maximum time for the access request.
// The max duration time is the minimum of the max_duration time set on the request
// and the max_duration time set on the request role.
func (m *RequestValidator) calculateMaxAccessDuration(req types.AccessRequest, sessionTTL time.Duration) (time.Duration, error) {
	// Check if the maxDuration time is set.
	maxDurationTime := req.GetMaxDuration()
	if maxDurationTime.IsZero() {
		return 0, nil
	}

	maxDuration := maxDurationTime.Sub(req.GetCreationTime())

	// For dry run requests, use the maximum possible duration.
	// This prevents the time drift that can occur as the value is set on the client side.
	if req.GetDryRun() {
		maxDuration = MaxAccessDuration
	} else if maxDuration < 0 {
		return 0, trace.BadParameter("invalid maxDuration: must be greater than creation time")
	}

	if maxDuration > MaxAccessDuration {
		return 0, trace.BadParameter("max_duration must be less than or equal to %v", MaxAccessDuration)
	}

	minAdjDuration := maxDuration
	// Adjust the expiration time if the max_duration value is set on the request role.
	for _, roleName := range req.GetRoles() {
		var maxDurationForRole time.Duration
		for _, tms := range m.MaxDurationMatchers {
			for _, matcher := range tms.Matchers {
				if matcher.Match(roleName) {
					if tms.MaxDuration > maxDurationForRole {
						maxDurationForRole = tms.MaxDuration
					}
				}
			}
		}

		if maxDurationForRole < minAdjDuration {
			minAdjDuration = maxDurationForRole
		}
	}

	// minAdjDuration can end up being 0, if any role does not have
	// field `max_duration` defined.
	// In this case, return the smaller value between the sessionTTL
	// and the requested max duration.
	if minAdjDuration == 0 && maxDuration < sessionTTL {
		return maxDuration, nil
	}

	return minAdjDuration, nil
}

// calculatePendingRequestTTL calculates the TTL of the Access Request (how long it will await
// approval). request TTL is capped to the smaller value between the const requestTTL and the
// access request access expiry.
func (m *RequestValidator) calculatePendingRequestTTL(r types.AccessRequest, now time.Time) (time.Duration, error) {
	accessExpiryTTL := r.GetAccessExpiry().Sub(now)

	// If no expiration provided, use default.
	expiry := r.Expiry()
	if expiry.IsZero() {
		// Guard against the default expiry being greater than access expiry.
		if requestTTL < accessExpiryTTL {
			expiry = now.Add(requestTTL)
		} else {
			expiry = now.Add(accessExpiryTTL)
		}
	}

	if expiry.Before(now) {
		return 0, trace.BadParameter("invalid request TTL: Access Request can not be created in the past")
	}

	// Before returning the TTL, validate that the value requested was smaller
	// than the maximum value allowed. Used to return a sensible error to the
	// user.
	requestedTTL := expiry.Sub(now)
	if !r.Expiry().IsZero() {
		if requestedTTL > requestTTL {
			return 0, trace.BadParameter("invalid request TTL: %v greater than maximum allowed (%v)", requestedTTL, requestTTL)
		}
		if requestedTTL > accessExpiryTTL {
			return 0, trace.BadParameter("invalid request TTL: %v greater than maximum allowed (%v)", requestedTTL, accessExpiryTTL)
		}
	}

	return requestedTTL, nil
}

// sessionTTL calculates the TTL of the elevated certificate that will be issued
// if the Access Request is approved.
func (m *RequestValidator) sessionTTL(ctx context.Context, identity tlsca.Identity, r types.AccessRequest, now time.Time) (time.Duration, error) {
	ttl, err := m.truncateTTL(ctx, identity, r.GetAccessExpiry(), r.GetRoles(), now)
	if err != nil {
		return 0, trace.BadParameter("invalid session TTL: %v", err)
	}

	// Before returning the TTL, validate that the value requested was smaller
	// than the maximum value allowed. Used to return a sensible error to the
	// user.
	requestedTTL := r.GetAccessExpiry().Sub(now)
	if !r.GetAccessExpiry().IsZero() && requestedTTL > ttl {
		return 0, trace.BadParameter("invalid session TTL: %v greater than maximum allowed (%v)", requestedTTL, ttl)
	}

	return ttl, nil
}

// truncateTTL will truncate given expiration by identity expiration and
// shortest session TTL of any role.
func (m *RequestValidator) truncateTTL(ctx context.Context, identity tlsca.Identity, expiry time.Time, roles []string, now time.Time) (time.Duration, error) {
	ttl := apidefaults.MaxCertDuration

	// Reduce by remaining TTL on requesting certificate (identity).
	identityTTL := identity.Expires.Sub(now)
	if identityTTL > 0 && identityTTL < ttl {
		ttl = identityTTL
	}

	// Reduce TTL further if expiration time requested is shorter than that
	// identity.
	expiryTTL := expiry.Sub(now)
	if expiryTTL > 0 && expiryTTL < ttl {
		ttl = expiryTTL
	}

	// Loop over the roles requested by the user and reduce certificate TTL
	// further. Follow the typical Teleport RBAC pattern of strictest setting
	// wins.
	for _, roleName := range roles {
		role, err := m.getter.GetRole(ctx, roleName)
		if err != nil {
			return 0, trace.Wrap(err)
		}
		roleTTL := time.Duration(role.GetOptions().MaxSessionTTL)
		if roleTTL > 0 && roleTTL < ttl {
			ttl = roleTTL
		}
	}

	return ttl, nil
}

// getResourceViewingRoles gets the subset of the user's roles that could be used
// to view resources (i.e., base roles + search as roles).
func (m *RequestValidator) getResourceViewingRoles() []string {
	roles := slices.Clone(m.userState.GetRoles())
	for _, role := range m.Roles.AllowSearch {
		if m.CanSearchAsRole(role) {
			roles = append(roles, role)
		}
	}
	return apiutils.Deduplicate(roles)
}

// GetRequestableRoles gets the list of all existent roles which the user is
// able to request.  This operation is expensive since it loads all existent
// roles to determine the role list.  Prefer calling CanRequestRole
// when checking against a known role list. If resource IDs or a login hints
// are provided, roles will be filtered to only include those that would
// allow access to the given resource with the given login.
func (m *RequestValidator) GetRequestableRoles(ctx context.Context, identity tlsca.Identity, resourceIDs []types.ResourceID, loginHint string) ([]string, error) {
	m.logger.WarnContext(ctx, ">>> GetRequestableRoles()")
	defer m.logger.WarnContext(ctx, "<<< GetRequestableRoles()")
	allRoles, err := m.getter.GetRoles(ctx)
	if err != nil {
		return nil, trace.Wrap(err)
	}

	resources, err := m.getUnderlyingResourcesByResourceIDs(ctx, resourceIDs)
	if err != nil {
		return nil, trace.Wrap(err)
	}

	cluster, err := m.getter.GetClusterName()
	if err != nil {
		return nil, trace.Wrap(err)
	}
	accessChecker, err := NewAccessChecker(&AccessInfo{
		Roles:              m.getResourceViewingRoles(),
		Traits:             m.userState.GetTraits(),
		Username:           m.userState.GetName(),
		AllowedResourceIDs: identity.AllowedResourceIDs,
	}, cluster.GetClusterName(), m.getter)
	if err != nil {
		return nil, trace.Wrap(err)
	}

	// Filter out resources the user requested but doesn't have access to.
	filteredResources := make([]types.ResourceWithLabels, 0, len(resources))
	for _, resource := range resources {
		if err := accessChecker.CheckAccess(resource, AccessState{MFAVerified: true}); err == nil {
			filteredResources = append(filteredResources, resource)
		}
	}

	var expanded []string
	for _, role := range allRoles {
		n := role.GetName()
		if slices.Contains(m.userState.GetRoles(), n) || !m.CanRequestRole(n) {
			continue
		}

		roleAllowsAccess := true
		for _, resource := range filteredResources {
			access, err := m.roleAllowsResource(role, resource, loginHint)
			if err != nil {
				return nil, trace.Wrap(err)
			}
			if !access {
				roleAllowsAccess = false
			}
		}

		// user does not currently hold this role, and is allowed to request it.
		if roleAllowsAccess {
			expanded = append(expanded, n)
		}
	}
	return expanded, nil
}

// setAllowRequestKubeResourceLookup goes through each search as roles and sets it with the allowed roles.
// Multiple allow request.kubernetes_resources found for a role will be merged, except when an empty configuration
// is encountered. In this case, empty configuration will override configured request field
// (which results in allowing anything).
func setAllowRequestKubeResourceLookup(allowKubernetesResources []types.RequestKubernetesResource, searchAsRoles []string, lookup map[string][]types.RequestKubernetesResource) {
	if len(allowKubernetesResources) == 0 {
		// Empty configuration overrides any configured request.kubernetes_resources field.
		for _, searchAsRoles := range searchAsRoles {
			lookup[searchAsRoles] = []types.RequestKubernetesResource{}
		}
		return
	}

	for _, searchAsRole := range searchAsRoles {
		currentAllowedResources, exists := lookup[searchAsRole]
		if exists && len(currentAllowedResources) == 0 {
			// Already allowed to access all kube resource kinds.
			continue
		}
		lookup[searchAsRole] = append(currentAllowedResources, allowKubernetesResources...)
	}
}

// push compiles a role's configuration into the request validator.
// All of the requesting user's statically assigned roles must be pushed
// before validation begins.
func (m *RequestValidator) push(ctx context.Context, role types.Role) error {
	var err error

	m.requireReasonForAllRoles = m.requireReasonForAllRoles || role.GetOptions().RequestAccess.RequireReason()
	m.autoRequest = m.autoRequest || role.GetOptions().RequestAccess.ShouldAutoRequest()
	if m.prompt == "" {
		m.prompt = role.GetOptions().RequestPrompt
	}

	allow, deny := role.GetAccessRequestConditions(types.Allow), role.GetAccessRequestConditions(types.Deny)

	if allow.Reason != nil && allow.Reason.Mode.Required() {
		for _, r := range allow.Roles {
			m.requiringReasonRoles[r] = struct{}{}
		}
		for _, r := range allow.SearchAsRoles {
			m.requiringReasonRoles[r] = struct{}{}
		}
	}

	setAllowRequestKubeResourceLookup(allow.KubernetesResources, allow.SearchAsRoles, m.kubernetesResource.allow)

	if len(deny.KubernetesResources) > 0 {
		m.kubernetesResource.deny = append(m.kubernetesResource.deny, deny.KubernetesResources...)
	}

	m.Roles.DenyRequest, err = appendRoleMatchers(m.Roles.DenyRequest, deny.Roles, deny.ClaimsToRoles, m.userState.GetTraits())
	if err != nil {
		return trace.Wrap(err)
	}

	// record what will be the starting index of the allow and deny matchers for this role, if it applies any.
	astart := len(m.Roles.AllowRequest)

	m.Roles.AllowRequest, err = appendRoleMatchers(m.Roles.AllowRequest, allow.Roles, allow.ClaimsToRoles, m.userState.GetTraits())
	if err != nil {
		return trace.Wrap(err)
	}

	m.Roles.AllowSearch = apiutils.Deduplicate(append(m.Roles.AllowSearch, allow.SearchAsRoles...))
	m.Roles.DenySearch = apiutils.Deduplicate(append(m.Roles.DenySearch, deny.SearchAsRoles...))

	if m.opts.expandVars {
		// if this role added additional allow matchers, then we need to record the relationship
		// between its matchers and its thresholds. This information is used later to calculate
		// the rtm and threshold list.
		newAllowRequestMatchers := m.Roles.AllowRequest[astart:]
		newAllowSearchMatchers := literalMatchers(allow.SearchAsRoles)

		allNewAllowMatchers := make([]parse.Matcher, 0, len(newAllowRequestMatchers)+len(newAllowSearchMatchers))
		allNewAllowMatchers = append(allNewAllowMatchers, newAllowRequestMatchers...)
		allNewAllowMatchers = append(allNewAllowMatchers, newAllowSearchMatchers...)

		if len(allNewAllowMatchers) > 0 {
			m.ThresholdMatchers = append(m.ThresholdMatchers, struct {
				Matchers   []parse.Matcher
				Thresholds []types.AccessReviewThreshold
			}{
				Matchers:   allNewAllowMatchers,
				Thresholds: allow.Thresholds,
			})
		}

		if allow.MaxDuration != 0 {
			m.MaxDurationMatchers = append(m.MaxDurationMatchers, struct {
				Matchers    []parse.Matcher
				MaxDuration time.Duration
			}{
				Matchers:    allNewAllowMatchers,
				MaxDuration: allow.MaxDuration.Duration(),
			})
		}

		// validation process for incoming access requests requires
		// generating system annotations to be attached to the request
		// before it is inserted into the backend.
		m.insertAllowedAnnotations(ctx, allow, newAllowRequestMatchers, newAllowSearchMatchers)
		m.insertDeniedAnnotations(ctx, deny)

		m.SuggestedReviewers = append(m.SuggestedReviewers, allow.SuggestedReviewers...)
	}
	return nil
}

// setRolesForResourceRequest determines if the given access request is
// resource-based, and if so, it determines which underlying roles are necessary
// and adds them to the request.
func (m *RequestValidator) setRolesForResourceRequest(ctx context.Context, req types.AccessRequest) error {
	if !m.opts.expandVars {
		// Don't set the roles if expandVars is not set, they have probably
		// already been set and we are just validating the request.
		return nil
	}
	if len(req.GetRequestedResourceIDs()) == 0 {
		// This is not a resource request.
		return nil
	}
	if len(req.GetRoles()) > 0 {
		// Roles were explicitly requested, don't change them.
		return nil
	}

	rolesToRequest, err := m.applicableSearchAsRoles(ctx, req.GetRequestedResourceIDs(), req.GetLoginHint())
	if err != nil {
		return trace.Wrap(err)
	}

	req.SetRoles(rolesToRequest)
	return nil
}

// pruneRequestedRolesNotMatchingKubernetesResourceKinds will filter out the kubernetes kinds from the requested resource IDs (kube_cluster and its subresources)
// disregarding whether it's leaf or root cluster request, and for each requested role, ensures that all requested kube resource kind are allowed by the role.
// Roles not matching with every kind requested, will be pruned from the requested roles.
//
// Returns pruned roles, and a map of requested roles with allowed kinds (with denied applied), used to help aid user in case a request gets rejected,
// lets user know which kinds are allowed for each requested roles.
func (m *RequestValidator) pruneRequestedRolesNotMatchingKubernetesResourceKinds(requestedResourceIDs []types.ResourceID, requestedRoles []string) ([]string, map[string][]string) {
	// Filter for the kube_cluster and its subresource kinds.
	requestedKubeKinds := make(map[string]struct{})
	for _, resourceID := range requestedResourceIDs {
		if resourceID.Kind == types.KindKubernetesCluster || slices.Contains(types.KubernetesResourcesKinds, resourceID.Kind) {
			requestedKubeKinds[resourceID.Kind] = struct{}{}
		}
	}

	if len(requestedKubeKinds) == 0 {
		return requestedRoles, nil
	}

	goodRoles := make(map[string]struct{})
	mappedRequestedRolesToAllowedKinds := make(map[string][]string)
	for _, requestedRoleName := range requestedRoles {
		allowedKinds, deniedKinds := getKubeResourceKinds(m.kubernetesResource.allow[requestedRoleName]), getKubeResourceKinds(m.kubernetesResource.deny)

		// Any resource is allowed.
		if len(allowedKinds) == 0 && len(deniedKinds) == 0 {
			goodRoles[requestedRoleName] = struct{}{}
			continue
		}

		// All supported kube kinds are allowed when there was nothing configured.
		if len(allowedKinds) == 0 {
			allowedKinds = types.KubernetesResourcesKinds
			allowedKinds = append(allowedKinds, types.KindKubernetesCluster)
		}

		// Filter out denied kinds from the allowed kinds
		if len(deniedKinds) > 0 && len(allowedKinds) > 0 {
			allowedKinds = getAllowedKubeResourceKinds(allowedKinds, deniedKinds)
		}

		mappedRequestedRolesToAllowedKinds[requestedRoleName] = allowedKinds

		roleIsDenied := false
		for requestedKubeKind := range requestedKubeKinds {
			if !slices.Contains(allowedKinds, requestedKubeKind) {
				roleIsDenied = true
				continue
			}
		}

		if !roleIsDenied {
			goodRoles[requestedRoleName] = struct{}{}
		}
	}

	return slices.Collect(maps.Keys(goodRoles)), mappedRequestedRolesToAllowedKinds
}

// thresholdCollector is a helper that assembles the Thresholds array for a request.
// the push() method is used to insert groups of related thresholds and calculate their
// corresponding index set.
type thresholdCollector struct {
	Thresholds []types.AccessReviewThreshold
}

// push pushes a set of related thresholds and returns the associated indexes.  each set of indexes represents
// an "or" operator, indicating that one of the referenced thresholds must reach its approval condition in order
// for the set as a whole to be considered approved.
func (c *thresholdCollector) push(s []types.AccessReviewThreshold) ([]uint32, error) {
	if len(s) == 0 {
		// empty threshold sets are equivalent to the default threshold
		s = []types.AccessReviewThreshold{
			{
				Name:    "default",
				Approve: 1,
				Deny:    1,
			},
		}
	}

	var indexes []uint32

	for _, t := range s {
		tid, err := c.pushThreshold(t)
		if err != nil {
			return nil, trace.Wrap(err)
		}
		indexes = append(indexes, tid)
	}

	return indexes, nil
}

// pushThreshold pushes a threshold to the main threshold list and returns its index
// as a uint32 for compatibility with grpc types.
func (c *thresholdCollector) pushThreshold(t types.AccessReviewThreshold) (uint32, error) {
	// maxThresholds is an arbitrary large number that serves as a guard against
	// odd errors due to casting between int and uint32.  This is probably unnecessary
	// since we'd likely hit other limitations *well* before wrapping became a concern,
	// but its best to have explicit guard rails.
	const maxThresholds = 4096

	// don't bother double-storing equivalent thresholds
	for i, threshold := range c.Thresholds {
		if t.IsEqual(&threshold) {
			return uint32(i), nil
		}
	}

	if len(c.Thresholds) >= maxThresholds {
		return 0, trace.LimitExceeded("max review thresholds exceeded (max=%d)", maxThresholds)
	}

	c.Thresholds = append(c.Thresholds, t)

	return uint32(len(c.Thresholds) - 1), nil
}

// CanRequestRole checks if a given role can be requested.
func (m *RequestValidator) CanRequestRole(name string) bool {
	for _, deny := range m.Roles.DenyRequest {
		if deny.Match(name) {
			return false
		}
	}
	for _, allow := range m.Roles.AllowRequest {
		if allow.Match(name) {
			return true
		}
	}
	return false
}

// CanSearchAsRole check if a given role can be requested through a search-based
// access request
func (m *RequestValidator) CanSearchAsRole(name string) bool {
	if slices.Contains(m.Roles.DenySearch, name) {
		return false
	}
	for _, deny := range m.Roles.DenyRequest {
		if deny.Match(name) {
			return false
		}
	}
	return slices.Contains(m.Roles.AllowSearch, name)
}

// collectSetsForRole collects the threshold index sets which describe the various groups of
// thresholds which must pass in order for a request for the given role to be approved.
func (m *RequestValidator) collectSetsForRole(c *thresholdCollector, role string) ([]types.ThresholdIndexSet, error) {
	var sets []types.ThresholdIndexSet

Outer:
	for _, tms := range m.ThresholdMatchers {
		for _, matcher := range tms.Matchers {
			if matcher.Match(role) {
				set, err := c.push(tms.Thresholds)
				if err != nil {
					return nil, trace.Wrap(err)
				}
				sets = append(sets, types.ThresholdIndexSet{
					Indexes: set,
				})
				continue Outer
			}
		}
	}

	if len(sets) == 0 {
		// this should never happen since every allow directive is associated with at least one
		// threshold, and this operation happens after requested roles have been validated to match at
		// least one allow directive.
		return nil, trace.BadParameter("role %q matches no threshold sets (this is a bug)", role)
	}

	return sets, nil
}

// singleAnnotation holds a single annotation key/value pair. The value must already have been expanded with
// ApplyValueTraits.
type singleAnnotation struct {
	key, value string
}

// annotationsMatcher holds a set of role matchers used to decide if an annotations should be added to an
// access request when one of the requested roles matches.
type annotationMatcher struct {
	roleRequestMatchers     []parse.Matcher
	resourceRequestMatchers []parse.Matcher
}

// matchesRequest returns true if either:
// - req is a role access request and one of [m.roleRequestMatchers] matches one of the requested roles
// - req is a resource access request and one of [m.resourceRequestMatchers] matches one of the requested roles
func (m *annotationMatcher) matchesRequest(req types.AccessRequest) bool {
	matchers := m.roleRequestMatchers
	if len(req.GetRequestedResourceIDs()) > 0 {
		matchers = m.resourceRequestMatchers
	}
	for _, matcher := range matchers {
		for _, role := range req.GetRoles() {
			if matcher.Match(role) {
				return true
			}
		}
	}
	return false
}

// insertAllowedAnnotations constructs all allowed annotations for a given AccessRequestConditions instance
// from one of the users current roles and adds them to the annotation matchers mapping.
//
// Annotations are only applied to access requests requests when one of the requested roles matches one of the
// role matchers.
func (m *RequestValidator) insertAllowedAnnotations(ctx context.Context, conditions types.AccessRequestConditions, roleRequestMatchers, resourceRequestMatchers []parse.Matcher) {
	for annotationKey, annotationValueTemplates := range conditions.Annotations {
		// iterate through all new values and expand any
		// variable interpolation syntax they contain.
		for _, template := range annotationValueTemplates {
			expandedValues, err := ApplyValueTraits(template, m.userState.GetTraits())
			if err != nil {
				// skip values that failed variable expansion
				m.logger.WarnContext(ctx, "Failed to expand trait template in access request annotation",
					"key", annotationKey, "template", template, "error", err)
				continue
			}
			for _, expanded := range expandedValues {
				annotation := singleAnnotation{annotationKey, expanded}
				matchers := m.Annotations.Allow[annotation]
				matchers.roleRequestMatchers = append(matchers.roleRequestMatchers, roleRequestMatchers...)
				matchers.resourceRequestMatchers = append(matchers.resourceRequestMatchers, resourceRequestMatchers...)
				m.Annotations.Allow[annotation] = matchers
			}
		}
	}
}

// insertDeniedAnnotations constructs all denied annotations for a given AccessRequestConditions instance
// from one of the users current roles and adds them to the denied annotations set.
func (m *RequestValidator) insertDeniedAnnotations(ctx context.Context, conditions types.AccessRequestConditions) {
	for annotationKey, annotationValueTemplates := range conditions.Annotations {
		// iterate through all new values and expand any
		// variable interpolation syntax they contain.
		for _, template := range annotationValueTemplates {
			expandedValues, err := ApplyValueTraits(template, m.userState.GetTraits())
			if err != nil {
				// skip values that failed variable expansion
				m.logger.WarnContext(ctx, "Failed to expand trait template in access request annotation",
					"key", annotationKey, "template", template, "error", err)
				continue
			}
			for _, expanded := range expandedValues {
				annotation := singleAnnotation{annotationKey, expanded}
				m.Annotations.Deny[annotation] = struct{}{}
			}
		}
	}
}

// SystemAnnotations calculates the system annotations for a pending
// access request.
func (m *RequestValidator) SystemAnnotations(req types.AccessRequest) (map[string][]string, error) {
	annotations := make(map[string][]string)

	for annotation, allowMatchers := range m.Annotations.Allow {
		if _, denied := m.Annotations.Deny[annotation]; denied {
			// Deny matches are greedy, if any of the users roles denies this annotation it is filtered out.
			continue
		}
		if !allowMatchers.matchesRequest(req) {
			// Annotations are filtered out unless this request matches one of the role matchers for this
			// annotation.
			continue
		}
		annotations[annotation.key] = append(annotations[annotation.key], annotation.value)
	}

	// Sort and deduplicate.
	for k := range annotations {
		slices.Sort(annotations[k])
		annotations[k] = slices.Compact(annotations[k])
	}
	return annotations, nil
}

type ValidateRequestOption func(*RequestValidator)

// ExpandVars toggles variable expansion during request validation.  Variable expansion includes
// expanding wildcard requests, setting system annotations, finding applicable roles for
// resource-based requests and gathering threshold information.  Variable expansion should be run
// by the auth server prior to storing an access request for the first time.
func ExpandVars(expand bool) ValidateRequestOption {
	return func(v *RequestValidator) {
		v.opts.expandVars = expand
	}
}

// ValidateAccessRequestForUser validates an access request against the associated users's
// *statically assigned* roles. If [[ExpandVars]] is set to true, it will also expand wildcard
// requests, setting their role list to include all roles the user is allowed to request.
// Expansion should be performed before an access request is initially placed in the backend.
func ValidateAccessRequestForUser(ctx context.Context, clock clockwork.Clock, getter RequestValidatorGetter, req types.AccessRequest, identity tlsca.Identity, opts ...ValidateRequestOption) error {
	v, err := NewRequestValidator(ctx, clock, getter, req.GetUser(), opts...)
	if err != nil {
		return trace.Wrap(err)
	}
	return trace.Wrap(v.Validate(ctx, req, identity))
}

// UnmarshalAccessRequest unmarshals the AccessRequest resource from JSON.
func UnmarshalAccessRequest(data []byte, opts ...MarshalOption) (*types.AccessRequestV3, error) {
	cfg, err := CollectOptions(opts)
	if err != nil {
		return nil, trace.Wrap(err)
	}
	var req types.AccessRequestV3
	if err := utils.FastUnmarshal(data, &req); err != nil {
		return nil, trace.Wrap(err)
	}
	if err := ValidateAccessRequest(&req); err != nil {
		return nil, trace.Wrap(err)
	}
	if cfg.Revision != "" {
		req.SetRevision(cfg.Revision)
	}
	if !cfg.Expires.IsZero() {
		req.SetExpiry(cfg.Expires)
	}
	return &req, nil
}

// MarshalAccessRequest marshals the AccessRequest resource to JSON.
func MarshalAccessRequest(accessRequest types.AccessRequest, opts ...MarshalOption) ([]byte, error) {
	if err := ValidateAccessRequest(accessRequest); err != nil {
		return nil, trace.Wrap(err)
	}

	cfg, err := CollectOptions(opts)
	if err != nil {
		return nil, trace.Wrap(err)
	}

	switch accessRequest := accessRequest.(type) {
	case *types.AccessRequestV3:
		return utils.FastMarshal(maybeResetProtoRevision(cfg.PreserveRevision, accessRequest))
	default:
		return nil, trace.BadParameter("unrecognized access request type: %T", accessRequest)
	}
}

// MarshalAccessRequestAllowedPromotion marshals the list of access list IDs to JSON.
func MarshalAccessRequestAllowedPromotion(accessListIDs *types.AccessRequestAllowedPromotions) ([]byte, error) {
	payload, err := utils.FastMarshal(accessListIDs)
	return payload, trace.Wrap(err)
}

// UnmarshalAccessRequestAllowedPromotion unmarshals the list of access list IDs from JSON.
func UnmarshalAccessRequestAllowedPromotion(data []byte) (*types.AccessRequestAllowedPromotions, error) {
	var accessListIDs types.AccessRequestAllowedPromotions
	if err := utils.FastUnmarshal(data, &accessListIDs); err != nil {
		return nil, trace.Wrap(err)
	}
	return &accessListIDs, nil
}

func getInvalidKubeKindAccessRequestsError(mappedRequestedRolesToAllowedKinds map[string][]string, requestedRoles bool) error {
	allowedStr := ""
	for roleName, allowedKinds := range mappedRequestedRolesToAllowedKinds {
		if len(allowedStr) > 0 {
			allowedStr = fmt.Sprintf("%s, %s: %v", allowedStr, roleName, allowedKinds)
		} else {
			allowedStr = fmt.Sprintf("%s: %v", roleName, allowedKinds)
		}
	}

	requestWord := "requestable"
	if requestedRoles {
		requestWord = "requested"
	}

	// This error must be in sync with web UI's RequestCheckout.tsx ("checkSupportForKubeResources").
	// Web UI relies on the exact format of this error message to determine what kube kinds are
	// supported since web UI does not support all kube resources at this time.
	return trace.BadParameter(`%s did not allow requesting to some or all of the requested `+
		`Kubernetes resources. allowed kinds for each %s roles: %v`,
		InvalidKubernetesKindAccessRequest, requestWord, allowedStr)
}

// pruneResourceRequestRoles takes a list of requested resource IDs and
// a list of candidate roles to request, and returns a "pruned" list of roles.
//
// Candidate roles are *always* pruned when the user is not allowed to
// request the role with all requested resources.
//
// A best-effort attempt is made to prune roles that would not allow
// access to any of the requested resources, this is skipped when any
// resource is in a leaf cluster.
//
// If loginHint is provided, it will attempt to prune the list to a single role.
func (m *RequestValidator) pruneResourceRequestRoles(
	ctx context.Context,
	resourceIDs []types.ResourceID,
	loginHint string,
	roles []string,
) ([]string, error) {
	if len(resourceIDs) == 0 {
		// This is not a resource request, nothing to do
		return roles, nil
	}

	var mappedRequestedRolesToAllowedKinds map[string][]string
	roles, mappedRequestedRolesToAllowedKinds = m.pruneRequestedRolesNotMatchingKubernetesResourceKinds(resourceIDs, roles)
	if len(roles) == 0 { // all roles got pruned from not matching every kube requested kind.
		return nil, getInvalidKubeKindAccessRequestsError(mappedRequestedRolesToAllowedKinds, false /* requestedRoles */)
	}

	clusterNameResource, err := m.getter.GetClusterName()
	if err != nil {
		return nil, trace.Wrap(err)
	}
	localClusterName := clusterNameResource.GetClusterName()

	for _, resourceID := range resourceIDs {
		if resourceID.ClusterName != localClusterName {
			_, debugf := rbacDebugLogger()
			debugf("Requested resource %q is in a foreign cluster, unable to prune roles. "+
				`All available "search_as_roles" will be requested.`,
				types.ResourceIDToString(resourceID))
			return roles, nil
		}
	}

	slog.Warn("fetching roles...")

	allRoles, err := FetchRoles(roles, m.getter, m.userState.GetTraits())
	if err != nil {
		return nil, trace.Wrap(err)
	}

	slog.Warn("fetching resources...")

	resources, err := m.getUnderlyingResourcesByResourceIDs(ctx, resourceIDs)
	if err != nil {
		slog.Error("fetching resources failed",
			"error", err)
		return nil, trace.Wrap(err)
	}

	slog.Warn("fetched resources", "count", len(resources))

	necessaryRoles := make(map[string]struct{})
	for _, resource := range resources {
		m.logger.WarnContext(ctx, "validating resource", "resource", resource.GetName())
		var (
			rolesForResource []types.Role
			resourceMatcher  *KubeResourcesMatcher
		)
		kubernetesResources, err := getKubeResourcesFromResourceIDs(resourceIDs, resource.GetName())
		if err != nil {
			return nil, trace.Wrap(err)
		}
		if len(kubernetesResources) > 0 {
			resourceMatcher = NewKubeResourcesMatcher(kubernetesResources)
		}

		for _, role := range allRoles {
<<<<<<< HEAD
			m.logger.WarnContext(ctx, "checking role access",
				"resource", resource.GetName(),
				"role", role.GetName())

			roleAllowsAccess, err := m.roleAllowsResource(ctx, role, resource, loginHint, resourceMatcherToMatcherSlice(resourceMatcher)...)
=======
			roleAllowsAccess, err := m.roleAllowsResource(role, resource, loginHint, resourceMatcherToMatcherSlice(resourceMatcher)...)
>>>>>>> af6a6ea7
			if err != nil {
				return nil, trace.Wrap(err)
			}
			if !roleAllowsAccess {
				// Role does not allow access to this resource. We will prune it
				// unless it allows access to another resource.
				continue
			}
			rolesForResource = append(rolesForResource, role)
		}
		// If any of the requested resources didn't match with the provided roles,
		// we deny the request because the user is trying to request more access
		// than what is allowed by its search_as_roles.
		if resourceMatcher != nil && len(resourceMatcher.Unmatched()) > 0 {
			resourcesStr, err := types.ResourceIDsToString(resourceIDs)
			if err != nil {
				return nil, trace.Wrap(err)
			}
			return nil, trace.BadParameter(
				`no roles configured in the "search_as_roles" for this user allow `+
					`access to at least one requested resources. `+
					`resources: %s roles: %v unmatched resources: %v`,
				resourcesStr, roles, resourceMatcher.Unmatched())
		}
		if len(loginHint) > 0 {
			// If we have a login hint, request the single role with the fewest
			// allowed logins. All roles at this point have already matched the
			// requested login and will include it.
			rolesForResource = fewestLogins(rolesForResource)
		}
		for _, role := range rolesForResource {
			necessaryRoles[role.GetName()] = struct{}{}
		}
	}

	if len(necessaryRoles) == 0 {
		resourcesStr, err := types.ResourceIDsToString(resourceIDs)
		if err != nil {
			return nil, trace.Wrap(err)
		}
		return nil, trace.BadParameter(
			`no roles configured in the "search_as_roles" for this user allow `+
				`access to any requested resources. The user may already have `+
				`access to all requested resources with their existing roles. `+
				`resources: %s roles: %v login: %q`,
			resourcesStr, roles, loginHint)
	}
	prunedRoles := make([]string, 0, len(necessaryRoles))
	for role := range necessaryRoles {
		prunedRoles = append(prunedRoles, role)
	}
	return prunedRoles, nil
}

func fewestLogins(roles []types.Role) []types.Role {
	if len(roles) == 0 {
		return roles
	}
	fewest := roles[0]
	fewestCount := countAllowedLogins(fewest)
	for _, role := range roles[1:] {
		if countAllowedLogins(role) < fewestCount {
			fewest = role
		}
	}
	return []types.Role{fewest}
}

func countAllowedLogins(role types.Role) int {
	allowed := make(map[string]struct{})
	for _, a := range role.GetLogins(types.Allow) {
		allowed[a] = struct{}{}
	}
	for _, d := range role.GetLogins(types.Deny) {
		delete(allowed, d)
	}
	return len(allowed)
}

// getKubeResourceKinds just extracts the kinds from the list.
// If a wildcard is present, then all supported resource types are returned.
func getKubeResourceKinds(kubernetesResources []types.RequestKubernetesResource) []string {
	var kinds []string
	for _, rm := range kubernetesResources {
		if rm.Kind == types.Wildcard {
			return types.KubernetesResourcesKinds
		}
		kinds = append(kinds, rm.Kind)
	}
	return kinds
}

// getAllowedKubeResourceKinds returns only the allowed kinds that were not in the
// denied list.
func getAllowedKubeResourceKinds(allowedKinds []string, deniedKinds []string) []string {
	allowed := make(map[string]struct{}, len(allowedKinds))
	for _, kind := range allowedKinds {
		allowed[kind] = struct{}{}
	}
	for _, kind := range deniedKinds {
		delete(allowed, kind)
	}
	return slices.Collect(maps.Keys(allowed))
}

func (m *RequestValidator) roleAllowsResource(
	role types.Role,
	resource types.ResourceWithLabels,
	loginHint string,
	extraMatchers ...RoleMatcher,
) (bool, error) {
	m.logger.WarnContext(ctx, "checking role allows resource",
		"role", role.GetName(),
		"resource", resource.GetName())
	roleSet := RoleSet{role}
	var matchers []RoleMatcher
	if len(loginHint) > 0 {
		matchers = append(matchers, NewLoginMatcher(loginHint))
	}
	matchers = append(matchers, extraMatchers...)
	err := roleSet.checkAccess(resource, m.userState.GetTraits(), AccessState{MFAVerified: true}, matchers...)
	if trace.IsAccessDenied(err) {
		// Access denied, this role does not allow access to this resource, no
		// unexpected error to report.
		return false, nil
	}
	if err != nil {
		// Unexpected error, return it.
		return false, trace.Wrap(err)
	}
	// Role allows access to this resource.
	return true, nil
}

// resourceMatcherToMatcherSlice returns the resourceMatcher in a RoleMatcher slice
// if the resourceMatcher is not nil, otherwise returns a nil slice.
func resourceMatcherToMatcherSlice(resourceMatcher *KubeResourcesMatcher) []RoleMatcher {
	if resourceMatcher == nil {
		return nil
	}
	return []RoleMatcher{resourceMatcher}
}

// getUnderlyingResourcesByResourceIDs gets the underlying resources the user
// requested access. Except for resource Kinds present in types.KubernetesResourcesKinds,
// the underlying resources are the same as requested. If the resource requested
// is a Kubernetes resource, we return the underlying Kubernetes cluster.
func (m *RequestValidator) getUnderlyingResourcesByResourceIDs(ctx context.Context, resourceIDs []types.ResourceID) ([]types.ResourceWithLabels, error) {
	if len(resourceIDs) == 0 {
		slog.Error("Mo requested resources")
		return []types.ResourceWithLabels{}, nil
	}
	// When searching for Kube Resources, we change the resource Kind to the Kubernetes
	// Cluster in order to load the roles that grant access to it and to verify
	// if the access to it is allowed. We later verify if every Kubernetes Resource
	// requested is fulfilled by at least one role.
	searchableResourcesIDs := slices.Clone(resourceIDs)
	for i := range searchableResourcesIDs {
		if slices.Contains(types.KubernetesResourcesKinds, searchableResourcesIDs[i].Kind) {
			searchableResourcesIDs[i].Kind = types.KindKubernetesCluster
		}
	}
	// load the underlying resources.
	resources, err := accessrequest.GetResourcesByResourceIDs(ctx, m.getter, searchableResourcesIDs)
	return resources, trace.Wrap(err)
}

// getKubeResourcesFromResourceIDs returns the Kubernetes Resources requested for
// the configured cluster.
func getKubeResourcesFromResourceIDs(resourceIDs []types.ResourceID, clusterName string) ([]types.KubernetesResource, error) {
	kubernetesResources := make([]types.KubernetesResource, 0, len(resourceIDs))

	for _, resourceID := range resourceIDs {
		if slices.Contains(types.KubernetesResourcesKinds, resourceID.Kind) && resourceID.Name == clusterName {
			switch {
			case slices.Contains(types.KubernetesClusterWideResourceKinds, resourceID.Kind):
				kubernetesResources = append(kubernetesResources, types.KubernetesResource{
					Kind: resourceID.Kind,
					Name: resourceID.SubResourceName,
				})
			default:
				splits := strings.Split(resourceID.SubResourceName, "/")
				if len(splits) != 2 {
					return nil, trace.BadParameter("subresource name %q does not follow <namespace>/<name> format", resourceID.SubResourceName)
				}
				kubernetesResources = append(kubernetesResources, types.KubernetesResource{
					Kind:      resourceID.Kind,
					Namespace: splits[0],
					Name:      splits[1],
				})
			}
		}
	}
	return kubernetesResources, nil
}

func newReviewPermissionParser() (*typical.Parser[reviewPermissionContext, bool], error) {
	return typical.NewParser[reviewPermissionContext, bool](typical.ParserSpec[reviewPermissionContext]{
		Variables: map[string]typical.Variable{
			"reviewer.roles": typical.DynamicVariable(func(ctx reviewPermissionContext) ([]string, error) {
				return ctx.reviewer.roles, nil
			}),
			"reviewer.traits": typical.DynamicVariable(func(ctx reviewPermissionContext) (map[string][]string, error) {
				return ctx.reviewer.traits, nil
			}),
			"request.roles": typical.DynamicVariable(func(ctx reviewPermissionContext) ([]string, error) {
				return ctx.request.roles, nil
			}),
			"request.reason": typical.DynamicVariable(func(ctx reviewPermissionContext) (string, error) {
				return ctx.request.reason, nil
			}),
			"request.system_annotations": typical.DynamicVariable(func(ctx reviewPermissionContext) (map[string][]string, error) {
				return ctx.request.systemAnnotations, nil
			}),
		},
		Functions: map[string]typical.Function{
			"equals":       typical.BinaryFunction[reviewPermissionContext](equalsFunc),
			"contains":     typical.BinaryFunction[reviewPermissionContext](containsFunc),
			"regexp.match": typical.BinaryFunction[reviewPermissionContext](regexpMatchFunc),
		},
	})
}

func mustNewReviewPermissionParser() *typical.Parser[reviewPermissionContext, bool] {
	parser, err := newReviewPermissionParser()
	if err != nil {
		panic(err)
	}
	return parser
}

var (
	reviewPermissionParser = mustNewReviewPermissionParser()
)

func parseReviewPermissionExpression(expr string) (typical.Expression[reviewPermissionContext, bool], error) {
	parsed, err := reviewPermissionParser.Parse(expr)
	return parsed, trace.Wrap(err, "parsing review.where expression")
}

func newThresholdFilterParser() (*typical.Parser[thresholdFilterContext, bool], error) {
	return typical.NewParser[thresholdFilterContext, bool](typical.ParserSpec[thresholdFilterContext]{
		Variables: map[string]typical.Variable{
			"reviewer.roles": typical.DynamicVariable(func(ctx thresholdFilterContext) ([]string, error) {
				return ctx.reviewer.roles, nil
			}),
			"reviewer.traits": typical.DynamicVariable(func(ctx thresholdFilterContext) (map[string][]string, error) {
				return ctx.reviewer.traits, nil
			}),
			"review.reason": typical.DynamicVariable(func(ctx thresholdFilterContext) (string, error) {
				return ctx.review.reason, nil
			}),
			"review.annotations": typical.DynamicVariable(func(ctx thresholdFilterContext) (map[string][]string, error) {
				return ctx.review.annotations, nil
			}),
			"request.roles": typical.DynamicVariable(func(ctx thresholdFilterContext) ([]string, error) {
				return ctx.request.roles, nil
			}),
			"request.reason": typical.DynamicVariable(func(ctx thresholdFilterContext) (string, error) {
				return ctx.request.reason, nil
			}),
			"request.system_annotations": typical.DynamicVariable(func(ctx thresholdFilterContext) (map[string][]string, error) {
				return ctx.request.systemAnnotations, nil
			}),
		},
		Functions: map[string]typical.Function{
			"equals":       typical.BinaryFunction[thresholdFilterContext](equalsFunc),
			"contains":     typical.BinaryFunction[thresholdFilterContext](containsFunc),
			"regexp.match": typical.BinaryFunction[thresholdFilterContext](regexpMatchFunc),
		},
	})
}

func mustNewThresholdFilterParser() *typical.Parser[thresholdFilterContext, bool] {
	parser, err := newThresholdFilterParser()
	if err != nil {
		panic(err)
	}
	return parser
}

var (
	thresholdFilterParser = mustNewThresholdFilterParser()
)

func parseThresholdFilterExpression(expr string) (typical.Expression[thresholdFilterContext, bool], error) {
	parsed, err := thresholdFilterParser.Parse(expr)
	return parsed, trace.Wrap(err, "parsing threshold filter expression")
}

func equalsFunc(a, b any) (bool, error) {
	switch aval := a.(type) {
	case string:
		bval, ok := b.(string)
		if ok {
			return aval == bval, nil
		}
	case []string:
		bval, ok := b.([]string)
		if ok {
			return slices.Equal(aval, bval), nil
		}
	}
	return false, trace.BadParameter("parameter types must match and be string or []string, got (%T, %T)", a, b)
}

func containsFunc(s []string, v string) (bool, error) {
	return slices.Contains(s, v), nil
}

func regexpMatchFunc(list []string, re string) (bool, error) {
	match, err := utils.RegexMatchesAny(list, re)
	if err != nil {
		return false, trace.Wrap(err, "invalid regular expression %q", re)
	}
	return match, nil
}<|MERGE_RESOLUTION|>--- conflicted
+++ resolved
@@ -237,8 +237,6 @@
 // CalculateAccessCapabilities aggregates the requested capabilities using the supplied getter
 // to load relevant resources.
 func CalculateAccessCapabilities(ctx context.Context, clock clockwork.Clock, clt RequestValidatorGetter, identity tlsca.Identity, req types.AccessCapabilitiesRequest) (*types.AccessCapabilities, error) {
-	slog.Warn("CalculateAccessCapabilities")
-
 	shouldFilter, err := shouldFilterRequestableRolesByResource(clt, req)
 	if err != nil {
 		return nil, trace.Wrap(err)
@@ -246,8 +244,6 @@
 	if !shouldFilter && req.FilterRequestableRolesByResource {
 		req.ResourceIDs = nil
 	}
-
-	slog.Warn("Creating request validator")
 
 	var caps types.AccessCapabilities
 	// all capabilities require use of a request validator.  calculating suggested reviewers
@@ -258,8 +254,6 @@
 	}
 
 	if len(req.ResourceIDs) != 0 && !req.FilterRequestableRolesByResource {
-		slog.Warn("Searching fpr applicable roles")
-
 		caps.ApplicableRolesForResources, err = v.applicableSearchAsRoles(ctx, req.ResourceIDs, req.Login)
 		if err != nil {
 			return nil, trace.Wrap(err)
@@ -330,14 +324,11 @@
 //
 // If loginHint is provided, it will attempt to prune the list to a single role.
 func (m *RequestValidator) applicableSearchAsRoles(ctx context.Context, resourceIDs []types.ResourceID, loginHint string) ([]string, error) {
-	slog.Warn("Gathering roles")
-
 	rolesToRequest, err := m.allowedSearchAsRoles()
 	if err != nil {
 		return nil, trace.Wrap(err)
 	}
 
-	slog.Warn("Pruning roles")
 	// Prune the list of roles to request to only those which may be necessary
 	// to access the requested resources.
 	rolesToRequest, err = m.pruneResourceRequestRoles(ctx, resourceIDs, loginHint, rolesToRequest)
@@ -1559,8 +1550,6 @@
 // are provided, roles will be filtered to only include those that would
 // allow access to the given resource with the given login.
 func (m *RequestValidator) GetRequestableRoles(ctx context.Context, identity tlsca.Identity, resourceIDs []types.ResourceID, loginHint string) ([]string, error) {
-	m.logger.WarnContext(ctx, ">>> GetRequestableRoles()")
-	defer m.logger.WarnContext(ctx, "<<< GetRequestableRoles()")
 	allRoles, err := m.getter.GetRoles(ctx)
 	if err != nil {
 		return nil, trace.Wrap(err)
@@ -2189,27 +2178,18 @@
 		}
 	}
 
-	slog.Warn("fetching roles...")
-
 	allRoles, err := FetchRoles(roles, m.getter, m.userState.GetTraits())
 	if err != nil {
 		return nil, trace.Wrap(err)
 	}
 
-	slog.Warn("fetching resources...")
-
 	resources, err := m.getUnderlyingResourcesByResourceIDs(ctx, resourceIDs)
 	if err != nil {
-		slog.Error("fetching resources failed",
-			"error", err)
 		return nil, trace.Wrap(err)
 	}
-
-	slog.Warn("fetched resources", "count", len(resources))
 
 	necessaryRoles := make(map[string]struct{})
 	for _, resource := range resources {
-		m.logger.WarnContext(ctx, "validating resource", "resource", resource.GetName())
 		var (
 			rolesForResource []types.Role
 			resourceMatcher  *KubeResourcesMatcher
@@ -2223,15 +2203,7 @@
 		}
 
 		for _, role := range allRoles {
-<<<<<<< HEAD
-			m.logger.WarnContext(ctx, "checking role access",
-				"resource", resource.GetName(),
-				"role", role.GetName())
-
-			roleAllowsAccess, err := m.roleAllowsResource(ctx, role, resource, loginHint, resourceMatcherToMatcherSlice(resourceMatcher)...)
-=======
 			roleAllowsAccess, err := m.roleAllowsResource(role, resource, loginHint, resourceMatcherToMatcherSlice(resourceMatcher)...)
->>>>>>> af6a6ea7
 			if err != nil {
 				return nil, trace.Wrap(err)
 			}
@@ -2343,9 +2315,6 @@
 	loginHint string,
 	extraMatchers ...RoleMatcher,
 ) (bool, error) {
-	m.logger.WarnContext(ctx, "checking role allows resource",
-		"role", role.GetName(),
-		"resource", resource.GetName())
 	roleSet := RoleSet{role}
 	var matchers []RoleMatcher
 	if len(loginHint) > 0 {
@@ -2381,7 +2350,6 @@
 // is a Kubernetes resource, we return the underlying Kubernetes cluster.
 func (m *RequestValidator) getUnderlyingResourcesByResourceIDs(ctx context.Context, resourceIDs []types.ResourceID) ([]types.ResourceWithLabels, error) {
 	if len(resourceIDs) == 0 {
-		slog.Error("Mo requested resources")
 		return []types.ResourceWithLabels{}, nil
 	}
 	// When searching for Kube Resources, we change the resource Kind to the Kubernetes
