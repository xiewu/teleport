--- conflicted
+++ resolved
@@ -19,7 +19,6 @@
 import (
 	"context"
 	"fmt"
-	"strings"
 
 	"google.golang.org/protobuf/types/known/emptypb"
 
@@ -199,28 +198,15 @@
 // IdentityCenterAccountAssignment
 type IdentityCenterAccountAssignmentID string
 
-<<<<<<< HEAD
-type IdentityCenterAccountAssignmentGetter interface {
-=======
 // IdentityCenterAccountAssignmentGetter provides read-only access to Identity
 // Center Account Assignment records
 type IdentityCenterAccountAssignmentGetter interface {
 	// GetAccountAssignment fetches a specific Account Assignment record.
 	GetAccountAssignment(context.Context, IdentityCenterAccountAssignmentID) (IdentityCenterAccountAssignment, error)
 
->>>>>>> 534796b3
 	// ListAccountAssignments lists all IdentityCenterAccountAssignment record
 	// known to the service
 	ListAccountAssignments(context.Context, int, *pagination.PageRequestToken) ([]IdentityCenterAccountAssignment, pagination.NextPageToken, error)
-}
-
-// IdentityCenterAccountAssignments defines the operations to create and maintain
-// Identity Center account assignment records in the service.
-type IdentityCenterAccountAssignments interface {
-	IdentityCenterAccountAssignmentGetter
-
-	// GetAccountAssignment fetches a specific Account Assignment record.
-	GetAccountAssignment(context.Context, IdentityCenterAccountAssignmentID) (IdentityCenterAccountAssignment, error)
 }
 
 // IdentityCenterAccountAssignments defines the operations to create and maintain
@@ -256,24 +242,6 @@
 	IdentityCenterAccountAssignments
 }
 
-<<<<<<< HEAD
-func NewIdentityCenterAccountMatcher(account IdentityCenterAccount) *IdentityCenterMatcher {
-	return &IdentityCenterMatcher{
-		accountID:        account.GetSpec().GetId(),
-		permissionSetARN: nil,
-	}
-}
-
-func NewIdentityCenterAccountAssignmentMatcher(account IdentityCenterAccountAssignment) *IdentityCenterMatcher {
-	psARN := account.GetSpec().GetPermissionSet().GetArn()
-	return &IdentityCenterMatcher{
-		accountID:        account.GetSpec().GetAccountId(),
-		permissionSetARN: &psARN,
-	}
-}
-
-type IdentityCenterMatcher struct {
-=======
 // NewIdentityCenterAccountMatcher creates a new [RoleMatcher] configured to
 // match the supplied [IdentityCenterAccount].
 func NewIdentityCenterAccountMatcher(account IdentityCenterAccount) RoleMatcher {
@@ -322,14 +290,17 @@
 // Account Assignment resources against the AccountAssignments specified in a
 // Role condition.
 type IdentityCenterAccountAssignmentMatcher struct {
->>>>>>> 534796b3
 	accountID        string
-	permissionSetARN *string
-}
-
-func (m *IdentityCenterMatcher) Match(role types.Role, condition types.RoleConditionType) (bool, error) {
+	permissionSetARN string
+}
+
+// Match implements Role Matching for Identity Center Account resources. It
+// attempts to match the Account Assignments in a Role Condition against a
+// known Account ID.
+func (m *IdentityCenterAccountAssignmentMatcher) Match(role types.Role, condition types.RoleConditionType) (bool, error) {
+	// TODO(tcsc): Expand to cover role template expansion (e.g. {{external.account_assignments}})
 	for _, asmt := range role.GetIdentityCenterAccountAssignments(condition) {
-		accountMatches, err := m.matchExpression(m.accountID, asmt.Account)
+		accountMatches, err := matchExpression(m.accountID, asmt.Account)
 		if err != nil {
 			return false, trace.Wrap(err)
 		}
@@ -338,39 +309,30 @@
 			continue
 		}
 
-		if m.permissionSetARN == nil {
-			return true, nil
-		}
-
-		psMatches, err := m.matchExpression(*(m.permissionSetARN), asmt.PermissionSet)
+		permissionSetMatches, err := matchExpression(m.permissionSetARN, asmt.PermissionSet)
 		if err != nil {
 			return false, trace.Wrap(err)
 		}
 
-		if psMatches {
+		if permissionSetMatches {
 			return true, nil
 		}
 	}
 	return false, nil
 }
 
-func (m *IdentityCenterMatcher) matchExpression(target, accountExpression string) (bool, error) {
-	if accountExpression == types.Wildcard {
+func (m *IdentityCenterAccountAssignmentMatcher) String() string {
+	return fmt.Sprintf("IdentityCenterAccountMatcher(account=%v, permissionSet=%v)",
+		m.accountID, m.permissionSetARN)
+}
+
+func matchExpression(target, expression string) (bool, error) {
+	if expression == types.Wildcard {
 		return true, nil
 	}
-	matches, err := utils.MatchString(target, accountExpression)
+	matches, err := utils.MatchString(target, expression)
 	if err != nil {
 		return false, trace.Wrap(err)
 	}
 	return matches, nil
-}
-
-func (m *IdentityCenterMatcher) String() string {
-	var text strings.Builder
-	fmt.Fprintf(&text, "IdentityCenterMatcher(account==%v", m.accountID)
-	if m.permissionSetARN != nil {
-		fmt.Fprintf(&text, ", ps==%v", *(m.permissionSetARN))
-	}
-	text.WriteRune(')')
-	return text.String()
 }