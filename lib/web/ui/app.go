--- conflicted
+++ resolved
@@ -34,15 +34,9 @@
 type App struct {
 	// Kind is the kind of resource. Used to parse which kind in a list of unified resources in the UI
 	Kind string `json:"kind"`
-<<<<<<< HEAD
-	// Subkind is the subkind of the app resource. Used to differentiate different
-	// flavors of app.
-	Subkind string `json:"subkind,omitempty"`
-=======
 	// SubKind is the subkind of the app resource. Used to differentiate different
 	// flavors of app.
 	SubKind string `json:"subkind,omitempty"`
->>>>>>> de8e27f6
 	// Name is the name of the application.
 	Name string `json:"name"`
 	// Description is the app description.
@@ -77,11 +71,7 @@
 	Integration string `json:"integration,omitempty"`
 	// PermissionSets holds the permission sets that this app grants access to.
 	// Only valid for Identity Center Account apps
-<<<<<<< HEAD
-	PermissionSets []IdentityCenterPermissionSet `json:"permission_sets,omitempty"`
-=======
 	PermissionSets []IdentityCenterPermissionSet `json:"permissionSets,omitempty"`
->>>>>>> de8e27f6
 }
 
 // UserGroupAndDescription is a user group name and its description.
@@ -95,13 +85,6 @@
 // IdentityCenterPermissionSet holds information about Identity Center
 // Permission Sets for transmission to the UI
 type IdentityCenterPermissionSet struct {
-<<<<<<< HEAD
-	Name string `json:"name"`
-	ARN  string `json:"arn"`
-	// AssignmentName is the assignment resource that will provision an Account
-	// Assignment for this Permission Set on the enclosing account
-	AssignmentName  string `json:"accountAssignment,omitempty"`
-=======
 	// Name is the human-readable name of the permission set
 	Name string `json:"name"`
 	// ARN is the AWS-assigned ARN of the permission set
@@ -109,7 +92,6 @@
 	// AssignmentID is the assignment resource that will provision an Account
 	// Assignment for this Permission Set on the enclosing account
 	AssignmentID    string `json:"accountAssignment,omitempty"`
->>>>>>> de8e27f6
 	RequiresRequest bool   `json:"requiresRequest,omitempty"`
 }
 
@@ -170,11 +152,7 @@
 
 	resultApp := App{
 		Kind:            types.KindApp,
-<<<<<<< HEAD
-		Subkind:         app.GetSubKind(),
-=======
 		SubKind:         app.GetSubKind(),
->>>>>>> de8e27f6
 		Name:            app.GetName(),
 		Description:     description,
 		URI:             app.GetURI(),
@@ -207,15 +185,9 @@
 	dst := make([]IdentityCenterPermissionSet, len(src))
 	for i, srcPS := range src {
 		dst[i] = IdentityCenterPermissionSet{
-<<<<<<< HEAD
-			Name:           srcPS.Name,
-			ARN:            srcPS.ARN,
-			AssignmentName: srcPS.AssignmentName,
-=======
 			Name:         srcPS.Name,
 			ARN:          srcPS.ARN,
 			AssignmentID: srcPS.AssignmentID,
->>>>>>> de8e27f6
 		}
 	}
 	return dst
