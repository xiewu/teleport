--- conflicted
+++ resolved
@@ -463,174 +463,6 @@
             Err(_) => {
                 return Err(RdpError::TryError(format!(
                     "path contained characters that couldn't be converted to a C string: {:?}",
-                    req.path
-                )));
-            }
-        }
-    });
-
-    let tdp_sd_create_request =
-        Box::new(move |req: SharedDirectoryCreateRequest| -> RdpResult<()> {
-            debug!("sending TDP SharedDirectoryCreateRequest: {:?}", req);
-            // Create C compatible string from req.path
-            match CString::new(req.path.clone()) {
-                Ok(c_string) => {
-                    unsafe {
-                        let err = tdp_sd_create_request(
-                            go_ref,
-                            &mut CGOSharedDirectoryCreateRequest {
-                                completion_id: req.completion_id,
-                                directory_id: req.directory_id,
-                                file_type: req.file_type,
-                                path: c_string.as_ptr(),
-                            },
-                        );
-                        if err != CGOErrCode::ErrCodeSuccess {
-                            return Err(RdpError::TryError(String::from(
-                                "call to tdp_sd_create_request failed",
-                            )));
-                        };
-                    }
-                    Ok(())
-                }
-                Err(_) => {
-                    // TODO(isaiah): change TryError to TeleportError for a generic error caused by Teleport specific code.
-                    return Err(RdpError::TryError(format!(
-                        "path contained characters that couldn't be converted to a C string: {}",
-                        req.path
-                    )));
-                }
-            }
-        });
-
-    let tdp_sd_delete_request =
-        Box::new(move |req: SharedDirectoryDeleteRequest| -> RdpResult<()> {
-            debug!("sending TDP SharedDirectoryDeleteRequest: {:?}", req);
-            // Create C compatible string from req.path
-            match CString::new(req.path.clone()) {
-                Ok(c_string) => {
-                    unsafe {
-                        let err = tdp_sd_delete_request(
-                            go_ref,
-                            &mut CGOSharedDirectoryDeleteRequest {
-                                completion_id: req.completion_id,
-                                directory_id: req.directory_id,
-                                path: c_string.as_ptr(),
-                            },
-                        );
-                        if err != CGOErrCode::ErrCodeSuccess {
-                            return Err(RdpError::TryError(String::from(
-                                "call to tdp_sd_delete_request failed",
-                            )));
-                        };
-                    }
-                    Ok(())
-                }
-                Err(_) => {
-                    // TODO(isaiah): change TryError to TeleportError for a generic error caused by Teleport specific code.
-                    return Err(RdpError::TryError(format!(
-                        "path contained characters that couldn't be converted to a C string: {}",
-                        req.path
-                    )));
-                }
-            }
-        });
-
-    let tdp_sd_list_request = Box::new(move |req: SharedDirectoryListRequest| -> RdpResult<()> {
-        debug!("sending TDP SharedDirectoryListRequest: {:?}", req);
-        // Create C compatible string from req.path
-        match CString::new(req.path.clone()) {
-            Ok(c_string) => {
-                unsafe {
-                    let err = tdp_sd_list_request(
-                        go_ref,
-                        &mut CGOSharedDirectoryListRequest {
-                            completion_id: req.completion_id,
-                            directory_id: req.directory_id,
-                            path: c_string.as_ptr(),
-                        },
-                    );
-                    if err != CGOErrCode::ErrCodeSuccess {
-                        return Err(RdpError::TryError(String::from(
-                            "call to tdp_sd_list_request failed",
-                        )));
-                    };
-                }
-                Ok(())
-            }
-            Err(_) => {
-                // TODO(isaiah): change TryError to TeleportError for a generic error caused by Teleport specific code.
-                return Err(RdpError::TryError(format!(
-                    "path contained characters that couldn't be converted to a C string: {}",
-                    req.path
-                )));
-            }
-        }
-    });
-
-    let tdp_sd_read_request = Box::new(move |req: SharedDirectoryReadRequest| -> RdpResult<()> {
-        debug!("sending: {:?}", req);
-        match CString::new(req.path.clone()) {
-            Ok(c_string) => {
-                unsafe {
-                    let err = tdp_sd_read_request(
-                        go_ref,
-                        &mut CGOSharedDirectoryReadRequest {
-                            completion_id: req.completion_id,
-                            directory_id: req.directory_id,
-                            path: c_string.as_ptr(),
-                            path_length: req.path.len() as u32,
-                            offset: req.offset,
-                            length: req.length,
-                        },
-                    );
-
-                    if err != CGOErrCode::ErrCodeSuccess {
-                        return Err(RdpError::TryError(String::from(
-                            "call to tdp_sd_read_request failed",
-                        )));
-                    }
-                }
-                Ok(())
-            }
-            Err(_) => {
-                return Err(RdpError::TryError(format!(
-                    "path contained characters that couldn't be converted to a C string: {}",
-                    req.path
-                )));
-            }
-        }
-    });
-
-    let tdp_sd_write_request = Box::new(move |req: SharedDirectoryWriteRequest| -> RdpResult<()> {
-        debug!("sending: {:?}", req);
-        match CString::new(req.path.clone()) {
-            Ok(c_string) => {
-                unsafe {
-                    let err = tdp_sd_write_request(
-                        go_ref,
-                        &mut CGOSharedDirectoryWriteRequest {
-                            completion_id: req.completion_id,
-                            directory_id: req.directory_id,
-                            offset: req.offset,
-                            path: c_string.as_ptr(),
-                            path_length: req.path.len() as u32,
-                            write_data_length: req.write_data.len() as u32,
-                            write_data: req.write_data.as_ptr() as *mut u8,
-                        },
-                    );
-
-                    if err != CGOErrCode::ErrCodeSuccess {
-                        return Err(RdpError::TryError(String::from(
-                            "call to tdp_sd_write_failed",
-                        )));
-                    }
-                }
-                Ok(())
-            }
-            Err(_) => {
-                return Err(RdpError::TryError(format!(
-                    "path contained characters that couldn't be converted to a C string: {}",
                     req.path
                 )));
             }
@@ -1540,29 +1372,12 @@
     last_modified: u64,
     size: u64,
     file_type: FileType,
-<<<<<<< HEAD
     path: UnixPath,
 }
 
 impl FileSystemObject {
     fn name(&self) -> RdpResult<String> {
         if let Some(name) = self.path.last() {
-            Ok(name.to_string())
-        } else {
-            Err(try_error(&format!(
-                "failed to extract name from path: {:?}",
-                self.path
-            )))
-        }
-    }
-=======
-    path: String,
->>>>>>> 335ae782
-}
-
-impl FileSystemObject {
-    fn name(&self) -> RdpResult<String> {
-        if let Some(name) = self.path.split('/').last() {
             Ok(name.to_string())
         } else {
             Err(try_error(&format!(
@@ -1624,11 +1439,7 @@
     completion_id: u32,
     directory_id: u32,
     offset: u64,
-<<<<<<< HEAD
     path: UnixPath,
-=======
-    path: String,
->>>>>>> 335ae782
     write_data: Vec<u8>,
 }
 
@@ -1648,11 +1459,7 @@
 pub struct SharedDirectoryReadRequest {
     completion_id: u32,
     directory_id: u32,
-<<<<<<< HEAD
     path: UnixPath,
-=======
-    path: String,
->>>>>>> 335ae782
     offset: u64,
     length: u32,
 }
@@ -1713,11 +1520,7 @@
     completion_id: u32,
     directory_id: u32,
     file_type: FileType,
-<<<<<<< HEAD
     path: UnixPath,
-=======
-    path: String,
->>>>>>> 335ae782
 }
 
 #[repr(C)]
