/*
 * Teleport
 * Copyright (C) 2023  Gravitational, Inc.
 *
 * This program is free software: you can redistribute it and/or modify
 * it under the terms of the GNU Affero General Public License as published by
 * the Free Software Foundation, either version 3 of the License, or
 * (at your option) any later version.
 *
 * This program is distributed in the hope that it will be useful,
 * but WITHOUT ANY WARRANTY; without even the implied warranty of
 * MERCHANTABILITY or FITNESS FOR A PARTICULAR PURPOSE.  See the
 * GNU Affero General Public License for more details.
 *
 * You should have received a copy of the GNU Affero General Public License
 * along with this program.  If not, see <http://www.gnu.org/licenses/>.
 */

package discovery

import (
	"bufio"
	"context"
	"errors"
	"fmt"
	"io"
	"os"
	"regexp"
	"slices"
	"sync"
	"testing"
	"time"

	"cloud.google.com/go/container/apiv1/containerpb"
	"github.com/Azure/azure-sdk-for-go/sdk/azcore/arm"
	"github.com/Azure/azure-sdk-for-go/sdk/azcore/to"
	"github.com/Azure/azure-sdk-for-go/sdk/resourcemanager/compute/armcompute/v6"
	"github.com/Azure/azure-sdk-for-go/sdk/resourcemanager/redis/armredis/v3"
<<<<<<< HEAD
	"github.com/aws/aws-sdk-go-v2/aws"
	"github.com/aws/aws-sdk-go-v2/service/ec2"
	ec2types "github.com/aws/aws-sdk-go-v2/service/ec2/types"
	"github.com/aws/aws-sdk-go-v2/service/eks"
	ekstypes "github.com/aws/aws-sdk-go-v2/service/eks/types"
=======
	awsv2 "github.com/aws/aws-sdk-go-v2/aws"
	"github.com/aws/aws-sdk-go-v2/credentials"
	"github.com/aws/aws-sdk-go-v2/service/ec2"
	ec2types "github.com/aws/aws-sdk-go-v2/service/ec2/types"
	"github.com/aws/aws-sdk-go-v2/service/redshift"
	redshifttypes "github.com/aws/aws-sdk-go-v2/service/redshift/types"
>>>>>>> eb5a4d10
	"github.com/aws/aws-sdk-go-v2/service/ssm"
	ssmtypes "github.com/aws/aws-sdk-go-v2/service/ssm/types"
	"github.com/aws/aws-sdk-go-v2/service/sts"
	ststypes "github.com/aws/aws-sdk-go-v2/service/sts/types"
	"github.com/aws/aws-sdk-go/service/rds"
	"github.com/google/go-cmp/cmp"
	"github.com/google/go-cmp/cmp/cmpopts"
	"github.com/google/uuid"
	"github.com/gravitational/trace"
	"github.com/jonboulle/clockwork"
	"github.com/stretchr/testify/assert"
	"github.com/stretchr/testify/require"
	"google.golang.org/grpc"
	corev1 "k8s.io/api/core/v1"
	v1 "k8s.io/apimachinery/pkg/apis/meta/v1"
	"k8s.io/apimachinery/pkg/runtime"
	"k8s.io/client-go/kubernetes/fake"

	"github.com/gravitational/teleport/api/client/proto"
	"github.com/gravitational/teleport/api/defaults"
	discoveryconfigv1 "github.com/gravitational/teleport/api/gen/proto/go/teleport/discoveryconfig/v1"
	integrationpb "github.com/gravitational/teleport/api/gen/proto/go/teleport/integration/v1"
	usertasksv1 "github.com/gravitational/teleport/api/gen/proto/go/teleport/usertasks/v1"
	usageeventsv1 "github.com/gravitational/teleport/api/gen/proto/go/usageevents/v1"
	"github.com/gravitational/teleport/api/internalutils/stream"
	"github.com/gravitational/teleport/api/types"
	"github.com/gravitational/teleport/api/types/discoveryconfig"
	"github.com/gravitational/teleport/api/types/events"
	"github.com/gravitational/teleport/api/types/header"
	"github.com/gravitational/teleport/api/utils"
	"github.com/gravitational/teleport/lib/auth"
	"github.com/gravitational/teleport/lib/auth/authclient"
	"github.com/gravitational/teleport/lib/authz"
	"github.com/gravitational/teleport/lib/cloud"
	"github.com/gravitational/teleport/lib/cloud/awsconfig"
	"github.com/gravitational/teleport/lib/cloud/azure"
	"github.com/gravitational/teleport/lib/cloud/gcp"
	gcpimds "github.com/gravitational/teleport/lib/cloud/imds/gcp"
	"github.com/gravitational/teleport/lib/cloud/mocks"
	libevents "github.com/gravitational/teleport/lib/events"
	"github.com/gravitational/teleport/lib/modules"
	"github.com/gravitational/teleport/lib/services"
	"github.com/gravitational/teleport/lib/srv/discovery/common"
<<<<<<< HEAD
	"github.com/gravitational/teleport/lib/srv/discovery/fetchers"
=======
	"github.com/gravitational/teleport/lib/srv/discovery/fetchers/db"
>>>>>>> eb5a4d10
	"github.com/gravitational/teleport/lib/srv/server"
	usagereporter "github.com/gravitational/teleport/lib/usagereporter/teleport"
	libutils "github.com/gravitational/teleport/lib/utils"
)

func TestMain(m *testing.M) {
	modules.SetInsecureTestMode(true)
	os.Exit(m.Run())
}

type mockSSMClient struct {
	server.SSMClient
	commandOutput *ssm.SendCommandOutput
	invokeOutput  *ssm.GetCommandInvocationOutput
}

func (sm *mockSSMClient) SendCommand(_ context.Context, input *ssm.SendCommandInput, _ ...func(*ssm.Options)) (*ssm.SendCommandOutput, error) {
	return sm.commandOutput, nil
}

func (sm *mockSSMClient) GetCommandInvocation(_ context.Context, input *ssm.GetCommandInvocationInput, _ ...func(*ssm.Options)) (*ssm.GetCommandInvocationOutput, error) {
	return sm.invokeOutput, nil
}

type mockEmitter struct {
	eventHandler func(*testing.T, events.AuditEvent, *Server)
	server       *Server
	t            *testing.T
}

func (me *mockEmitter) EmitAuditEvent(ctx context.Context, event events.AuditEvent) error {
	if me.eventHandler != nil {
		me.eventHandler(me.t, event, me.server)
	}
	return nil
}

type mockUsageReporter struct {
	mu                       sync.Mutex
	resourceAddedEventCount  int
	discoveryFetchEventCount int
}

func (m *mockUsageReporter) AnonymizeAndSubmit(events ...usagereporter.Anonymizable) {
	m.mu.Lock()
	defer m.mu.Unlock()
	for _, e := range events {
		switch e.(type) {
		case *usagereporter.ResourceCreateEvent:
			m.resourceAddedEventCount++
		case *usagereporter.DiscoveryFetchEvent:
			m.discoveryFetchEventCount++
		}
	}
}

func (m *mockUsageReporter) ResourceCreateEventCount() int {
	m.mu.Lock()
	defer m.mu.Unlock()
	return m.resourceAddedEventCount
}

func (m *mockUsageReporter) DiscoveryFetchEventCount() int {
	m.mu.Lock()
	defer m.mu.Unlock()
	return m.discoveryFetchEventCount
}

type mockEC2Client struct {
	output *ec2.DescribeInstancesOutput
}

func (m *mockEC2Client) DescribeInstances(ctx context.Context, input *ec2.DescribeInstancesInput, opts ...func(*ec2.Options)) (*ec2.DescribeInstancesOutput, error) {
	return m.output, nil
}

func genEC2InstanceIDs(n int) []string {
	var ec2InstanceIDs []string
	for i := 0; i < n; i++ {
		ec2InstanceIDs = append(ec2InstanceIDs, fmt.Sprintf("instance-id-%d", i))
	}
	return ec2InstanceIDs
}

func genEC2Instances(n int) []ec2types.Instance {
	var ec2Instances []ec2types.Instance
	for _, id := range genEC2InstanceIDs(n) {
		ec2Instances = append(ec2Instances, ec2types.Instance{
			InstanceId: aws.String(id),
			Tags: []ec2types.Tag{{
				Key:   aws.String("env"),
				Value: aws.String("dev"),
			}},
			State: &ec2types.InstanceState{
				Name: ec2types.InstanceStateNameRunning,
			},
		})
	}
	return ec2Instances
}

type mockSSMInstaller struct {
	mu                 sync.Mutex
	installedInstances map[string]struct{}
	runError           error
}

func (m *mockSSMInstaller) Run(_ context.Context, req server.SSMRunRequest) error {
	if m.runError != nil {
		return m.runError
	}

	m.mu.Lock()
	defer m.mu.Unlock()
	for _, inst := range req.Instances {
		m.installedInstances[inst.InstanceID] = struct{}{}
	}
	return nil
}

func (m *mockSSMInstaller) GetInstalledInstances() []string {
	m.mu.Lock()
	defer m.mu.Unlock()
	keys := make([]string, 0, len(m.installedInstances))
	for k := range m.installedInstances {
		keys = append(keys, k)
	}
	return keys
}

func TestDiscoveryServer(t *testing.T) {
	t.Parallel()

	fakeClock := clockwork.NewFakeClock()

	defaultDiscoveryGroup := "dc001"
	defaultStaticMatcher := Matchers{
		AWS: []types.AWSMatcher{{
			Types:   []string{"ec2"},
			Regions: []string{"eu-central-1"},
			Tags:    map[string]utils.Strings{"teleport": {"yes"}},
			SSM:     &types.AWSSSM{DocumentName: "document"},
			Params: &types.InstallerParams{
				InstallTeleport: true,
			},
		}},
	}

	defaultDiscoveryConfig, err := discoveryconfig.NewDiscoveryConfig(
		header.Metadata{Name: uuid.NewString()},
		discoveryconfig.Spec{
			DiscoveryGroup: defaultDiscoveryGroup,
			AWS:            defaultStaticMatcher.AWS,
			Azure:          defaultStaticMatcher.Azure,
			GCP:            defaultStaticMatcher.GCP,
			Kube:           defaultStaticMatcher.Kubernetes,
		},
	)
	require.NoError(t, err)

	dcForEC2SSMWithIntegrationName := uuid.NewString()
	dcForEC2SSMWithIntegration, err := discoveryconfig.NewDiscoveryConfig(
		header.Metadata{Name: dcForEC2SSMWithIntegrationName},
		discoveryconfig.Spec{
			DiscoveryGroup: defaultDiscoveryGroup,
			AWS: []types.AWSMatcher{{
				Types:   []string{"ec2"},
				Regions: []string{"eu-central-1"},
				Tags:    map[string]utils.Strings{"teleport": {"yes"}},
				SSM:     &types.AWSSSM{DocumentName: "document"},
				Params: &types.InstallerParams{
					InstallTeleport: true,
					EnrollMode:      types.InstallParamEnrollMode_INSTALL_PARAM_ENROLL_MODE_SCRIPT,
				},
				Integration: "my-integration",
			}},
		},
	)
	require.NoError(t, err)

	discoveryConfigForUserTaskEC2TestName := uuid.NewString()
	discoveryConfigForUserTaskEC2Test, err := discoveryconfig.NewDiscoveryConfig(
		header.Metadata{Name: discoveryConfigForUserTaskEC2TestName},
		discoveryconfig.Spec{
			DiscoveryGroup: defaultDiscoveryGroup,
			AWS: []types.AWSMatcher{{
				Types:   []string{"ec2"},
				Regions: []string{"eu-west-2"},
				Tags:    map[string]utils.Strings{"RunDiscover": {"please"}},
				SSM:     &types.AWSSSM{DocumentName: "document"},
				Params: &types.InstallerParams{
					InstallTeleport: true,
					EnrollMode:      types.InstallParamEnrollMode_INSTALL_PARAM_ENROLL_MODE_SCRIPT,
				},
				Integration: "my-integration",
			}},
		},
	)
	require.NoError(t, err)

	dcForEC2StatusWithoutMatchName := uuid.NewString()
	dcForEC2StatusWithoutMatch, err := discoveryconfig.NewDiscoveryConfig(
		header.Metadata{Name: dcForEC2StatusWithoutMatchName},
		discoveryconfig.Spec{
			DiscoveryGroup: defaultDiscoveryGroup,
			AWS: []types.AWSMatcher{{
				Types:   []string{"ec2"},
				Regions: []string{"eu-central-1"},
				Tags:    map[string]utils.Strings{"teleport": {"yes"}},
				SSM:     &types.AWSSSM{DocumentName: "document"},
				Params: &types.InstallerParams{
					InstallTeleport: true,
					EnrollMode:      types.InstallParamEnrollMode_INSTALL_PARAM_ENROLL_MODE_SCRIPT,
				},
				Integration: "my-integration",
			}},
		},
	)
	require.NoError(t, err)

	discoveryConfigForUserTaskEKSTestName := uuid.NewString()
	discoveryConfigForUserTaskEKSTest, err := discoveryconfig.NewDiscoveryConfig(
		header.Metadata{Name: discoveryConfigForUserTaskEKSTestName},
		discoveryconfig.Spec{
			DiscoveryGroup: defaultDiscoveryGroup,
			AWS: []types.AWSMatcher{{
				Types:       []string{"eks"},
				Regions:     []string{"eu-west-2"},
				Tags:        map[string]utils.Strings{"RunDiscover": {"Please"}},
				Integration: "my-integration",
			}},
		},
	)
	require.NoError(t, err)

	tcs := []struct {
		name string
		// presentInstances is a list of servers already present in teleport.
		presentInstances          []types.Server
		foundEC2Instances         []ec2types.Instance
		ssm                       *mockSSMClient
		emitter                   *mockEmitter
		eksClusters               []*ekstypes.Cluster
		eksEnroller               eksClustersEnroller
		discoveryConfig           *discoveryconfig.DiscoveryConfig
		staticMatchers            Matchers
		wantInstalledInstances    []string
		wantDiscoveryConfigStatus *discoveryconfig.Status
		userTasksDiscoverCheck    require.ValueAssertionFunc
		cloudClients              cloud.Clients
		ssmRunError               error
	}{
		{
			name:             "no nodes present, 1 found",
			presentInstances: []types.Server{},
			foundEC2Instances: []ec2types.Instance{
				{
					InstanceId: aws.String("instance-id-1"),
					Tags: []ec2types.Tag{{
						Key:   aws.String("env"),
						Value: aws.String("dev"),
					}},
					State: &ec2types.InstanceState{
						Name: ec2types.InstanceStateNameRunning,
					},
				},
			},
			ssm: &mockSSMClient{
				commandOutput: &ssm.SendCommandOutput{
					Command: &ssmtypes.Command{
						CommandId: aws.String("command-id-1"),
					},
				},
				invokeOutput: &ssm.GetCommandInvocationOutput{
					Status:       ssmtypes.CommandInvocationStatusSuccess,
					ResponseCode: 0,
				},
			},
			emitter: &mockEmitter{
				eventHandler: func(t *testing.T, ae events.AuditEvent, server *Server) {
					t.Helper()
					require.Equal(t, &events.SSMRun{
						Metadata: events.Metadata{
							Type: libevents.SSMRunEvent,
							Code: libevents.SSMRunSuccessCode,
						},
						CommandID:  "command-id-1",
						AccountID:  "owner",
						InstanceID: "instance-id-1",
						Region:     "eu-central-1",
						ExitCode:   0,
						Status:     string(ssmtypes.CommandInvocationStatusSuccess),
					}, ae)
				},
			},
			staticMatchers:         defaultStaticMatcher,
			wantInstalledInstances: []string{"instance-id-1"},
		},
		{
			name: "nodes present, instance filtered",
			presentInstances: []types.Server{
				&types.ServerV2{
					Kind: types.KindNode,
					Metadata: types.Metadata{
						Name: "name",
						Labels: map[string]string{
							types.AWSAccountIDLabel:  "owner",
							types.AWSInstanceIDLabel: "instance-id-1",
						},
						Namespace: defaults.Namespace,
					},
				},
			},
			foundEC2Instances: []ec2types.Instance{
				{
					InstanceId: aws.String("instance-id-1"),
					Tags: []ec2types.Tag{{
						Key:   aws.String("env"),
						Value: aws.String("dev"),
					}},
					State: &ec2types.InstanceState{
						Name: ec2types.InstanceStateNameRunning,
					},
				},
			},
			ssm: &mockSSMClient{
				commandOutput: &ssm.SendCommandOutput{
					Command: &ssmtypes.Command{
						CommandId: aws.String("command-id-1"),
					},
				},
				invokeOutput: &ssm.GetCommandInvocationOutput{
					Status:       ssmtypes.CommandInvocationStatusSuccess,
					ResponseCode: 0,
				},
			},
			staticMatchers: defaultStaticMatcher,
			emitter:        &mockEmitter{},
		},
		{
			name: "nodes present, instance not filtered",
			presentInstances: []types.Server{
				&types.ServerV2{
					Kind: types.KindNode,
					Metadata: types.Metadata{
						Name: "name",
						Labels: map[string]string{
							types.AWSAccountIDLabel:  "owner",
							types.AWSInstanceIDLabel: "wow-its-a-different-instance",
						},
						Namespace: defaults.Namespace,
					},
				},
			},
			foundEC2Instances: []ec2types.Instance{
				{
					InstanceId: aws.String("instance-id-1"),
					Tags: []ec2types.Tag{{
						Key:   aws.String("env"),
						Value: aws.String("dev"),
					}},
					State: &ec2types.InstanceState{
						Name: ec2types.InstanceStateNameRunning,
					},
				},
			},
			ssm: &mockSSMClient{
				commandOutput: &ssm.SendCommandOutput{
					Command: &ssmtypes.Command{
						CommandId: aws.String("command-id-1"),
					},
				},
				invokeOutput: &ssm.GetCommandInvocationOutput{
					Status:       ssmtypes.CommandInvocationStatusSuccess,
					ResponseCode: 0,
				},
			},
			emitter:                &mockEmitter{},
			staticMatchers:         defaultStaticMatcher,
			wantInstalledInstances: []string{"instance-id-1"},
		},
		{
			name:              "chunked nodes get 2 log messages",
			presentInstances:  []types.Server{},
			foundEC2Instances: genEC2Instances(58),
			ssm: &mockSSMClient{
				commandOutput: &ssm.SendCommandOutput{
					Command: &ssmtypes.Command{
						CommandId: aws.String("command-id-1"),
					},
				},
				invokeOutput: &ssm.GetCommandInvocationOutput{
					Status:       ssmtypes.CommandInvocationStatusSuccess,
					ResponseCode: 0,
				},
			},
			emitter:                &mockEmitter{},
			staticMatchers:         defaultStaticMatcher,
			wantInstalledInstances: genEC2InstanceIDs(58),
		},
		{
			name:             "no nodes present, 1 found using dynamic matchers",
			presentInstances: []types.Server{},
			foundEC2Instances: []ec2types.Instance{
				{
					InstanceId: aws.String("instance-id-1"),
					Tags: []ec2types.Tag{{
						Key:   aws.String("env"),
						Value: aws.String("dev"),
					}},
					State: &ec2types.InstanceState{
						Name: ec2types.InstanceStateNameRunning,
					},
				},
			},
			ssm: &mockSSMClient{
				commandOutput: &ssm.SendCommandOutput{
					Command: &ssmtypes.Command{
						CommandId: aws.String("command-id-1"),
					},
				},
				invokeOutput: &ssm.GetCommandInvocationOutput{
					Status:       ssmtypes.CommandInvocationStatusSuccess,
					ResponseCode: 0,
				},
			},
			emitter: &mockEmitter{
				eventHandler: func(t *testing.T, ae events.AuditEvent, server *Server) {
					t.Helper()
					require.Equal(t, &events.SSMRun{
						Metadata: events.Metadata{
							Type: libevents.SSMRunEvent,
							Code: libevents.SSMRunSuccessCode,
						},
						CommandID:  "command-id-1",
						AccountID:  "owner",
						InstanceID: "instance-id-1",
						Region:     "eu-central-1",
						ExitCode:   0,
						Status:     string(ssmtypes.CommandInvocationStatusSuccess),
					}, ae)
				},
			},
			staticMatchers:         Matchers{},
			discoveryConfig:        defaultDiscoveryConfig,
			wantInstalledInstances: []string{"instance-id-1"},
		},
		{
			name:             "one node found with Script mode using Integration credentials",
			presentInstances: []types.Server{},
			foundEC2Instances: []ec2types.Instance{
				{
					InstanceId: aws.String("instance-id-1"),
					Tags: []ec2types.Tag{{
						Key:   aws.String("env"),
						Value: aws.String("dev"),
					}},
					State: &ec2types.InstanceState{
						Name: ec2types.InstanceStateNameRunning,
					},
				},
			},
			ssm: &mockSSMClient{
				commandOutput: &ssm.SendCommandOutput{
					Command: &ssmtypes.Command{
						CommandId: aws.String("command-id-1"),
					},
				},
				invokeOutput: &ssm.GetCommandInvocationOutput{
					Status:       ssmtypes.CommandInvocationStatusSuccess,
					ResponseCode: 0,
				},
			},
			emitter: &mockEmitter{
				eventHandler: func(t *testing.T, ae events.AuditEvent, server *Server) {
					t.Helper()
					require.Equal(t, &events.SSMRun{
						Metadata: events.Metadata{
							Type: libevents.SSMRunEvent,
							Code: libevents.SSMRunSuccessCode,
						},
						CommandID:  "command-id-1",
						AccountID:  "owner",
						InstanceID: "instance-id-1",
						Region:     "eu-central-1",
						ExitCode:   0,
						Status:     string(ssmtypes.CommandInvocationStatusSuccess),
					}, ae)
				},
			},
			staticMatchers:  Matchers{},
			discoveryConfig: dcForEC2SSMWithIntegration,
			wantDiscoveryConfigStatus: &discoveryconfig.Status{
				State:               "DISCOVERY_CONFIG_STATE_SYNCING",
				ErrorMessage:        nil,
				DiscoveredResources: 1,
				LastSyncTime:        fakeClock.Now().UTC(),
				IntegrationDiscoveredResources: map[string]*discoveryconfigv1.IntegrationDiscoveredSummary{
					"my-integration": {
						AwsEc2: &discoveryconfigv1.ResourcesDiscoveredSummary{
							Found:    1,
							Enrolled: 0,
							Failed:   0,
						},
					},
				},
			},
			wantInstalledInstances: []string{"instance-id-1"},
		},
		{
			name:              "no nodes found using DiscoveryConfig and Integration, but DiscoveryConfig Status is still updated",
			presentInstances:  []types.Server{},
			foundEC2Instances: []ec2types.Instance{},
			ssm:               &mockSSMClient{},
			emitter:           &mockEmitter{},
			staticMatchers:    Matchers{},
			discoveryConfig:   dcForEC2StatusWithoutMatch,
			wantDiscoveryConfigStatus: &discoveryconfig.Status{
				State:               "DISCOVERY_CONFIG_STATE_SYNCING",
				ErrorMessage:        nil,
				DiscoveredResources: 0,
				LastSyncTime:        fakeClock.Now().UTC(),
				IntegrationDiscoveredResources: map[string]*discoveryconfigv1.IntegrationDiscoveredSummary{
					"my-integration": {
						AwsEc2: &discoveryconfigv1.ResourcesDiscoveredSummary{
							Found:    0,
							Enrolled: 0,
							Failed:   0,
						},
					},
				},
			},
			wantInstalledInstances: []string{},
		},
		{
			name:             "one node found but SSM Run fails and DiscoverEC2 User Task is created",
			presentInstances: []types.Server{},
			foundEC2Instances: []ec2types.Instance{
				{
					InstanceId: aws.String("instance-id-1"),
					Tags: []ec2types.Tag{{
						Key:   aws.String("env"),
						Value: aws.String("dev"),
					}},
					State: &ec2types.InstanceState{
						Name: ec2types.InstanceStateNameRunning,
					},
				},
			},
			ssm: &mockSSMClient{
				commandOutput: &ssm.SendCommandOutput{
					Command: &ssmtypes.Command{
						CommandId: aws.String("command-id-1"),
					},
				},
				invokeOutput: &ssm.GetCommandInvocationOutput{
					Status:       ssmtypes.CommandInvocationStatusSuccess,
					ResponseCode: 0,
				},
			},
			ssmRunError: trace.BadParameter("ssm run failed"),
			emitter: &mockEmitter{
				eventHandler: func(t *testing.T, ae events.AuditEvent, server *Server) {
					t.Helper()
					require.Equal(t, &events.SSMRun{
						Metadata: events.Metadata{
							Type: libevents.SSMRunEvent,
							Code: libevents.SSMRunSuccessCode,
						},
						CommandID:  "command-id-1",
						AccountID:  "owner",
						InstanceID: "instance-id-1",
						Region:     "eu-central-1",
						ExitCode:   0,
						Status:     string(ssmtypes.CommandInvocationStatusSuccess),
					}, ae)
				},
			},
			staticMatchers:         Matchers{},
			discoveryConfig:        discoveryConfigForUserTaskEC2Test,
			wantInstalledInstances: []string{},
			userTasksDiscoverCheck: func(tt require.TestingT, i1 interface{}, i2 ...interface{}) {
				existingTasks, ok := i1.([]*usertasksv1.UserTask)
				require.True(t, ok, "failed to get existing tasks: %T", i1)
				require.Len(t, existingTasks, 1)
				existingTask := existingTasks[0]

				require.Equal(t, "OPEN", existingTask.GetSpec().State)
				require.Equal(t, "my-integration", existingTask.GetSpec().Integration)
				require.Equal(t, "ec2-ssm-invocation-failure", existingTask.GetSpec().IssueType)
				require.Equal(t, "owner", existingTask.GetSpec().GetDiscoverEc2().GetAccountId())
				require.Equal(t, "eu-west-2", existingTask.GetSpec().GetDiscoverEc2().GetRegion())

				taskInstances := existingTask.GetSpec().GetDiscoverEc2().Instances
				require.Contains(t, taskInstances, "instance-id-1")
				taskInstance := taskInstances["instance-id-1"]

				require.Equal(t, "instance-id-1", taskInstance.InstanceId)
				require.Equal(t, discoveryConfigForUserTaskEC2TestName, taskInstance.DiscoveryConfig)
				require.Equal(t, defaultDiscoveryGroup, taskInstance.DiscoveryGroup)
			},
		},
		{
			name:              "multiple EKS clusters failed to autoenroll and user tasks are created",
			presentInstances:  []types.Server{},
			foundEC2Instances: []ec2types.Instance{},
			ssm:               &mockSSMClient{},
<<<<<<< HEAD
			eksClusters: []*ekstypes.Cluster{
				{
					Name:   aws.String("cluster01"),
					Arn:    aws.String("arn:aws:eks:us-west-2:123456789012:cluster/cluster01"),
					Status: ekstypes.ClusterStatusActive,
					Tags: map[string]string{
						"RunDiscover": "Please",
					},
				},
				{
					Name:   aws.String("cluster02"),
					Arn:    aws.String("arn:aws:eks:us-west-2:123456789012:cluster/cluster02"),
					Status: ekstypes.ClusterStatusActive,
					Tags: map[string]string{
						"RunDiscover": "Please",
=======
			cloudClients: &cloud.TestCloudClients{
				STS: &mocks.STSClientV1{},
				EKS: &mocks.EKSMock{
					Clusters: []*eks.Cluster{
						{
							Name:   aws.String("cluster01"),
							Arn:    aws.String("arn:aws:eks:us-west-2:123456789012:cluster/cluster01"),
							Status: aws.String(eks.ClusterStatusActive),
							Tags: map[string]*string{
								"RunDiscover": aws.String("Please"),
							},
						},
						{
							Name:   aws.String("cluster02"),
							Arn:    aws.String("arn:aws:eks:us-west-2:123456789012:cluster/cluster02"),
							Status: aws.String(eks.ClusterStatusActive),
							Tags: map[string]*string{
								"RunDiscover": aws.String("Please"),
							},
						},
>>>>>>> eb5a4d10
					},
				},
			},
			eksEnroller: &mockEKSClusterEnroller{
				resp: &integrationpb.EnrollEKSClustersResponse{
					Results: []*integrationpb.EnrollEKSClusterResult{
						{
							EksClusterName: "cluster01",
							Error:          "access endpoint is not reachable",
							IssueType:      "eks-cluster-unreachable",
						},
						{
							EksClusterName: "cluster02",
							Error:          "access endpoint is not reachable",
							IssueType:      "eks-cluster-unreachable",
						},
					},
				},
				err: nil,
			},
			emitter:                &mockEmitter{},
			staticMatchers:         Matchers{},
			discoveryConfig:        discoveryConfigForUserTaskEKSTest,
			wantInstalledInstances: []string{},
			userTasksDiscoverCheck: func(t require.TestingT, i1 interface{}, i2 ...interface{}) {
				existingTasks, ok := i1.([]*usertasksv1.UserTask)
				require.True(t, ok, "failed to get existing tasks: %T", i1)
				require.Len(t, existingTasks, 1)
				existingTask := existingTasks[0]

				require.Equal(t, "OPEN", existingTask.GetSpec().State)
				require.Equal(t, "my-integration", existingTask.GetSpec().Integration)
				require.Equal(t, "eks-cluster-unreachable", existingTask.GetSpec().IssueType)
				require.Equal(t, "123456789012", existingTask.GetSpec().GetDiscoverEks().GetAccountId())
				require.Equal(t, "us-west-2", existingTask.GetSpec().GetDiscoverEks().GetRegion())

				taskClusters := existingTask.GetSpec().GetDiscoverEks().Clusters
				require.Contains(t, taskClusters, "cluster01")
				taskCluster := taskClusters["cluster01"]

				require.Equal(t, "cluster01", taskCluster.Name)
				require.Equal(t, discoveryConfigForUserTaskEKSTestName, taskCluster.DiscoveryConfig)
				require.Equal(t, defaultDiscoveryGroup, taskCluster.DiscoveryGroup)
			},
		},
	}

	for _, tc := range tcs {
		t.Run(tc.name, func(t *testing.T) {
			t.Parallel()
			ctx := context.Background()

			ec2Client := &mockEC2Client{
				output: &ec2.DescribeInstancesOutput{
					Reservations: []ec2types.Reservation{
						{
							OwnerId:   aws.String("owner"),
							Instances: tc.foundEC2Instances,
						},
					},
				},
			}

			// Create and start test auth server.
			testAuthServer, err := auth.NewTestAuthServer(auth.TestAuthServerConfig{
				Dir: t.TempDir(),
			})
			require.NoError(t, err)
			t.Cleanup(func() { require.NoError(t, testAuthServer.Close()) })

			tlsServer, err := testAuthServer.NewTestTLSServer()
			require.NoError(t, err)
			t.Cleanup(func() { require.NoError(t, tlsServer.Close()) })

			// Auth client for discovery service.
			identity := auth.TestServerID(types.RoleDiscovery, "hostID")
			authClient, err := tlsServer.NewClient(identity)
			require.NoError(t, err)
			t.Cleanup(func() { require.NoError(t, authClient.Close()) })

			for _, instance := range tc.presentInstances {
				_, err := tlsServer.Auth().UpsertNode(ctx, instance)
				require.NoError(t, err)
			}

			logger := libutils.NewSlogLoggerForTests()

			reporter := &mockUsageReporter{}
			installer := &mockSSMInstaller{
				installedInstances: make(map[string]struct{}),
				runError:           tc.ssmRunError,
			}
			tlsServer.Auth().SetUsageReporter(reporter)

			if tc.discoveryConfig != nil {
				_, err := tlsServer.Auth().DiscoveryConfigs.CreateDiscoveryConfig(ctx, tc.discoveryConfig)
				require.NoError(t, err)
			}

			var eksEnroller eksClustersEnroller = authClient.IntegrationAWSOIDCClient()
			if tc.eksEnroller != nil {
				eksEnroller = tc.eksEnroller
			}

			server, err := New(authz.ContextWithUser(context.Background(), identity.I), &Config{
				GetEC2Client: func(ctx context.Context, region string, opts ...awsconfig.OptionsFn) (ec2.DescribeInstancesAPIClient, error) {
					return ec2Client, nil
				},
				GetSSMClient: func(ctx context.Context, region string, opts ...awsconfig.OptionsFn) (server.SSMClient, error) {
					return tc.ssm, nil
				},
				FetchersClients: &mockFetchersClients{
					eksClusters: tc.eksClusters,
				},
				ClusterFeatures:  func() proto.Features { return proto.Features{} },
				KubernetesClient: fake.NewSimpleClientset(),
				AccessPoint:      getDiscoveryAccessPointWithEKSEnroller(tlsServer.Auth(), authClient, eksEnroller),
				Matchers:         tc.staticMatchers,
				Emitter:          tc.emitter,
				Log:              logger,
				DiscoveryGroup:   defaultDiscoveryGroup,
				CloudClients:     tc.cloudClients,
				clock:            fakeClock,
			})
			require.NoError(t, err)
			server.ec2Installer = installer
			tc.emitter.server = server
			tc.emitter.t = t

			go server.Start()
			t.Cleanup(server.Stop)

			if len(tc.wantInstalledInstances) > 0 {
				slices.Sort(tc.wantInstalledInstances)
				require.Eventually(t, func() bool {
					instances := installer.GetInstalledInstances()
					slices.Sort(instances)
					return slices.Equal(tc.wantInstalledInstances, instances) && len(tc.wantInstalledInstances) == reporter.ResourceCreateEventCount()
				}, 5000*time.Millisecond, 50*time.Millisecond)
			} else {
				require.Never(t, func() bool {
					return len(installer.GetInstalledInstances()) > 0 || reporter.ResourceCreateEventCount() > 0
				}, 500*time.Millisecond, 50*time.Millisecond)
			}
			require.GreaterOrEqual(t, reporter.DiscoveryFetchEventCount(), 1)

			// Discovery Config Status is updated accordingly
			if tc.wantDiscoveryConfigStatus != nil {
				// It can take a while for the status to be updated.
				require.Eventually(t, func() bool {
					storedDiscoveryConfig, err := tlsServer.Auth().DiscoveryConfigs.GetDiscoveryConfig(ctx, tc.discoveryConfig.GetName())
					require.NoError(t, err)
					if len(storedDiscoveryConfig.Status.IntegrationDiscoveredResources) == 0 {
						return false
					}
					require.Equal(t, *tc.wantDiscoveryConfigStatus, storedDiscoveryConfig.Status)
					return true
				}, 500*time.Millisecond, 50*time.Millisecond)
			}
			if tc.userTasksDiscoverCheck != nil {
				var allUserTasks []*usertasksv1.UserTask
				var nextToken string
				for {
					var userTasks []*usertasksv1.UserTask
					userTasks, nextToken, err = tlsServer.Auth().UserTasks.ListUserTasks(context.Background(), 0, "")
					require.NoError(t, err)
					allUserTasks = append(allUserTasks, userTasks...)
					if nextToken == "" {
						break
					}
				}
				tc.userTasksDiscoverCheck(t, allUserTasks)
			}
		})
	}
}

func TestDiscoveryServerConcurrency(t *testing.T) {
	t.Parallel()
	ctx := context.Background()
	logger := libutils.NewSlogLoggerForTests()

	defaultDiscoveryGroup := "dg01"
	awsMatcher := types.AWSMatcher{
		Types:       []string{"ec2"},
		Regions:     []string{"eu-central-1"},
		Tags:        map[string]utils.Strings{"teleport": {"yes"}},
		Integration: "my-integration",
		SSM:         &types.AWSSSM{DocumentName: "document"},
	}
	require.NoError(t, awsMatcher.CheckAndSetDefaults())
	staticMatcher := Matchers{
		AWS: []types.AWSMatcher{awsMatcher},
	}

	emitter := &mockEmitter{
		eventHandler: func(t *testing.T, ae events.AuditEvent, server *Server) {
			t.Helper()
		},
	}

	testCloudClients := &cloud.TestCloudClients{}

	ec2Client := &mockEC2Client{
		output: &ec2.DescribeInstancesOutput{
			Reservations: []ec2types.Reservation{
				{
					OwnerId: aws.String("123456789012"),
					Instances: []ec2types.Instance{
						{
							InstanceId: aws.String("i-123456789012"),
							Tags: []ec2types.Tag{
								{
									Key:   aws.String("env"),
									Value: aws.String("dev"),
								},
							},
							PrivateIpAddress: aws.String("172.0.1.2"),
							VpcId:            aws.String("vpcId"),
							SubnetId:         aws.String("subnetId"),
							PrivateDnsName:   aws.String("privateDnsName"),
							State: &ec2types.InstanceState{
								Name: ec2types.InstanceStateNameRunning,
							},
						},
					},
				},
			},
		},
	}

	// Create and start test auth server.
	testAuthServer, err := auth.NewTestAuthServer(auth.TestAuthServerConfig{
		Dir: t.TempDir(),
	})
	require.NoError(t, err)
	t.Cleanup(func() { require.NoError(t, testAuthServer.Close()) })

	tlsServer, err := testAuthServer.NewTestTLSServer()
	require.NoError(t, err)
	t.Cleanup(func() { require.NoError(t, tlsServer.Close()) })

	// Auth client for discovery service.
	identity := auth.TestServerID(types.RoleDiscovery, "hostID")
	authClient, err := tlsServer.NewClient(identity)
	require.NoError(t, err)
	t.Cleanup(func() { require.NoError(t, authClient.Close()) })

	getEC2Client := func(ctx context.Context, region string, opts ...awsconfig.OptionsFn) (ec2.DescribeInstancesAPIClient, error) {
		return ec2Client, nil
	}

	// Create Server1
	server1, err := New(authz.ContextWithUser(ctx, identity.I), &Config{
		CloudClients:     testCloudClients,
		GetEC2Client:     getEC2Client,
		ClusterFeatures:  func() proto.Features { return proto.Features{} },
		KubernetesClient: fake.NewSimpleClientset(),
		AccessPoint:      getDiscoveryAccessPoint(tlsServer.Auth(), authClient),
		Matchers:         staticMatcher,
		Emitter:          emitter,
		Log:              logger,
		DiscoveryGroup:   defaultDiscoveryGroup,
	})
	require.NoError(t, err)

	// Create Server2
	server2, err := New(authz.ContextWithUser(ctx, identity.I), &Config{
		CloudClients:     testCloudClients,
		GetEC2Client:     getEC2Client,
		ClusterFeatures:  func() proto.Features { return proto.Features{} },
		KubernetesClient: fake.NewSimpleClientset(),
		AccessPoint:      getDiscoveryAccessPoint(tlsServer.Auth(), authClient),
		Matchers:         staticMatcher,
		Emitter:          emitter,
		Log:              logger,
		DiscoveryGroup:   defaultDiscoveryGroup,
	})
	require.NoError(t, err)

	// Start both servers.
	go server1.Start()
	t.Cleanup(server1.Stop)

	go server2.Start()
	t.Cleanup(server2.Stop)

	// We must get only one EC2 EICE Node.
	// Even when two servers are discovering the same EC2 Instance, they will use the same name when converting to EICE Node.
	require.EventuallyWithT(t, func(t *assert.CollectT) {
		allNodes, err := tlsServer.Auth().GetNodes(ctx, "default")
		assert.NoError(t, err)
		assert.Len(t, allNodes, 1)
	}, 1*time.Second, 50*time.Millisecond)

	// We should never get a duplicate instance.
	require.Never(t, func() bool {
		allNodes, err := tlsServer.Auth().GetNodes(ctx, "default")
		require.NoError(t, err)

		return len(allNodes) != 1
	}, 2*time.Second, 50*time.Millisecond)
}

func newMockKubeService(name, namespace, externalName string, labels, annotations map[string]string, ports []corev1.ServicePort) *corev1.Service {
	serviceType := corev1.ServiceTypeClusterIP
	if externalName != "" {
		serviceType = corev1.ServiceTypeExternalName
	}
	return &corev1.Service{
		ObjectMeta: v1.ObjectMeta{
			Name:        name,
			Namespace:   namespace,
			Labels:      labels,
			Annotations: annotations,
		},
		Spec: corev1.ServiceSpec{
			Ports:        ports,
			ClusterIP:    "192.168.100.100",
			ClusterIPs:   []string{"192.168.100.100"},
			Type:         serviceType,
			ExternalName: externalName,
		},
	}
}

type noopProtocolChecker struct{}

// CheckProtocol for noopProtocolChecker just returns 'tcp'
func (*noopProtocolChecker) CheckProtocol(service corev1.Service, port corev1.ServicePort) string {
	return "tcp"
}

func TestDiscoveryKubeServices(t *testing.T) {
	const (
		mainDiscoveryGroup  = "main"
		otherDiscoveryGroup = "other"
	)
	t.Parallel()

	appProtocolHTTP := "http"
	mockKubeServices := []*corev1.Service{
		newMockKubeService("service1", "ns1", "", map[string]string{"test-label": "testval"}, nil,
			[]corev1.ServicePort{{Port: 42, Name: "http", Protocol: corev1.ProtocolTCP}}),
		newMockKubeService("service2", "ns2", "", map[string]string{
			"test-label":  "testval",
			"test-label2": "testval2",
		}, nil, []corev1.ServicePort{{Port: 42, Name: "custom", AppProtocol: &appProtocolHTTP, Protocol: corev1.ProtocolTCP}}),
	}

	app1 := mustConvertKubeServiceToApp(t, mainDiscoveryGroup, "http", mockKubeServices[0], mockKubeServices[0].Spec.Ports[0])
	modifiedApp1 := mustConvertKubeServiceToApp(t, mainDiscoveryGroup, "http", mockKubeServices[0], mockKubeServices[0].Spec.Ports[0])
	modifiedApp1.SetURI("http://wrong.example.com")
	app2 := mustConvertKubeServiceToApp(t, mainDiscoveryGroup, "http", mockKubeServices[1], mockKubeServices[1].Spec.Ports[0])
	otherGroupApp1 := mustConvertKubeServiceToApp(t, otherDiscoveryGroup, "http", mockKubeServices[0], mockKubeServices[0].Spec.Ports[0])

	tests := []struct {
		name                      string
		existingApps              []types.Application
		kubernetesMatchers        []types.KubernetesMatcher
		expectedAppsToExistInAuth []types.Application
	}{
		{
			name: "no apps in auth server, import 2 apps",
			kubernetesMatchers: []types.KubernetesMatcher{
				{
					Types:      []string{"app"},
					Namespaces: []string{types.Wildcard},
					Labels:     map[string]utils.Strings{"test-label": {"testval"}},
				},
			},
			expectedAppsToExistInAuth: types.Apps{app1.Copy(), app2.Copy()},
		},
		{
			name:         "one app in auth server, import 1 apps",
			existingApps: types.Apps{app1.Copy()},
			kubernetesMatchers: []types.KubernetesMatcher{
				{
					Types:      []string{"app"},
					Namespaces: []string{types.Wildcard},
					Labels:     map[string]utils.Strings{"test-label": {"testval"}},
				},
			},
			expectedAppsToExistInAuth: types.Apps{app1.Copy(), app2.Copy()},
		},
		{
			name:         "two apps in the auth server, one updated one imported",
			existingApps: types.Apps{modifiedApp1.Copy(), app2.Copy()},
			kubernetesMatchers: []types.KubernetesMatcher{
				{
					Types:      []string{"app"},
					Namespaces: []string{types.Wildcard},
					Labels:     map[string]utils.Strings{"test-label": {"testval"}},
				},
			},
			expectedAppsToExistInAuth: types.Apps{app1.Copy(), app2.Copy()},
		},
		{
			name:         "one app in auth server, discovery doesn't match another app",
			existingApps: types.Apps{app1.Copy()},
			kubernetesMatchers: []types.KubernetesMatcher{
				{
					Types:      []string{"app"},
					Namespaces: []string{"ns1"},
					Labels:     map[string]utils.Strings{"test-label": {"testval"}},
				},
			},
			expectedAppsToExistInAuth: types.Apps{app1.Copy()},
		},
		{
			name:         "one app in auth server from another discovery group, import 2 apps",
			existingApps: types.Apps{otherGroupApp1.Copy()},
			kubernetesMatchers: []types.KubernetesMatcher{
				{
					Types:      []string{"app"},
					Namespaces: []string{types.Wildcard},
					Labels:     map[string]utils.Strings{"test-label": {"testval"}},
				},
			},
			expectedAppsToExistInAuth: types.Apps{app1.Copy(), otherGroupApp1.Copy(), app2.Copy()},
		},
	}

	for _, tt := range tests {
		tt := tt
		t.Run(tt.name, func(t *testing.T) {
			t.Parallel()

			var objects []runtime.Object
			for _, s := range mockKubeServices {
				objects = append(objects, s)
			}

			ctx := context.Background()
			// Create and start test auth server.
			testAuthServer, err := auth.NewTestAuthServer(auth.TestAuthServerConfig{
				Dir: t.TempDir(),
			})
			require.NoError(t, err)
			t.Cleanup(func() { require.NoError(t, testAuthServer.Close()) })

			tlsServer, err := testAuthServer.NewTestTLSServer()
			require.NoError(t, err)
			t.Cleanup(func() { require.NoError(t, tlsServer.Close()) })

			// Auth client for discovery service.
			authClient, err := tlsServer.NewClient(auth.TestServerID(types.RoleDiscovery, "hostID"))
			require.NoError(t, err)
			t.Cleanup(func() { require.NoError(t, authClient.Close()) })

			for _, app := range tt.existingApps {
				err := tlsServer.Auth().CreateApp(ctx, app)
				require.NoError(t, err)
			}

			require.Eventually(t, func() bool {
				existingApps, err := tlsServer.Auth().GetApps(ctx)
				return err == nil && len(existingApps) == len(tt.existingApps)
			}, time.Second, 100*time.Millisecond)

			discServer, err := New(
				ctx,
				&Config{
					CloudClients:     &cloud.TestCloudClients{},
					ClusterFeatures:  func() proto.Features { return proto.Features{} },
					KubernetesClient: fake.NewSimpleClientset(objects...),
					AccessPoint:      getDiscoveryAccessPoint(tlsServer.Auth(), authClient),
					Matchers: Matchers{
						Kubernetes: tt.kubernetesMatchers,
					},
					Emitter:         authClient,
					DiscoveryGroup:  mainDiscoveryGroup,
					protocolChecker: &noopProtocolChecker{},
				})

			require.NoError(t, err)

			t.Cleanup(func() {
				discServer.Stop()
			})
			go discServer.Start()

			require.EventuallyWithT(t, func(t *assert.CollectT) {
				existingApps, err := tlsServer.Auth().GetApps(ctx)
				if !assert.NoError(t, err) {
					return
				}
				if !assert.Len(t, existingApps, len(tt.expectedAppsToExistInAuth)) {
					return
				}
				a1 := types.Apps(existingApps)
				a2 := types.Apps(tt.expectedAppsToExistInAuth)
				for k := range a1 {
					if !assert.Equal(t, services.Equal, services.CompareResources(a1[k], a2[k])) {
						return
					}
				}
			}, 5*time.Second, 200*time.Millisecond)
		})
	}
}

func TestDiscoveryInCloudKube(t *testing.T) {
	t.Parallel()

	const (
		mainDiscoveryGroup  = "main"
		otherDiscoveryGroup = "other"
	)
	tcs := []struct {
		name                          string
		existingKubeClusters          []types.KubeCluster
		awsMatchers                   []types.AWSMatcher
		azureMatchers                 []types.AzureMatcher
		gcpMatchers                   []types.GCPMatcher
		expectedClustersToExistInAuth []types.KubeCluster
		clustersNotUpdated            []string
		expectedAssumedRoles          []string
		expectedExternalIDs           []string
		wantEvents                    int
	}{
		{
			name:                 "no clusters in auth server, import 2 prod clusters from EKS",
			existingKubeClusters: []types.KubeCluster{},
			awsMatchers: []types.AWSMatcher{
				{
					Types:   []string{"eks"},
					Regions: []string{"eu-west-1"},
					Tags:    map[string]utils.Strings{"env": {"prod"}},
				},
			},
			expectedClustersToExistInAuth: []types.KubeCluster{
				mustConvertEKSToKubeCluster(t, eksMockClusters[0], rewriteDiscoveryLabelsParams{discoveryGroup: mainDiscoveryGroup}),
				mustConvertEKSToKubeCluster(t, eksMockClusters[1], rewriteDiscoveryLabelsParams{discoveryGroup: mainDiscoveryGroup}),
			},
			wantEvents: 2,
		},
		{
			name:                 "no clusters in auth server, import 2 prod clusters from EKS with assumed roles",
			existingKubeClusters: []types.KubeCluster{},
			awsMatchers: []types.AWSMatcher{
				{
					Types:   []string{"eks"},
					Regions: []string{"eu-west-1"},
					Tags:    map[string]utils.Strings{"env": {"prod"}},
					AssumeRole: &types.AssumeRole{
						RoleARN:    "arn:aws:iam::123456789012:role/teleport-role",
						ExternalID: "external-id",
					},
				},
				{
					Types:   []string{"eks"},
					Regions: []string{"eu-west-1"},
					Tags:    map[string]utils.Strings{"env": {"prod"}},
					AssumeRole: &types.AssumeRole{
						RoleARN:    "arn:aws:iam::123456789012:role/teleport-role2",
						ExternalID: "external-id2",
					},
				},
			},
			expectedClustersToExistInAuth: []types.KubeCluster{
				mustConvertEKSToKubeCluster(t, eksMockClusters[0], rewriteDiscoveryLabelsParams{discoveryGroup: mainDiscoveryGroup}),
				mustConvertEKSToKubeCluster(t, eksMockClusters[1], rewriteDiscoveryLabelsParams{discoveryGroup: mainDiscoveryGroup}),
			},
			expectedAssumedRoles: []string{"arn:aws:iam::123456789012:role/teleport-role", "arn:aws:iam::123456789012:role/teleport-role2"},
			expectedExternalIDs:  []string{"external-id", "external-id2"},
			wantEvents:           2,
		},
		{
			name:                 "no clusters in auth server, import 2 stg clusters from EKS",
			existingKubeClusters: []types.KubeCluster{},
			awsMatchers: []types.AWSMatcher{
				{
					Types:   []string{"eks"},
					Regions: []string{"eu-west-1"},
					Tags:    map[string]utils.Strings{"env": {"stg"}},
				},
			},
			expectedClustersToExistInAuth: []types.KubeCluster{
				mustConvertEKSToKubeCluster(t, eksMockClusters[2], rewriteDiscoveryLabelsParams{discoveryGroup: mainDiscoveryGroup}),
				mustConvertEKSToKubeCluster(t, eksMockClusters[3], rewriteDiscoveryLabelsParams{discoveryGroup: mainDiscoveryGroup}),
			},
			wantEvents: 2,
		},
		{
			name: "1 cluster in auth server not updated + import 1 prod cluster from EKS",
			existingKubeClusters: []types.KubeCluster{
				mustConvertEKSToKubeCluster(t, eksMockClusters[0], rewriteDiscoveryLabelsParams{discoveryGroup: mainDiscoveryGroup}),
			},
			awsMatchers: []types.AWSMatcher{
				{
					Types:   []string{"eks"},
					Regions: []string{"eu-west-1"},
					Tags:    map[string]utils.Strings{"env": {"prod"}},
				},
			},
			expectedClustersToExistInAuth: []types.KubeCluster{
				mustConvertEKSToKubeCluster(t, eksMockClusters[0], rewriteDiscoveryLabelsParams{discoveryGroup: mainDiscoveryGroup}),
				mustConvertEKSToKubeCluster(t, eksMockClusters[1], rewriteDiscoveryLabelsParams{discoveryGroup: mainDiscoveryGroup}),
			},
			clustersNotUpdated: []string{mustConvertEKSToKubeCluster(t, eksMockClusters[0], rewriteDiscoveryLabelsParams{discoveryGroup: mainDiscoveryGroup}).GetName()},
			wantEvents:         1,
		},
		{
			name: "1 cluster in auth that belongs the same discovery group but has unmatched labels + import 2 prod clusters from EKS",
			existingKubeClusters: []types.KubeCluster{
				mustConvertEKSToKubeCluster(t, eksMockClusters[3], rewriteDiscoveryLabelsParams{discoveryGroup: mainDiscoveryGroup}),
			},
			awsMatchers: []types.AWSMatcher{
				{
					Types:   []string{"eks"},
					Regions: []string{"eu-west-1"},
					Tags:    map[string]utils.Strings{"env": {"prod"}},
				},
			},
			expectedClustersToExistInAuth: []types.KubeCluster{
				mustConvertEKSToKubeCluster(t, eksMockClusters[0], rewriteDiscoveryLabelsParams{discoveryGroup: mainDiscoveryGroup}),
				mustConvertEKSToKubeCluster(t, eksMockClusters[1], rewriteDiscoveryLabelsParams{discoveryGroup: mainDiscoveryGroup}),
			},
			clustersNotUpdated: []string{},
			wantEvents:         2,
		},
		{
			name: "1 cluster in auth that belongs to a different discovery group + import 2 prod clusters from EKS",
			existingKubeClusters: []types.KubeCluster{
				mustConvertEKSToKubeCluster(t, eksMockClusters[3], rewriteDiscoveryLabelsParams{discoveryGroup: otherDiscoveryGroup}),
			},
			awsMatchers: []types.AWSMatcher{
				{
					Types:   []string{"eks"},
					Regions: []string{"eu-west-1"},
					Tags:    map[string]utils.Strings{"env": {"prod"}},
				},
			},
			expectedClustersToExistInAuth: []types.KubeCluster{
				mustConvertEKSToKubeCluster(t, eksMockClusters[3], rewriteDiscoveryLabelsParams{discoveryGroup: otherDiscoveryGroup}),
				mustConvertEKSToKubeCluster(t, eksMockClusters[0], rewriteDiscoveryLabelsParams{discoveryGroup: mainDiscoveryGroup}),
				mustConvertEKSToKubeCluster(t, eksMockClusters[1], rewriteDiscoveryLabelsParams{discoveryGroup: mainDiscoveryGroup}),
			},
			clustersNotUpdated: []string{},
			wantEvents:         2,
		},
		{
			name: "1 cluster in auth that must be updated + import 1 prod clusters from EKS",
			existingKubeClusters: []types.KubeCluster{
				// add an extra static label to force update in auth server
				modifyKubeCluster(mustConvertEKSToKubeCluster(t, eksMockClusters[1], rewriteDiscoveryLabelsParams{discoveryGroup: mainDiscoveryGroup})),
			},
			awsMatchers: []types.AWSMatcher{
				{
					Types:   []string{"eks"},
					Regions: []string{"eu-west-1"},
					Tags:    map[string]utils.Strings{"env": {"prod"}},
				},
			},
			expectedClustersToExistInAuth: []types.KubeCluster{
				mustConvertEKSToKubeCluster(t, eksMockClusters[0], rewriteDiscoveryLabelsParams{discoveryGroup: mainDiscoveryGroup}),
				mustConvertEKSToKubeCluster(t, eksMockClusters[1], rewriteDiscoveryLabelsParams{discoveryGroup: mainDiscoveryGroup}),
			},
			clustersNotUpdated: []string{},
			wantEvents:         1,
		},
		{
			name: "2 clusters in auth that matches but one must be updated +  import 2 prod clusters, 1 from EKS and other from AKS",
			existingKubeClusters: []types.KubeCluster{
				// add an extra static label to force update in auth server
				modifyKubeCluster(mustConvertEKSToKubeCluster(t, eksMockClusters[1], rewriteDiscoveryLabelsParams{discoveryGroup: mainDiscoveryGroup})),
				mustConvertAKSToKubeCluster(t, aksMockClusters["group1"][0], rewriteDiscoveryLabelsParams{discoveryGroup: mainDiscoveryGroup}),
			},
			awsMatchers: []types.AWSMatcher{
				{
					Types:   []string{"eks"},
					Regions: []string{"eu-west-1"},
					Tags:    map[string]utils.Strings{"env": {"prod"}},
				},
			},
			azureMatchers: []types.AzureMatcher{
				{
					Types:          []string{"aks"},
					ResourceTags:   map[string]utils.Strings{"env": {"prod"}},
					Regions:        []string{types.Wildcard},
					ResourceGroups: []string{types.Wildcard},
					Subscriptions:  []string{"sub1"},
				},
			},
			expectedClustersToExistInAuth: []types.KubeCluster{
				mustConvertEKSToKubeCluster(t, eksMockClusters[0], rewriteDiscoveryLabelsParams{discoveryGroup: mainDiscoveryGroup}),
				mustConvertEKSToKubeCluster(t, eksMockClusters[1], rewriteDiscoveryLabelsParams{discoveryGroup: mainDiscoveryGroup}),
				mustConvertAKSToKubeCluster(t, aksMockClusters["group1"][0], rewriteDiscoveryLabelsParams{discoveryGroup: mainDiscoveryGroup}),
				mustConvertAKSToKubeCluster(t, aksMockClusters["group1"][1], rewriteDiscoveryLabelsParams{discoveryGroup: mainDiscoveryGroup}),
			},
			clustersNotUpdated: []string{mustConvertAKSToKubeCluster(t, aksMockClusters["group1"][0], rewriteDiscoveryLabelsParams{discoveryGroup: mainDiscoveryGroup}).GetName()},
			wantEvents:         2,
		},
		{
			name:                 "no clusters in auth server, import 2 prod clusters from GKE",
			existingKubeClusters: []types.KubeCluster{},
			gcpMatchers: []types.GCPMatcher{
				{
					Types:      []string{"gke"},
					Locations:  []string{"*"},
					ProjectIDs: []string{"p1"},
					Tags:       map[string]utils.Strings{"env": {"prod"}},
				},
			},
			expectedClustersToExistInAuth: []types.KubeCluster{
				mustConvertGKEToKubeCluster(t, gkeMockClusters[0], rewriteDiscoveryLabelsParams{discoveryGroup: mainDiscoveryGroup}),
				mustConvertGKEToKubeCluster(t, gkeMockClusters[1], rewriteDiscoveryLabelsParams{discoveryGroup: mainDiscoveryGroup}),
			},
			wantEvents: 2,
		},
		{
			name:                 "no clusters in auth server, import 3 prod clusters from GKE across multiple projects",
			existingKubeClusters: []types.KubeCluster{},
			gcpMatchers: []types.GCPMatcher{
				{
					Types:      []string{"gke"},
					Locations:  []string{"*"},
					ProjectIDs: []string{"*"},
					Tags:       map[string]utils.Strings{"env": {"prod"}},
				},
			},
			expectedClustersToExistInAuth: []types.KubeCluster{
				mustConvertGKEToKubeCluster(t, gkeMockClusters[0], rewriteDiscoveryLabelsParams{discoveryGroup: mainDiscoveryGroup}),
				mustConvertGKEToKubeCluster(t, gkeMockClusters[1], rewriteDiscoveryLabelsParams{discoveryGroup: mainDiscoveryGroup}),
				mustConvertGKEToKubeCluster(t, gkeMockClusters[4], rewriteDiscoveryLabelsParams{discoveryGroup: mainDiscoveryGroup}),
			},
			wantEvents: 3,
		},
	}

	for _, tc := range tcs {
		t.Run(tc.name, func(t *testing.T) {
			t.Parallel()
<<<<<<< HEAD
=======
			sts := &mocks.STSClientV1{}
>>>>>>> eb5a4d10

			testCloudClients := &cloud.TestCloudClients{
				AzureAKSClient: newPopulatedAKSMock(),
				GCPGKE:         newPopulatedGCPMock(),
				GCPProjects:    newPopulatedGCPProjectsMock(),
			}

			ctx := context.Background()
			// Create and start test auth server.
			testAuthServer, err := auth.NewTestAuthServer(auth.TestAuthServerConfig{
				Dir: t.TempDir(),
			})
			require.NoError(t, err)
			t.Cleanup(func() { require.NoError(t, testAuthServer.Close()) })

			tlsServer, err := testAuthServer.NewTestTLSServer()
			require.NoError(t, err)
			t.Cleanup(func() { require.NoError(t, tlsServer.Close()) })

			// Auth client for discovery service.
			identity := auth.TestServerID(types.RoleDiscovery, "hostID")
			authClient, err := tlsServer.NewClient(identity)
			require.NoError(t, err)
			t.Cleanup(func() { require.NoError(t, authClient.Close()) })

			for _, kubeCluster := range tc.existingKubeClusters {
				err := tlsServer.Auth().CreateKubernetesCluster(ctx, kubeCluster)
				require.NoError(t, err)
			}
			// We analyze the logs emitted by discovery service to detect clusters that were not updated
			// because their state didn't change.
			r, w := io.Pipe()
			t.Cleanup(func() {
				require.NoError(t, r.Close())
				require.NoError(t, w.Close())
			})
			logger := libutils.NewSlogLoggerForTests()

			clustersNotUpdated := make(chan string, 10)
			go func() {
				// reconcileRegexp is the regex extractor of a log message emitted by reconciler when
				// the current state of the cluster is equal to the previous.
				// [r.log.Debugf("%v %v is already registered.", new.GetKind(), new.GetName())]
				// lib/services/reconciler.go
				reconcileRegexp := regexp.MustCompile("kube_cluster (.*) is already registered")

				scanner := bufio.NewScanner(r)
				for scanner.Scan() {
					text := scanner.Text()
					// we analyze the logs emitted by discovery service to detect clusters that were not updated
					// because their state didn't change.
					if reconcileRegexp.MatchString(text) {
						result := reconcileRegexp.FindStringSubmatch(text)
						if len(result) != 2 {
							continue
						}
						clustersNotUpdated <- result[1]
					}
				}
			}()

			reporter := &mockUsageReporter{}
			tlsServer.Auth().SetUsageReporter(reporter)

			mockedClients := &mockFetchersClients{
				stsClient:   &mockSTSClient{},
				eksClusters: newPopulatedEKSMock().clusters,
			}

			discServer, err := New(
				authz.ContextWithUser(ctx, identity.I),
				&Config{
					CloudClients:     testCloudClients,
					FetchersClients:  mockedClients,
					ClusterFeatures:  func() proto.Features { return proto.Features{} },
					KubernetesClient: fake.NewSimpleClientset(),
					AccessPoint:      getDiscoveryAccessPoint(tlsServer.Auth(), authClient),
					Matchers: Matchers{
						AWS:   tc.awsMatchers,
						Azure: tc.azureMatchers,
						GCP:   tc.gcpMatchers,
					},
					Emitter:        authClient,
					Log:            logger,
					DiscoveryGroup: mainDiscoveryGroup,
				})
			require.NoError(t, err)

			t.Cleanup(discServer.Stop)
			go discServer.Start()

			clustersNotUpdatedMap := sliceToSet(tc.clustersNotUpdated)
			clustersFoundInAuth := false
			require.Eventually(t, func() bool {
			loop:
				for {
					select {
					case cluster := <-clustersNotUpdated:
						if _, ok := clustersNotUpdatedMap[cluster]; !ok {
							require.Failf(t, "expected Action for cluster %s but got no action from reconciler", cluster)
						}
						delete(clustersNotUpdatedMap, cluster)
					default:
						kubeClusters, err := tlsServer.Auth().GetKubernetesClusters(ctx)
						require.NoError(t, err)
						if len(kubeClusters) == len(tc.expectedClustersToExistInAuth) {
							c1 := types.KubeClusters(kubeClusters).ToMap()
							c2 := types.KubeClusters(tc.expectedClustersToExistInAuth).ToMap()
							for k := range c1 {
								if services.CompareResources(c1[k], c2[k]) != services.Equal {
									return false
								}
							}
							clustersFoundInAuth = true
						}
						break loop
					}
				}
				return len(clustersNotUpdated) == 0 && clustersFoundInAuth
			}, 5*time.Second, 200*time.Millisecond)

			require.ElementsMatch(t, tc.expectedAssumedRoles, mockedClients.stsClient.GetAssumedRoleARNs(), "roles incorrectly assumed")
			require.ElementsMatch(t, tc.expectedExternalIDs, mockedClients.stsClient.GetAssumedRoleExternalIDs(), "external IDs incorrectly assumed")

			if tc.wantEvents > 0 {
				require.Eventually(t, func() bool {
					return reporter.ResourceCreateEventCount() == tc.wantEvents
				}, time.Second, 100*time.Millisecond)
			} else {
				require.Never(t, func() bool {
					return reporter.ResourceCreateEventCount() != 0
				}, time.Second, 100*time.Millisecond)
			}
		})
	}
}

func TestDiscoveryServer_New(t *testing.T) {
	t.Parallel()
	testCases := []struct {
		desc                string
		cloudClients        fetchers.ClientGetter
		matchers            Matchers
		errAssertion        require.ErrorAssertionFunc
		discServerAssertion require.ValueAssertionFunc
	}{
		{
			desc:         "no matchers error",
<<<<<<< HEAD
			cloudClients: &mockFetchersClients{},
=======
			cloudClients: &cloud.TestCloudClients{STS: &mocks.STSClientV1{}},
>>>>>>> eb5a4d10
			matchers:     Matchers{},
			errAssertion: func(t require.TestingT, err error, i ...interface{}) {
				require.ErrorIs(t, err, &trace.BadParameterError{Message: "no matchers or discovery group configured for discovery"})
			},
			discServerAssertion: require.Nil,
		},
		{
			desc:         "success with EKS matcher",
<<<<<<< HEAD
			cloudClients: &mockFetchersClients{},
=======
			cloudClients: &cloud.TestCloudClients{STS: &mocks.STSClientV1{}, EKS: &mocks.EKSMock{}},
>>>>>>> eb5a4d10
			matchers: Matchers{
				AWS: []types.AWSMatcher{
					{
						Types:   []string{"eks"},
						Regions: []string{"eu-west-1"},
						Tags:    map[string]utils.Strings{"env": {"prod"}},
						AssumeRole: &types.AssumeRole{
							RoleARN:    "arn:aws:iam::123456789012:role/teleport-role",
							ExternalID: "external-id",
						},
					},
				},
			},
			errAssertion: require.NoError,
			discServerAssertion: func(t require.TestingT, i interface{}, i2 ...interface{}) {
				require.NotNil(t, i)
				val, ok := i.(*Server)
				require.True(t, ok)
				require.Len(t, val.kubeFetchers, 1, "unexpected amount of kube fetchers")
			},
		},
		{
<<<<<<< HEAD
			desc:         "EKS fetcher is skipped on initialization error (missing region)",
			cloudClients: &mockFetchersClients{},
=======
			desc: "EKS fetcher is skipped on initialization error (missing region)",
			cloudClients: &cloud.TestCloudClients{
				STS: &mocks.STSClientV1{},
				EKS: &mocks.EKSMock{},
			},
>>>>>>> eb5a4d10
			matchers: Matchers{
				AWS: []types.AWSMatcher{
					{
						Types:   []string{"eks"},
						Regions: []string{},
						Tags:    map[string]utils.Strings{"env": {"prod"}},
						AssumeRole: &types.AssumeRole{
							RoleARN:    "arn:aws:iam::123456789012:role/teleport-role",
							ExternalID: "external-id",
						},
					},
					{
						Types:   []string{"eks"},
						Regions: []string{"eu-west-1"},
						Tags:    map[string]utils.Strings{"env": {"staging"}},
						AssumeRole: &types.AssumeRole{
							RoleARN:    "arn:aws:iam::55555555555:role/teleport-role",
							ExternalID: "external-id2",
						},
					},
				},
			},
			errAssertion: require.NoError,
			discServerAssertion: func(t require.TestingT, i interface{}, i2 ...interface{}) {
				require.NotNil(t, i)
				val, ok := i.(*Server)
				require.True(t, ok)
				require.Len(t, val.kubeFetchers, 1, "unexpected amount of kube fetchers")
			},
		},
	}

	for _, tt := range testCases {
		t.Run(tt.desc, func(t *testing.T) {
			ctx, cancel := context.WithCancel(context.Background())
			defer cancel()

			discServer, err := New(
				ctx,
				&Config{
					FetchersClients: tt.cloudClients,
					ClusterFeatures: func() proto.Features { return proto.Features{} },
					AccessPoint:     newFakeAccessPoint(),
					Matchers:        tt.matchers,
					Emitter:         &mockEmitter{},
					protocolChecker: &noopProtocolChecker{},
				})

			tt.errAssertion(t, err)
			tt.discServerAssertion(t, discServer)
		})
	}
}

type mockAKSAPI struct {
	azure.AKSClient
	group map[string][]*azure.AKSCluster
}

func (m *mockAKSAPI) ListAll(ctx context.Context) ([]*azure.AKSCluster, error) {
	result := make([]*azure.AKSCluster, 0, 10)
	for _, v := range m.group {
		result = append(result, v...)
	}
	return result, nil
}

func (m *mockAKSAPI) ListWithinGroup(ctx context.Context, group string) ([]*azure.AKSCluster, error) {
	return m.group[group], nil
}

func newPopulatedAKSMock() *mockAKSAPI {
	return &mockAKSAPI{
		group: aksMockClusters,
	}
}

var aksMockClusters = map[string][]*azure.AKSCluster{
	"group1": {
		{
			Name:           "aks-cluster1",
			GroupName:      "group1",
			TenantID:       "tenantID",
			Location:       "uswest1",
			SubscriptionID: "subID",
			Tags: map[string]string{
				"env":      "prod",
				"location": "uswest1",
			},
			Properties: azure.AKSClusterProperties{},
		},
		{
			Name:           "aks-cluster2",
			GroupName:      "group1",
			TenantID:       "tenantID",
			Location:       "uswest2",
			SubscriptionID: "subID",
			Tags: map[string]string{
				"env":      "prod",
				"location": "uswest1",
			},
			Properties: azure.AKSClusterProperties{},
		},
	},
	"group2": {
		{
			Name:           "aks-cluster3",
			GroupName:      "group1",
			TenantID:       "tenantID",
			Location:       "uswest1",
			SubscriptionID: "subID",
			Tags: map[string]string{
				"env":      "stg",
				"location": "uswest1",
			},
			Properties: azure.AKSClusterProperties{},
		},
		{
			Name:           "aks-cluster4",
			GroupName:      "group1",
			TenantID:       "tenantID",
			Location:       "uswest2",
			SubscriptionID: "subID",
			Tags: map[string]string{
				"env":      "stg",
				"location": "uswest1",
			},
			Properties: azure.AKSClusterProperties{},
		},
	},
}

type mockEKSAPI struct {
	fetchers.EKSClient
	clusters []*ekstypes.Cluster
}

func (m *mockEKSAPI) ListClusters(ctx context.Context, req *eks.ListClustersInput, _ ...func(*eks.Options)) (*eks.ListClustersOutput, error) {
	var names []string
	for _, cluster := range m.clusters {
		names = append(names, aws.ToString(cluster.Name))
	}

	// First call, no NextToken. Return first half and a NextToken value.
	if req.NextToken == nil {
		return &eks.ListClustersOutput{
			Clusters:  names[:len(names)/2],
			NextToken: aws.String("next"),
		}, nil
	}

	// Second call, we have a NextToken, return the second half.
	return &eks.ListClustersOutput{
		Clusters: names[len(names)/2:],
	}, nil
}

func (m *mockEKSAPI) DescribeCluster(_ context.Context, req *eks.DescribeClusterInput, _ ...func(*eks.Options)) (*eks.DescribeClusterOutput, error) {
	for _, cluster := range m.clusters {
		if aws.ToString(cluster.Name) == aws.ToString(req.Name) {
			return &eks.DescribeClusterOutput{
				Cluster: cluster,
			}, nil
		}
	}
	return nil, errors.New("cluster not found")
}

func newPopulatedEKSMock() *mockEKSAPI {
	return &mockEKSAPI{
		clusters: eksMockClusters,
	}
}

type mockSTSClient struct {
	mu sync.Mutex

	ARN string

	assumedRoleARNs        []string
	assumedRoleExternalIDs []string
}

func (m *mockSTSClient) GetAssumedRoleARNs() []string {
	m.mu.Lock()
	defer m.mu.Unlock()
	return m.assumedRoleARNs
}

func (m *mockSTSClient) GetAssumedRoleExternalIDs() []string {
	m.mu.Lock()
	defer m.mu.Unlock()
	return m.assumedRoleExternalIDs
}

func (m *mockSTSClient) ResetAssumeRoleHistory() {
	m.mu.Lock()
	defer m.mu.Unlock()
	m.assumedRoleARNs = nil
	m.assumedRoleExternalIDs = nil
}

func (m *mockSTSClient) AssumeRole(ctx context.Context, params *sts.AssumeRoleInput, optFns ...func(*sts.Options)) (*sts.AssumeRoleOutput, error) {
	m.mu.Lock()
	defer m.mu.Unlock()

	if !slices.Contains(m.assumedRoleARNs, aws.ToString(params.RoleArn)) {
		m.assumedRoleARNs = append(m.assumedRoleARNs, aws.ToString(params.RoleArn))
		m.assumedRoleExternalIDs = append(m.assumedRoleExternalIDs, aws.ToString(params.ExternalId))
	}
	expiry := time.Now().Add(60 * time.Minute)
	return &sts.AssumeRoleOutput{
		Credentials: &ststypes.Credentials{
			AccessKeyId:     params.RoleArn,
			SecretAccessKey: aws.String("secret"),
			SessionToken:    aws.String("token"),
			Expiration:      &expiry,
		},
	}, nil
}

func (m *mockSTSClient) GetCallerIdentity(ctx context.Context, params *sts.GetCallerIdentityInput, optFns ...func(*sts.Options)) (*sts.GetCallerIdentityOutput, error) {
	return &sts.GetCallerIdentityOutput{
		Arn: aws.String(m.ARN),
	}, nil
}

type mockFetchersClients struct {
	stsClient   *mockSTSClient
	eksClusters []*ekstypes.Cluster
}

func (m *mockFetchersClients) GetAWSEKSClient(ctx context.Context, region string, opts ...awsconfig.OptionsFn) (fetchers.EKSClient, error) {
	_, _ = awsconfig.GetConfig(ctx, region, opts...)
	return &mockEKSAPI{
		clusters: m.eksClusters,
	}, nil
}

func (m *mockFetchersClients) GetAWSSTSClient(ctx context.Context, region string, opts ...awsconfig.OptionsFn) (fetchers.STSClient, error) {
	if m.stsClient != nil {
		return m.stsClient, nil
	}
	return &mockSTSClient{}, nil
}

func (m *mockFetchersClients) GetAWSSTSPresignClient(ctx context.Context, region string, opts ...awsconfig.OptionsFn) (fetchers.STSPresignClient, error) {
	return nil, nil
}

var eksMockClusters = []*ekstypes.Cluster{
	{
		Name:   aws.String("eks-cluster1"),
		Arn:    aws.String("arn:aws:eks:eu-west-1:accountID:cluster/cluster1"),
		Status: ekstypes.ClusterStatusActive,
		Tags: map[string]string{
			"env":      "prod",
			"location": "eu-west-1",
		},
	},
	{
		Name:   aws.String("eks-cluster2"),
		Arn:    aws.String("arn:aws:eks:eu-west-1:accountID:cluster/cluster2"),
		Status: ekstypes.ClusterStatusActive,
		Tags: map[string]string{
			"env":      "prod",
			"location": "eu-west-1",
		},
	},

	{
		Name:   aws.String("eks-cluster3"),
		Arn:    aws.String("arn:aws:eks:eu-west-1:accountID:cluster/cluster3"),
		Status: ekstypes.ClusterStatusActive,
		Tags: map[string]string{
			"env":      "stg",
			"location": "eu-west-1",
		},
	},
	{
		Name:   aws.String("eks-cluster4"),
		Arn:    aws.String("arn:aws:eks:eu-west-1:accountID:cluster/cluster1"),
		Status: ekstypes.ClusterStatusActive,
		Tags: map[string]string{
			"env":      "stg",
			"location": "eu-west-1",
		},
	},
}

func mustConvertEKSToKubeCluster(t *testing.T, eksCluster *ekstypes.Cluster, discoveryParams rewriteDiscoveryLabelsParams) types.KubeCluster {
	cluster, err := common.NewKubeClusterFromAWSEKS(aws.ToString(eksCluster.Name), aws.ToString(eksCluster.Arn), eksCluster.Tags)
	require.NoError(t, err)
	discoveryParams.matcherType = types.AWSMatcherEKS
	rewriteCloudResource(t, cluster, discoveryParams)
	return cluster
}

func mustConvertAKSToKubeCluster(t *testing.T, azureCluster *azure.AKSCluster, discoveryParams rewriteDiscoveryLabelsParams) types.KubeCluster {
	cluster, err := common.NewKubeClusterFromAzureAKS(azureCluster)
	require.NoError(t, err)
	discoveryParams.matcherType = types.AzureMatcherKubernetes
	rewriteCloudResource(t, cluster, discoveryParams)
	return cluster
}

func modifyKubeCluster(cluster types.KubeCluster) types.KubeCluster {
	cluster.GetStaticLabels()["test"] = "test"
	return cluster
}

func sliceToSet[T comparable](slice []T) map[T]struct{} {
	set := map[T]struct{}{}
	for _, v := range slice {
		set[v] = struct{}{}
	}
	return set
}

func mustConvertKubeServiceToApp(t *testing.T, discoveryGroup, protocol string, kubeService *corev1.Service, port corev1.ServicePort) types.Application {
	port.Name = ""
	app, err := services.NewApplicationFromKubeService(*kubeService, discoveryGroup, protocol, port)
	require.NoError(t, err)
	app.GetStaticLabels()[types.TeleportInternalDiscoveryGroupName] = discoveryGroup
	app.GetStaticLabels()[types.OriginLabel] = types.OriginDiscoveryKubernetes
	app.GetStaticLabels()[types.DiscoveryTypeLabel] = types.KubernetesMatchersApp
	return app
}

func newPopulatedGCPMock() *mockGKEAPI {
	return &mockGKEAPI{
		clusters: gkeMockClusters,
	}
}

var gkeMockClusters = []gcp.GKECluster{
	{
		Name:   "cluster1",
		Status: containerpb.Cluster_RUNNING,
		Labels: map[string]string{
			"env":      "prod",
			"location": "central-1",
		},
		ProjectID:   "p1",
		Location:    "central-1",
		Description: "desc1",
	},
	{
		Name:   "cluster2",
		Status: containerpb.Cluster_RUNNING,
		Labels: map[string]string{
			"env":      "prod",
			"location": "central-1",
		},
		ProjectID:   "p1",
		Location:    "central-1",
		Description: "desc1",
	},
	{
		Name:   "cluster3",
		Status: containerpb.Cluster_RUNNING,
		Labels: map[string]string{
			"env":      "stg",
			"location": "central-1",
		},
		ProjectID:   "p1",
		Location:    "central-1",
		Description: "desc1",
	},
	{
		Name:   "cluster4",
		Status: containerpb.Cluster_RUNNING,
		Labels: map[string]string{
			"env":      "stg",
			"location": "central-1",
		},
		ProjectID:   "p1",
		Location:    "central-1",
		Description: "desc1",
	},
	{
		Name:   "cluster5",
		Status: containerpb.Cluster_RUNNING,
		Labels: map[string]string{
			"env":      "prod",
			"location": "central-1",
		},
		ProjectID:   "p2",
		Location:    "central-1",
		Description: "desc1",
	},
	{
		Name:   "cluster6",
		Status: containerpb.Cluster_RUNNING,
		Labels: map[string]string{
			"env":      "stg",
			"location": "central-1",
		},
		ProjectID:   "p2",
		Location:    "central-1",
		Description: "desc1",
	},
}

func mustConvertGKEToKubeCluster(t *testing.T, gkeCluster gcp.GKECluster, discoveryParams rewriteDiscoveryLabelsParams) types.KubeCluster {
	cluster, err := common.NewKubeClusterFromGCPGKE(gkeCluster)
	require.NoError(t, err)
	discoveryParams.matcherType = types.GCPMatcherKubernetes
	rewriteCloudResource(t, cluster, discoveryParams)
	return cluster
}

type mockGKEAPI struct {
	gcp.GKEClient
	clusters []gcp.GKECluster
}

func (m *mockGKEAPI) ListClusters(ctx context.Context, projectID string, location string) ([]gcp.GKECluster, error) {
	var clusters []gcp.GKECluster
	for _, cluster := range m.clusters {
		if cluster.ProjectID != projectID {
			continue
		}
		clusters = append(clusters, cluster)
	}

	return clusters, nil
}

func TestDiscoveryDatabase(t *testing.T) {
	const (
		mainDiscoveryGroup  = "main"
		integrationName     = "my-integration"
		discoveryConfigName = "my-discovery-config"
	)
	awsRedshiftResource, awsRedshiftDB := makeRedshiftCluster(t, "aws-redshift", "us-east-1", rewriteDiscoveryLabelsParams{discoveryGroup: mainDiscoveryGroup})
	_, awsRedshiftDBWithIntegration := makeRedshiftCluster(t, "aws-redshift", "us-east-1", rewriteDiscoveryLabelsParams{discoveryGroup: mainDiscoveryGroup, integration: integrationName})
	_, awsRedshiftDBWithIntegrationAndDiscoveryConfig := makeRedshiftCluster(t, "aws-redshift", "us-east-1", rewriteDiscoveryLabelsParams{discoveryGroup: mainDiscoveryGroup, integration: integrationName, discoveryConfigName: discoveryConfigName})
	_, awsRedshiftDBWithDiscoveryConfig := makeRedshiftCluster(t, "aws-redshift", "us-east-1", rewriteDiscoveryLabelsParams{discoveryGroup: mainDiscoveryGroup, discoveryConfigName: discoveryConfigName})
	awsRDSInstance, awsRDSDB := makeRDSInstance(t, "aws-rds", "us-west-1", rewriteDiscoveryLabelsParams{discoveryGroup: mainDiscoveryGroup})
	azRedisResource, azRedisDB := makeAzureRedisServer(t, "az-redis", "sub1", "group1", "East US", rewriteDiscoveryLabelsParams{discoveryGroup: mainDiscoveryGroup})
	_, azRedisDBWithDiscoveryConfig := makeAzureRedisServer(t, "az-redis", "sub1", "group1", "East US", rewriteDiscoveryLabelsParams{discoveryGroup: mainDiscoveryGroup, discoveryConfigName: discoveryConfigName})

	role := types.AssumeRole{RoleARN: "arn:aws:iam::123456789012:role/test-role", ExternalID: "test123"}
	awsRDSDBWithRole := awsRDSDB.Copy()
	awsRDSDBWithRole.SetAWSAssumeRole("arn:aws:iam::123456789012:role/test-role")
	awsRDSDBWithRole.SetAWSExternalID("test123")

	eksAWSResource, _ := makeEKSCluster(t, "aws-eks", "us-east-1", rewriteDiscoveryLabelsParams{discoveryGroup: mainDiscoveryGroup, integration: integrationName, discoveryConfigName: discoveryConfigName})

	matcherForDiscoveryConfigFn := func(t *testing.T, discoveryGroup string, m Matchers) *discoveryconfig.DiscoveryConfig {
		dc, err := discoveryconfig.NewDiscoveryConfig(
			header.Metadata{Name: discoveryConfigName},
			discoveryconfig.Spec{
				DiscoveryGroup: discoveryGroup,
				AWS:            m.AWS,
				Azure:          m.Azure,
				GCP:            m.GCP,
				Kube:           m.Kubernetes,
			},
		)

		require.NoError(t, err)
		return dc
	}

	testCloudClients := &cloud.TestCloudClients{
		STS: &mocks.STSClientV1{},
		RDS: &mocks.RDSMock{
			DBInstances: []*rds.DBInstance{awsRDSInstance},
			DBEngineVersions: []*rds.DBEngineVersion{
				{Engine: aws.String(services.RDSEnginePostgres)},
			},
		},
		MemoryDB: &mocks.MemoryDBMock{},
		AzureRedis: azure.NewRedisClientByAPI(&azure.ARMRedisMock{
			Servers: []*armredis.ResourceInfo{azRedisResource},
		}),
		AzureRedisEnterprise: azure.NewRedisEnterpriseClientByAPI(
			&azure.ARMRedisEnterpriseClusterMock{},
			&azure.ARMRedisEnterpriseDatabaseMock{},
		),
	}
	fakeConfigProvider := &mocks.AWSConfigProvider{}
	dbFetcherFactory, err := db.NewAWSFetcherFactory(db.AWSFetcherFactoryConfig{
		AWSConfigProvider: fakeConfigProvider,
		CloudClients:      testCloudClients,
		IntegrationCredentialProviderFn: func(_ context.Context, _, _ string) (awsv2.CredentialsProvider, error) {
			return credentials.NewStaticCredentialsProvider("key", "secret", "session"), nil
		},
		RedshiftClientProviderFn: newFakeRedshiftClientProvider(&mocks.RedshiftClient{
			Clusters: []redshifttypes.Cluster{*awsRedshiftResource},
		}),
	})
	require.NoError(t, err)

	tcs := []struct {
		name                        string
		existingDatabases           []types.Database
		integrationsOnlyCredentials bool
		awsMatchers                 []types.AWSMatcher
		azureMatchers               []types.AzureMatcher
		expectDatabases             []types.Database
		discoveryConfigs            func(*testing.T) []*discoveryconfig.DiscoveryConfig
		discoveryConfigStatusCheck  func(*testing.T, discoveryconfig.Status)
		wantEvents                  int
	}{
		{
			name: "discover AWS database",
			awsMatchers: []types.AWSMatcher{{
				Types:   []string{types.AWSMatcherRedshift},
				Tags:    map[string]utils.Strings{types.Wildcard: {types.Wildcard}},
				Regions: []string{"us-east-1"},
			}},
			expectDatabases: []types.Database{awsRedshiftDB},
			wantEvents:      1,
		},
		{
			name: "discover AWS database with assumed role",
			awsMatchers: []types.AWSMatcher{{
				Types:      []string{types.AWSMatcherRDS},
				Tags:       map[string]utils.Strings{types.Wildcard: {types.Wildcard}},
				Regions:    []string{"us-west-1"},
				AssumeRole: &role,
			}},
			expectDatabases: []types.Database{awsRDSDBWithRole},
			wantEvents:      1,
		},
		{
			name: "discover Azure database",
			azureMatchers: []types.AzureMatcher{{
				Types:          []string{types.AzureMatcherRedis},
				ResourceTags:   map[string]utils.Strings{types.Wildcard: {types.Wildcard}},
				Regions:        []string{types.Wildcard},
				ResourceGroups: []string{types.Wildcard},
				Subscriptions:  []string{"sub1"},
			}},
			expectDatabases: []types.Database{azRedisDB},
			wantEvents:      1,
		},
		{
			name: "update existing database",
			existingDatabases: []types.Database{
				mustNewDatabase(t, types.Metadata{
					Name:        awsRedshiftDB.GetName(),
					Description: "should be updated",
					Labels:      map[string]string{types.OriginLabel: types.OriginCloud, types.TeleportInternalDiscoveryGroupName: mainDiscoveryGroup},
				}, types.DatabaseSpecV3{
					Protocol: "redis",
					URI:      "should.be.updated.com:12345",
					AWS: types.AWS{
						Redshift: types.Redshift{
							ClusterID: "aws-redshift",
						},
					},
				}),
			},
			awsMatchers: []types.AWSMatcher{{
				Types:   []string{types.AWSMatcherRedshift},
				Tags:    map[string]utils.Strings{types.Wildcard: {types.Wildcard}},
				Regions: []string{"us-east-1"},
			}},
			expectDatabases: []types.Database{awsRedshiftDB},
		},
		{
			name: "update existing database with assumed role",
			existingDatabases: []types.Database{
				mustNewDatabase(t, types.Metadata{
					Name:        awsRDSDBWithRole.GetName(),
					Description: "should be updated",
					Labels:      map[string]string{types.OriginLabel: types.OriginCloud, types.TeleportInternalDiscoveryGroupName: mainDiscoveryGroup},
				}, types.DatabaseSpecV3{
					Protocol: "postgres",
					URI:      "should.be.updated.com:12345",
				}),
			},
			awsMatchers: []types.AWSMatcher{{
				Types:      []string{types.AWSMatcherRDS},
				Tags:       map[string]utils.Strings{types.Wildcard: {types.Wildcard}},
				Regions:    []string{"us-west-1"},
				AssumeRole: &role,
			}},
			expectDatabases: []types.Database{awsRDSDBWithRole},
		},
		{
			name: "delete existing database",
			existingDatabases: []types.Database{
				mustNewDatabase(t, types.Metadata{
					Name:        awsRedshiftDB.GetName(),
					Description: "should not be deleted",
					Labels:      map[string]string{types.OriginLabel: types.OriginCloud},
				}, types.DatabaseSpecV3{
					Protocol: "redis",
					URI:      "should.not.be.deleted.com:12345",
				}),
			},
			awsMatchers: []types.AWSMatcher{{
				Types:   []string{types.AWSMatcherRedshift},
				Tags:    map[string]utils.Strings{"do-not-match": {"do-not-match"}},
				Regions: []string{"us-east-1"},
			}},
			expectDatabases: []types.Database{
				mustNewDatabase(t, types.Metadata{
					Name:        awsRedshiftDB.GetName(),
					Description: "should not be deleted",
					Labels:      map[string]string{types.OriginLabel: types.OriginCloud},
				}, types.DatabaseSpecV3{
					Protocol: "redis",
					URI:      "should.not.be.deleted.com:12345",
				}),
			},
		},
		{
			name: "skip self-hosted database",
			existingDatabases: []types.Database{
				mustNewDatabase(t, types.Metadata{
					Name:        "self-hosted",
					Description: "should be ignored (not deleted)",
					Labels:      map[string]string{types.OriginLabel: types.OriginConfigFile},
				}, types.DatabaseSpecV3{
					Protocol: "mysql",
					URI:      "localhost:12345",
				}),
			},
			awsMatchers: []types.AWSMatcher{{
				Types:   []string{types.AWSMatcherRedshift},
				Tags:    map[string]utils.Strings{"do-not-match": {"do-not-match"}},
				Regions: []string{"us-east-1"},
			}},
			expectDatabases: []types.Database{
				mustNewDatabase(t, types.Metadata{
					Name:        "self-hosted",
					Description: "should be ignored (not deleted)",
					Labels:      map[string]string{types.OriginLabel: types.OriginConfigFile},
				}, types.DatabaseSpecV3{
					Protocol: "mysql",
					URI:      "localhost:12345",
				}),
			},
		},
		{
			name:            "discover Azure database using dynamic matchers",
			expectDatabases: []types.Database{azRedisDBWithDiscoveryConfig},
			discoveryConfigs: func(t *testing.T) []*discoveryconfig.DiscoveryConfig {
				dc1 := matcherForDiscoveryConfigFn(t, mainDiscoveryGroup, Matchers{
					Azure: []types.AzureMatcher{{
						Types:          []string{types.AzureMatcherRedis},
						ResourceTags:   map[string]utils.Strings{types.Wildcard: {types.Wildcard}},
						Regions:        []string{types.Wildcard},
						ResourceGroups: []string{types.Wildcard},
						Subscriptions:  []string{"sub1"},
					}},
				})
				return []*discoveryconfig.DiscoveryConfig{dc1}
			},
			wantEvents: 1,
		},
		{
			name:            "discover AWS database using dynamic matchers",
			expectDatabases: []types.Database{awsRedshiftDBWithDiscoveryConfig},
			discoveryConfigs: func(t *testing.T) []*discoveryconfig.DiscoveryConfig {
				dc1 := matcherForDiscoveryConfigFn(t, mainDiscoveryGroup, Matchers{
					AWS: []types.AWSMatcher{{
						Types:   []string{types.AWSMatcherRedshift},
						Tags:    map[string]utils.Strings{types.Wildcard: {types.Wildcard}},
						Regions: []string{"us-east-1"},
					}},
				})
				return []*discoveryconfig.DiscoveryConfig{dc1}
			},
			wantEvents: 1,
		},
		{
			name:                        "running in integrations-only-mode with a matcher without an integration, must discard the dynamic matcher and find 0 databases",
			integrationsOnlyCredentials: true,
			expectDatabases:             []types.Database{},
			discoveryConfigs: func(t *testing.T) []*discoveryconfig.DiscoveryConfig {
				dc1 := matcherForDiscoveryConfigFn(t, mainDiscoveryGroup, Matchers{
					AWS: []types.AWSMatcher{{
						Types:   []string{types.AWSMatcherRedshift},
						Tags:    map[string]utils.Strings{types.Wildcard: {types.Wildcard}},
						Regions: []string{"us-east-1"},
					}},
				})
				return []*discoveryconfig.DiscoveryConfig{dc1}
			},
			wantEvents: 0,
		},
		{
			name:            "running in integrations-only-mode with a dynamic matcher with an integration, must find 1 database",
			expectDatabases: []types.Database{awsRedshiftDBWithIntegrationAndDiscoveryConfig},
			discoveryConfigs: func(t *testing.T) []*discoveryconfig.DiscoveryConfig {
				dc1 := matcherForDiscoveryConfigFn(t, mainDiscoveryGroup, Matchers{
					AWS: []types.AWSMatcher{{
						Types:       []string{types.AWSMatcherRedshift},
						Tags:        map[string]utils.Strings{types.Wildcard: {types.Wildcard}},
						Regions:     []string{"us-east-1"},
						Integration: integrationName,
					}},
				})
				return []*discoveryconfig.DiscoveryConfig{dc1}
			},
			wantEvents: 1,
			discoveryConfigStatusCheck: func(t *testing.T, s discoveryconfig.Status) {
				require.Equal(t, uint64(1), s.DiscoveredResources)
				require.Equal(t, uint64(1), s.IntegrationDiscoveredResources[integrationName].AwsRds.Enrolled)
				require.Equal(t, uint64(1), s.IntegrationDiscoveredResources[integrationName].AwsRds.Found)
				require.Zero(t, s.IntegrationDiscoveredResources[integrationName].AwsRds.Failed)
			},
		},
		{
			name:                        "running in integrations-only-mode with a matcher without an integration, must find 1 database",
			integrationsOnlyCredentials: true,
			awsMatchers: []types.AWSMatcher{{
				Types:       []string{types.AWSMatcherRedshift},
				Tags:        map[string]utils.Strings{types.Wildcard: {types.Wildcard}},
				Regions:     []string{"us-east-1"},
				Integration: integrationName,
			}},
			expectDatabases: []types.Database{awsRedshiftDBWithIntegration},
			wantEvents:      1,
		},
		{
			name: "running in integrations-only-mode with a dynamic matcher with an integration, must find 1 eks cluster",
			discoveryConfigs: func(t *testing.T) []*discoveryconfig.DiscoveryConfig {
				dc1 := matcherForDiscoveryConfigFn(t, mainDiscoveryGroup, Matchers{
					AWS: []types.AWSMatcher{{
						Types:       []string{types.AWSMatcherEKS},
						Tags:        map[string]utils.Strings{types.Wildcard: {types.Wildcard}},
						Regions:     []string{"us-east-1"},
						Integration: integrationName,
					}},
				})
				return []*discoveryconfig.DiscoveryConfig{dc1}
			},
			expectDatabases: []types.Database{},
			wantEvents:      0,
			discoveryConfigStatusCheck: func(t *testing.T, s discoveryconfig.Status) {
				require.Equal(t, uint64(1), s.DiscoveredResources)
				require.Equal(t, uint64(1), s.IntegrationDiscoveredResources[integrationName].AwsEks.Found)
				require.Zero(t, s.IntegrationDiscoveredResources[integrationName].AwsEks.Enrolled)
			},
		},
		{
			name: "discovery config status must be updated even when there are no resources",
			discoveryConfigs: func(t *testing.T) []*discoveryconfig.DiscoveryConfig {
				dc1 := matcherForDiscoveryConfigFn(t, mainDiscoveryGroup, Matchers{
					AWS: []types.AWSMatcher{{
						// MemoryDB mock client returns no resources.
						Types:       []string{types.AWSMatcherMemoryDB},
						Tags:        map[string]utils.Strings{types.Wildcard: {types.Wildcard}},
						Regions:     []string{"us-east-1"},
						Integration: integrationName,
					}},
				})
				return []*discoveryconfig.DiscoveryConfig{dc1}
			},
			expectDatabases: []types.Database{},
			wantEvents:      0,
			discoveryConfigStatusCheck: func(t *testing.T, s discoveryconfig.Status) {
				require.Equal(t, uint64(0), s.DiscoveredResources)
				require.Equal(t, "DISCOVERY_CONFIG_STATE_SYNCING", s.State)
			},
		},
	}

	for _, tc := range tcs {
		t.Run(tc.name, func(t *testing.T) {
			t.Parallel()

			ctx, cancel := context.WithCancel(context.Background())
			t.Cleanup(cancel)

			// Create and start test auth server.
			testAuthServer, err := auth.NewTestAuthServer(auth.TestAuthServerConfig{
				Dir: t.TempDir(),
			})
			require.NoError(t, err)
			t.Cleanup(func() { require.NoError(t, testAuthServer.Close()) })

			tlsServer, err := testAuthServer.NewTestTLSServer()
			require.NoError(t, err)
			t.Cleanup(func() { require.NoError(t, tlsServer.Close()) })

			// Auth client for discovery service.
			identity := auth.TestServerID(types.RoleDiscovery, "hostID")
			authClient, err := tlsServer.NewClient(identity)
			require.NoError(t, err)
			t.Cleanup(func() { require.NoError(t, authClient.Close()) })

			for _, database := range tc.existingDatabases {
				err := tlsServer.Auth().CreateDatabase(ctx, database)
				require.NoError(t, err)
			}

			integrationOnlyCredential := tc.integrationsOnlyCredentials
			waitForReconcile := make(chan struct{})
			reporter := &mockUsageReporter{}
			tlsServer.Auth().SetUsageReporter(reporter)
			srv, err := New(
				authz.ContextWithUser(ctx, identity.I),
				&Config{
					IntegrationOnlyCredentials: integrationOnlyCredential,
<<<<<<< HEAD
					FetchersClients: &mockFetchersClients{
						eksClusters: []*ekstypes.Cluster{eksAWSResource},
					},
					CloudClients:     testCloudClients,
					ClusterFeatures:  func() proto.Features { return proto.Features{} },
					KubernetesClient: fake.NewSimpleClientset(),
					AccessPoint:      getDiscoveryAccessPoint(tlsServer.Auth(), authClient),
=======
					CloudClients:               testCloudClients,
					AWSDatabaseFetcherFactory:  dbFetcherFactory,
					AWSConfigProvider:          fakeConfigProvider,
					ClusterFeatures:            func() proto.Features { return proto.Features{} },
					KubernetesClient:           fake.NewSimpleClientset(),
					AccessPoint:                getDiscoveryAccessPoint(tlsServer.Auth(), authClient),
>>>>>>> eb5a4d10
					Matchers: Matchers{
						AWS:   tc.awsMatchers,
						Azure: tc.azureMatchers,
					},
					Emitter: authClient,
					onDatabaseReconcile: func() {
						waitForReconcile <- struct{}{}
					},
					DiscoveryGroup: mainDiscoveryGroup,
				})

			require.NoError(t, err)

			// Add Dynamic Matchers and wait for reconcile again
			if tc.discoveryConfigs != nil {
				for _, dc := range tc.discoveryConfigs(t) {
					_, err := tlsServer.Auth().DiscoveryConfigs.CreateDiscoveryConfig(ctx, dc)
					require.NoError(t, err)
				}

				// Wait for the DiscoveryConfig to be added to the dynamic matchers
				require.Eventually(t, func() bool {
					srv.muDynamicDatabaseFetchers.RLock()
					defer srv.muDynamicDatabaseFetchers.RUnlock()
					return len(srv.dynamicDatabaseFetchers) > 0
				}, 1*time.Second, 100*time.Millisecond)
			}

			t.Cleanup(srv.Stop)
			go srv.Start()

			select {
			case <-waitForReconcile:
				// Use tlsServer.Auth() instead of authClient to compare
				// databases stored in auth. authClient was created with
				// types.RoleDiscovery and it does not have permissions to
				// access non-cloud databases.
				actualDatabases, err := tlsServer.Auth().GetDatabases(ctx)
				require.NoError(t, err)
				require.Empty(t, cmp.Diff(tc.expectDatabases, actualDatabases,
					cmpopts.IgnoreFields(types.Metadata{}, "Revision"),
					cmpopts.IgnoreFields(types.DatabaseStatusV3{}, "CACert"),
				))
			case <-time.After(time.Second):
				t.Fatal("Didn't receive reconcile event after 1s")
			}

			if tc.wantEvents > 0 {
				require.Eventually(t, func() bool {
					return reporter.ResourceCreateEventCount() == tc.wantEvents
				}, time.Second, 100*time.Millisecond)
			} else {
				require.Never(t, func() bool {
					return reporter.ResourceCreateEventCount() != 0
				}, time.Second, 100*time.Millisecond)
			}

			if tc.discoveryConfigStatusCheck != nil {
				dc, err := tlsServer.Auth().GetDiscoveryConfig(ctx, discoveryConfigName)
				require.NoError(t, err)

				tc.discoveryConfigStatusCheck(t, dc.Status)
			}
		})
	}
}

func TestDiscoveryDatabaseRemovingDiscoveryConfigs(t *testing.T) {
	const mainDiscoveryGroup = "main"

	clock := clockwork.NewFakeClock()
	dc1Name := uuid.NewString()
	dc2Name := uuid.NewString()

	awsRDSInstance, awsRDSDB := makeRDSInstance(t, "aws-rds", "us-west-1", rewriteDiscoveryLabelsParams{discoveryConfigName: dc2Name, discoveryGroup: mainDiscoveryGroup})

	testCloudClients := &cloud.TestCloudClients{
		STS: &mocks.STSClientV1{},
		RDS: &mocks.RDSMock{
			DBInstances: []*rds.DBInstance{awsRDSInstance},
			DBEngineVersions: []*rds.DBEngineVersion{
				{Engine: aws.String(services.RDSEnginePostgres)},
			},
		},
	}

	ctx, cancel := context.WithCancel(context.Background())
	t.Cleanup(cancel)

	// Create and start test auth server.
	testAuthServer, err := auth.NewTestAuthServer(auth.TestAuthServerConfig{
		Dir: t.TempDir(),
	})
	require.NoError(t, err)
	t.Cleanup(func() { require.NoError(t, testAuthServer.Close()) })

	tlsServer, err := testAuthServer.NewTestTLSServer()
	require.NoError(t, err)
	t.Cleanup(func() { require.NoError(t, tlsServer.Close()) })

	// Auth client for discovery service.
	identity := auth.TestServerID(types.RoleDiscovery, "hostID")
	authClient, err := tlsServer.NewClient(identity)
	require.NoError(t, err)
	t.Cleanup(func() { require.NoError(t, authClient.Close()) })

	waitForReconcileTimeout := 5 * time.Second
	reporter := &mockUsageReporter{}
	tlsServer.Auth().SetUsageReporter(reporter)
	srv, err := New(
		authz.ContextWithUser(ctx, identity.I),
		&Config{
			CloudClients:     testCloudClients,
			ClusterFeatures:  func() proto.Features { return proto.Features{} },
			KubernetesClient: fake.NewSimpleClientset(),
			AccessPoint:      getDiscoveryAccessPoint(tlsServer.Auth(), authClient),
			Matchers:         Matchers{},
			Emitter:          authClient,
			DiscoveryGroup:   mainDiscoveryGroup,
			clock:            clock,
		})

	require.NoError(t, err)

	t.Cleanup(srv.Stop)
	go srv.Start()

	// First Reconcile should not have any databases
	actualDatabases, err := tlsServer.Auth().GetDatabases(ctx)
	require.NoError(t, err)
	require.Empty(t, actualDatabases)

	require.Zero(t, reporter.DiscoveryFetchEventCount(), "a fetch event was emitted but there is no fetchers actually being called")

	// Adding a Dynamic Matcher for a different Discovery Group, should not bring any new resources.
	t.Run("DiscoveryGroup does not match: matcher is not loaded", func(t *testing.T) {
		// Create a Dynamic matcher
		dc1, err := discoveryconfig.NewDiscoveryConfig(
			header.Metadata{Name: dc1Name},
			discoveryconfig.Spec{
				DiscoveryGroup: "another-discovery-group",
				AWS: []types.AWSMatcher{{
					Types:   []string{types.AWSMatcherRDS},
					Tags:    map[string]utils.Strings{types.Wildcard: {types.Wildcard}},
					Regions: []string{"us-west-1"},
				}},
			},
		)
		require.NoError(t, err)

		_, err = tlsServer.Auth().DiscoveryConfigs.CreateDiscoveryConfig(ctx, dc1)
		require.NoError(t, err)

		actualDatabases, err := tlsServer.Auth().GetDatabases(ctx)
		require.NoError(t, err)
		require.Empty(t, actualDatabases)

		require.Zero(t, reporter.DiscoveryFetchEventCount(), "a fetch event was emitted but there is no fetchers actually being called")
	})

	t.Run("New DiscoveryConfig with valid Group", func(t *testing.T) {
		// Create a Dynamic matcher
		dc2, err := discoveryconfig.NewDiscoveryConfig(
			header.Metadata{Name: dc2Name},
			discoveryconfig.Spec{
				DiscoveryGroup: mainDiscoveryGroup,
				AWS: []types.AWSMatcher{{
					Types:   []string{types.AWSMatcherRDS},
					Tags:    map[string]utils.Strings{types.Wildcard: {types.Wildcard}},
					Regions: []string{"us-west-1"},
				}},
			},
		)
		require.NoError(t, err)

		require.Zero(t, reporter.DiscoveryFetchEventCount())
		_, err = tlsServer.Auth().DiscoveryConfigs.CreateDiscoveryConfig(ctx, dc2)
		require.NoError(t, err)

		// Check for new resource in reconciler
		expectDatabases := []types.Database{awsRDSDB}
		require.EventuallyWithT(t, func(t *assert.CollectT) {
			actualDatabases, err := tlsServer.Auth().GetDatabases(ctx)
			if !assert.NoError(t, err) {
				return
			}
			assert.Empty(t, cmp.Diff(expectDatabases, actualDatabases,
				cmpopts.IgnoreFields(types.Metadata{}, "Revision"),
				cmpopts.IgnoreFields(types.DatabaseStatusV3{}, "CACert"),
			))
		}, waitForReconcileTimeout, 100*time.Millisecond)

		currentEmittedEvents := reporter.DiscoveryFetchEventCount()
		require.GreaterOrEqual(t, currentEmittedEvents, 1)

		// Advance clock to trigger a poll.
		clock.Advance(5 * time.Minute)
		// Wait for the cycle to complete
		// A new DiscoveryFetch event must have been emitted.
		expectedEmittedEvents := currentEmittedEvents + 1
		require.EventuallyWithT(t, func(t *assert.CollectT) {
			assert.GreaterOrEqual(t, reporter.DiscoveryFetchEventCount(), expectedEmittedEvents)
		}, waitForReconcileTimeout, 100*time.Millisecond)

		t.Run("removing the DiscoveryConfig: fetcher is removed and database is removed", func(t *testing.T) {
			// Remove DiscoveryConfig
			err = tlsServer.Auth().DiscoveryConfigs.DeleteDiscoveryConfig(ctx, dc2.GetName())
			require.NoError(t, err)

			currentEmittedEvents := reporter.DiscoveryFetchEventCount()
			// Existing databases must be removed.
			require.EventuallyWithT(t, func(t *assert.CollectT) {
				actualDatabases, err := tlsServer.Auth().GetDatabases(ctx)
				if !assert.NoError(t, err) {
					return
				}
				assert.Empty(t, actualDatabases)
			}, waitForReconcileTimeout, 100*time.Millisecond)

			// Given that no Fetch was issued, the counter should not increment.
			require.Equal(t, reporter.DiscoveryFetchEventCount(), currentEmittedEvents)
		})
	})
}

func makeEKSCluster(t *testing.T, name, region string, discoveryParams rewriteDiscoveryLabelsParams) (*ekstypes.Cluster, types.KubeCluster) {
	t.Helper()
	eksAWSCluster := &ekstypes.Cluster{
		Name:   aws.String(name),
		Arn:    aws.String(fmt.Sprintf("arn:aws:eks:%s:123456789012:cluster/%s", region, name)),
		Status: ekstypes.ClusterStatusActive,
		Tags: map[string]string{
			"env": "prod",
		},
	}
	actual, err := common.NewKubeClusterFromAWSEKS(aws.ToString(eksAWSCluster.Name), aws.ToString(eksAWSCluster.Arn), eksAWSCluster.Tags)
	require.NoError(t, err)
	discoveryParams.matcherType = types.AWSMatcherEKS
	rewriteCloudResource(t, actual, discoveryParams)
	return eksAWSCluster, actual
}

func makeRDSInstance(t *testing.T, name, region string, discoveryParams rewriteDiscoveryLabelsParams) (*rds.DBInstance, types.Database) {
	instance := &rds.DBInstance{
		DBInstanceArn:        aws.String(fmt.Sprintf("arn:aws:rds:%v:123456789012:db:%v", region, name)),
		DBInstanceIdentifier: aws.String(name),
		DbiResourceId:        aws.String(uuid.New().String()),
		Engine:               aws.String(services.RDSEnginePostgres),
		DBInstanceStatus:     aws.String("available"),
		Endpoint: &rds.Endpoint{
			Address: aws.String("localhost"),
			Port:    aws.Int64(5432),
		},
	}
	database, err := common.NewDatabaseFromRDSInstance(instance)
	require.NoError(t, err)
	discoveryParams.matcherType = types.AWSMatcherRDS
	rewriteCloudResource(t, database, discoveryParams)
	return instance, database
}

func makeRedshiftCluster(t *testing.T, name, region string, discoveryParams rewriteDiscoveryLabelsParams) (*redshifttypes.Cluster, types.Database) {
	t.Helper()
	cluster := &redshifttypes.Cluster{
		ClusterIdentifier:   aws.String(name),
		ClusterNamespaceArn: aws.String(fmt.Sprintf("arn:aws:redshift:%s:123456789012:namespace:%s", region, name)),
		ClusterStatus:       aws.String("available"),
		Endpoint: &redshifttypes.Endpoint{
			Address: aws.String("localhost"),
			Port:    aws.Int32(5439),
		},
	}

	database, err := common.NewDatabaseFromRedshiftCluster(cluster)
	require.NoError(t, err)
	discoveryParams.matcherType = types.AWSMatcherRedshift
	rewriteCloudResource(t, database, discoveryParams)
	return cluster, database
}

func makeAzureRedisServer(t *testing.T, name, subscription, group, region string, discoveryParams rewriteDiscoveryLabelsParams) (*armredis.ResourceInfo, types.Database) {
	t.Helper()
	resourceInfo := &armredis.ResourceInfo{
		Name:     to.Ptr(name),
		ID:       to.Ptr(fmt.Sprintf("/subscriptions/%v/resourceGroups/%v/providers/Microsoft.Cache/Redis/%v", subscription, group, name)),
		Location: to.Ptr(region),
		Properties: &armredis.Properties{
			HostName:          to.Ptr(fmt.Sprintf("%v.redis.cache.windows.net", name)),
			SSLPort:           to.Ptr(int32(6380)),
			ProvisioningState: to.Ptr(armredis.ProvisioningStateSucceeded),
		},
	}

	database, err := common.NewDatabaseFromAzureRedis(resourceInfo)
	require.NoError(t, err)
	discoveryParams.matcherType = types.AzureMatcherRedis
	rewriteCloudResource(t, database, discoveryParams)
	return resourceInfo, database
}

func mustNewDatabase(t *testing.T, meta types.Metadata, spec types.DatabaseSpecV3) types.Database {
	t.Helper()
	database, err := types.NewDatabaseV3(meta, spec)
	require.NoError(t, err)
	return database
}

type mockAzureRunCommandClient struct{}

func (m *mockAzureRunCommandClient) Run(_ context.Context, _ azure.RunCommandRequest) error {
	return nil
}

type mockAzureClient struct {
	vms []*armcompute.VirtualMachine
}

func (m *mockAzureClient) Get(_ context.Context, _ string) (*azure.VirtualMachine, error) {
	return nil, nil
}

func (m *mockAzureClient) GetByVMID(_ context.Context, _ string) (*azure.VirtualMachine, error) {
	return nil, nil
}

func (m *mockAzureClient) ListVirtualMachines(_ context.Context, _ string) ([]*armcompute.VirtualMachine, error) {
	return m.vms, nil
}

type mockAzureInstaller struct {
	mu                 sync.Mutex
	installedInstances map[string]struct{}
}

func (m *mockAzureInstaller) Run(_ context.Context, req server.AzureRunRequest) error {
	m.mu.Lock()
	defer m.mu.Unlock()
	for _, inst := range req.Instances {
		m.installedInstances[*inst.Name] = struct{}{}
	}
	return nil
}

func (m *mockAzureInstaller) GetInstalledInstances() []string {
	m.mu.Lock()
	defer m.mu.Unlock()
	keys := make([]string, 0, len(m.installedInstances))
	for k := range m.installedInstances {
		keys = append(keys, k)
	}
	return keys
}

func TestAzureVMDiscovery(t *testing.T) {
	t.Parallel()

	defaultDiscoveryGroup := "dc001"

	vmMatcherFn := func() Matchers {
		return Matchers{
			Azure: []types.AzureMatcher{{
				Types:          []string{"vm"},
				Subscriptions:  []string{"testsub"},
				ResourceGroups: []string{"testrg"},
				Regions:        []string{"westcentralus"},
				ResourceTags:   types.Labels{"teleport": {"yes"}},
			}},
		}
	}

	vmMatcher := vmMatcherFn()
	defaultDiscoveryConfig, err := discoveryconfig.NewDiscoveryConfig(
		header.Metadata{Name: uuid.NewString()},
		discoveryconfig.Spec{
			DiscoveryGroup: defaultDiscoveryGroup,
			AWS:            vmMatcher.AWS,
			Azure:          vmMatcher.Azure,
			GCP:            vmMatcher.GCP,
			Kube:           vmMatcher.Kubernetes,
		},
	)
	require.NoError(t, err)

	tests := []struct {
		name                   string
		presentVMs             []types.Server
		foundAzureVMs          []*armcompute.VirtualMachine
		discoveryConfig        *discoveryconfig.DiscoveryConfig
		staticMatchers         Matchers
		wantInstalledInstances []string
	}{
		{
			name:       "no nodes present, 1 found",
			presentVMs: []types.Server{},
			foundAzureVMs: []*armcompute.VirtualMachine{
				{
					ID: aws.String((&arm.ResourceID{
						SubscriptionID:    "testsub",
						ResourceGroupName: "rg",
						Name:              "testvm",
					}).String()),
					Name:     aws.String("testvm"),
					Location: aws.String("westcentralus"),
					Tags: map[string]*string{
						"teleport": aws.String("yes"),
					},
					Properties: &armcompute.VirtualMachineProperties{
						VMID: aws.String("test-vmid"),
					},
				},
			},
			staticMatchers:         vmMatcherFn(),
			wantInstalledInstances: []string{"testvm"},
		},
		{
			name: "nodes present, instance filtered",
			presentVMs: []types.Server{
				&types.ServerV2{
					Kind: types.KindNode,
					Metadata: types.Metadata{
						Name: "name",
						Labels: map[string]string{
							"teleport.internal/subscription-id": "testsub",
							"teleport.internal/vm-id":           "test-vmid",
						},
						Namespace: defaults.Namespace,
					},
				},
			},
			staticMatchers: vmMatcherFn(),
			foundAzureVMs: []*armcompute.VirtualMachine{
				{
					ID: aws.String((&arm.ResourceID{
						SubscriptionID:    "testsub",
						ResourceGroupName: "rg",
						Name:              "testvm",
					}).String()),
					Location: aws.String("westcentralus"),
					Tags: map[string]*string{
						"teleport": aws.String("yes"),
					},
					Properties: &armcompute.VirtualMachineProperties{
						VMID: aws.String("test-vmid"),
					},
				},
			},
		},
		{
			name: "nodes present, instance not filtered",
			presentVMs: []types.Server{
				&types.ServerV2{
					Kind: types.KindNode,
					Metadata: types.Metadata{
						Name: "name",
						Labels: map[string]string{
							"teleport.internal/subscription-id": "testsub",
							"teleport.internal/vm-id":           "alternate-vmid",
						},
						Namespace: defaults.Namespace,
					},
				},
			},
			staticMatchers: vmMatcherFn(),
			foundAzureVMs: []*armcompute.VirtualMachine{
				{
					ID: aws.String((&arm.ResourceID{
						SubscriptionID:    "testsub",
						ResourceGroupName: "rg",
						Name:              "testvm",
					}).String()),
					Name:     aws.String("testvm"),
					Location: aws.String("westcentralus"),
					Tags: map[string]*string{
						"teleport": aws.String("yes"),
					},
					Properties: &armcompute.VirtualMachineProperties{
						VMID: aws.String("test-vmid"),
					},
				},
			},
			wantInstalledInstances: []string{"testvm"},
		},
		{
			name:       "no nodes present, 1 found using dynamic matchers",
			presentVMs: []types.Server{},
			foundAzureVMs: []*armcompute.VirtualMachine{
				{
					ID: aws.String((&arm.ResourceID{
						SubscriptionID:    "testsub",
						ResourceGroupName: "rg",
						Name:              "testvm",
					}).String()),
					Name:     aws.String("testvm"),
					Location: aws.String("westcentralus"),
					Tags: map[string]*string{
						"teleport": aws.String("yes"),
					},
					Properties: &armcompute.VirtualMachineProperties{
						VMID: aws.String("test-vmid"),
					},
				},
			},
			discoveryConfig:        defaultDiscoveryConfig,
			staticMatchers:         Matchers{},
			wantInstalledInstances: []string{"testvm"},
		},
	}

	for _, tc := range tests {
		tc := tc
		t.Run(tc.name, func(t *testing.T) {
			t.Parallel()

			testCloudClients := &cloud.TestCloudClients{
				AzureVirtualMachines: &mockAzureClient{
					vms: tc.foundAzureVMs,
				},
				AzureRunCommand: &mockAzureRunCommandClient{},
			}

			ctx := context.Background()
			testAuthServer, err := auth.NewTestAuthServer(auth.TestAuthServerConfig{
				Dir: t.TempDir(),
			})
			require.NoError(t, err)
			t.Cleanup(func() { require.NoError(t, testAuthServer.Close()) })

			tlsServer, err := testAuthServer.NewTestTLSServer()
			require.NoError(t, err)
			t.Cleanup(func() { require.NoError(t, tlsServer.Close()) })

			// Auth client for discovery service.
			identity := auth.TestServerID(types.RoleDiscovery, "hostID")
			authClient, err := tlsServer.NewClient(identity)
			require.NoError(t, err)
			t.Cleanup(func() { require.NoError(t, authClient.Close()) })

			for _, instance := range tc.presentVMs {
				_, err := tlsServer.Auth().UpsertNode(ctx, instance)
				require.NoError(t, err)
			}

			logger := libutils.NewSlogLoggerForTests()

			emitter := &mockEmitter{}
			reporter := &mockUsageReporter{}
			installer := &mockAzureInstaller{
				installedInstances: make(map[string]struct{}),
			}
			tlsServer.Auth().SetUsageReporter(reporter)
			server, err := New(authz.ContextWithUser(context.Background(), identity.I), &Config{
				CloudClients:     testCloudClients,
				ClusterFeatures:  func() proto.Features { return proto.Features{} },
				KubernetesClient: fake.NewSimpleClientset(),
				AccessPoint:      getDiscoveryAccessPoint(tlsServer.Auth(), authClient),
				Matchers:         tc.staticMatchers,
				Emitter:          emitter,
				Log:              logger,
				DiscoveryGroup:   defaultDiscoveryGroup,
			})

			require.NoError(t, err)
			server.azureInstaller = installer
			emitter.server = server
			emitter.t = t

			if tc.discoveryConfig != nil {
				_, err := tlsServer.Auth().DiscoveryConfigs.CreateDiscoveryConfig(ctx, tc.discoveryConfig)
				require.NoError(t, err)

				// Wait for the DiscoveryConfig to be added to the dynamic matchers
				require.Eventually(t, func() bool {
					server.muDynamicServerAzureFetchers.RLock()
					defer server.muDynamicServerAzureFetchers.RUnlock()
					return len(server.dynamicServerAzureFetchers) > 0
				}, 1*time.Second, 100*time.Millisecond)
			}

			go server.Start()
			t.Cleanup(server.Stop)

			if len(tc.wantInstalledInstances) > 0 {
				require.Eventually(t, func() bool {
					instances := installer.GetInstalledInstances()
					slices.Sort(instances)
					return slices.Equal(tc.wantInstalledInstances, instances) && len(tc.wantInstalledInstances) == reporter.ResourceCreateEventCount()
				}, 500*time.Millisecond, 50*time.Millisecond)
			} else {
				require.Never(t, func() bool {
					return len(installer.GetInstalledInstances()) > 0 || reporter.ResourceCreateEventCount() > 0
				}, 500*time.Millisecond, 50*time.Millisecond)
			}
		})

	}
}

type mockGCPClient struct {
	vms []*gcpimds.Instance
}

func (m *mockGCPClient) getVMSForProject(projectID string) []*gcpimds.Instance {
	var vms []*gcpimds.Instance
	for _, vm := range m.vms {
		if vm.ProjectID == projectID {
			vms = append(vms, vm)
		}
	}
	return vms
}

func (m *mockGCPClient) ListInstances(_ context.Context, projectID, _ string) ([]*gcpimds.Instance, error) {
	return m.getVMSForProject(projectID), nil
}

func (m *mockGCPClient) StreamInstances(_ context.Context, projectID, _ string) stream.Stream[*gcpimds.Instance] {
	return stream.Slice(m.getVMSForProject(projectID))
}

func (m *mockGCPClient) GetInstance(_ context.Context, _ *gcpimds.InstanceRequest) (*gcpimds.Instance, error) {
	return nil, trace.NotFound("disabled for test")
}

func (m *mockGCPClient) GetInstanceTags(_ context.Context, _ *gcpimds.InstanceRequest) (map[string]string, error) {
	return nil, nil
}

func (m *mockGCPClient) AddSSHKey(_ context.Context, _ *gcp.SSHKeyRequest) error {
	return nil
}

func (m *mockGCPClient) RemoveSSHKey(_ context.Context, _ *gcp.SSHKeyRequest) error {
	return nil
}

type mockGCPInstaller struct {
	mu                 sync.Mutex
	installedInstances map[string]struct{}
}

func (m *mockGCPInstaller) Run(_ context.Context, req server.GCPRunRequest) error {
	m.mu.Lock()
	defer m.mu.Unlock()
	for _, inst := range req.Instances {
		m.installedInstances[inst.Name] = struct{}{}
	}
	return nil
}

func (m *mockGCPInstaller) GetInstalledInstances() []string {
	m.mu.Lock()
	defer m.mu.Unlock()

	keys := make([]string, 0, len(m.installedInstances))
	for k := range m.installedInstances {
		keys = append(keys, k)
	}
	return keys
}

func TestGCPVMDiscovery(t *testing.T) {
	t.Parallel()

	defaultDiscoveryGroup := "dc001"
	defaultStaticMatcher := Matchers{
		GCP: []types.GCPMatcher{{
			Types:      []string{"gce"},
			ProjectIDs: []string{"myproject"},
			Locations:  []string{"myzone"},
			Labels:     types.Labels{"teleport": {"yes"}},
		}},
	}

	defaultDiscoveryConfig, err := discoveryconfig.NewDiscoveryConfig(
		header.Metadata{Name: uuid.NewString()},
		discoveryconfig.Spec{
			DiscoveryGroup: defaultDiscoveryGroup,
			AWS:            defaultStaticMatcher.AWS,
			Azure:          defaultStaticMatcher.Azure,
			GCP:            defaultStaticMatcher.GCP,
			Kube:           defaultStaticMatcher.Kubernetes,
		},
	)
	require.NoError(t, err)

	tests := []struct {
		name                   string
		presentVMs             []types.Server
		foundGCPVMs            []*gcpimds.Instance
		discoveryConfig        *discoveryconfig.DiscoveryConfig
		staticMatchers         Matchers
		wantInstalledInstances []string
	}{
		{
			name:       "no nodes present, 1 found",
			presentVMs: []types.Server{},
			foundGCPVMs: []*gcpimds.Instance{
				{
					ProjectID: "myproject",
					Zone:      "myzone",
					Name:      "myinstance",
					Labels: map[string]string{
						"teleport": "yes",
					},
				},
			},
			staticMatchers:         defaultStaticMatcher,
			wantInstalledInstances: []string{"myinstance"},
		},
		{
			name:       "no nodes present, 2 found for different projects",
			presentVMs: []types.Server{},
			foundGCPVMs: []*gcpimds.Instance{
				{
					ProjectID: "p1",
					Zone:      "myzone",
					Name:      "myinstance1",
					Labels: map[string]string{
						"teleport": "yes",
					},
				},
				{
					ProjectID: "p2",
					Zone:      "myzone",
					Name:      "myinstance2",
					Labels: map[string]string{
						"teleport": "yes",
					},
				},
			},
			staticMatchers: Matchers{
				GCP: []types.GCPMatcher{{
					Types:      []string{"gce"},
					ProjectIDs: []string{"*"},
					Locations:  []string{"myzone"},
					Labels:     types.Labels{"teleport": {"yes"}},
				}},
			},
			wantInstalledInstances: []string{"myinstance1", "myinstance2"},
		},
		{
			name: "nodes present, instance filtered",
			presentVMs: []types.Server{
				&types.ServerV2{
					Kind: types.KindNode,
					Metadata: types.Metadata{
						Name: "name",
						Labels: map[string]string{
							"teleport.internal/project-id": "myproject",
							"teleport.internal/zone":       "myzone",
							"teleport.internal/name":       "myinstance",
						},
						Namespace: defaults.Namespace,
					},
				},
			},
			staticMatchers: defaultStaticMatcher,
			foundGCPVMs: []*gcpimds.Instance{
				{
					ProjectID: "myproject",
					Zone:      "myzone",
					Name:      "myinstance",
					Labels: map[string]string{
						"teleport": "yes",
					},
				},
			},
		},
		{
			name: "nodes present, instance not filtered",
			presentVMs: []types.Server{
				&types.ServerV2{
					Kind: types.KindNode,
					Metadata: types.Metadata{
						Name: "name",
						Labels: map[string]string{
							"teleport.internal/project-id": "myproject",
							"teleport.internal/zone":       "myzone",
							"teleport.internal/name":       "myotherinstance",
						},
						Namespace: defaults.Namespace,
					},
				},
			},
			staticMatchers: defaultStaticMatcher,
			foundGCPVMs: []*gcpimds.Instance{
				{
					ProjectID: "myproject",
					Zone:      "myzone",
					Name:      "myinstance",
					Labels: map[string]string{
						"teleport": "yes",
					},
				},
			},
			wantInstalledInstances: []string{"myinstance"},
		},
		{
			name:       "no nodes present, 1 found usind dynamic matchers",
			presentVMs: []types.Server{},
			foundGCPVMs: []*gcpimds.Instance{
				{
					ProjectID: "myproject",
					Zone:      "myzone",
					Name:      "myinstance",
					Labels: map[string]string{
						"teleport": "yes",
					},
				},
			},
			staticMatchers:         Matchers{},
			discoveryConfig:        defaultDiscoveryConfig,
			wantInstalledInstances: []string{"myinstance"},
		},
	}

	for _, tc := range tests {
		tc := tc
		t.Run(tc.name, func(t *testing.T) {
			t.Parallel()

			testCloudClients := &cloud.TestCloudClients{
				GCPInstances: &mockGCPClient{
					vms: tc.foundGCPVMs,
				},
				GCPProjects: newPopulatedGCPProjectsMock(),
			}

			ctx := context.Background()
			testAuthServer, err := auth.NewTestAuthServer(auth.TestAuthServerConfig{
				Dir: t.TempDir(),
			})
			require.NoError(t, err)
			t.Cleanup(func() { require.NoError(t, testAuthServer.Close()) })

			tlsServer, err := testAuthServer.NewTestTLSServer()
			require.NoError(t, err)
			t.Cleanup(func() { require.NoError(t, tlsServer.Close()) })

			// Auth client for discovery service.
			identity := auth.TestServerID(types.RoleDiscovery, "hostID")
			authClient, err := tlsServer.NewClient(identity)
			require.NoError(t, err)
			t.Cleanup(func() { require.NoError(t, authClient.Close()) })

			for _, instance := range tc.presentVMs {
				_, err := tlsServer.Auth().UpsertNode(ctx, instance)
				require.NoError(t, err)
			}

			logger := libutils.NewSlogLoggerForTests()
			emitter := &mockEmitter{}
			reporter := &mockUsageReporter{}
			installer := &mockGCPInstaller{
				installedInstances: make(map[string]struct{}),
			}
			tlsServer.Auth().SetUsageReporter(reporter)
			server, err := New(authz.ContextWithUser(context.Background(), identity.I), &Config{
				CloudClients:     testCloudClients,
				ClusterFeatures:  func() proto.Features { return proto.Features{} },
				KubernetesClient: fake.NewSimpleClientset(),
				AccessPoint:      getDiscoveryAccessPoint(tlsServer.Auth(), authClient),
				Matchers:         tc.staticMatchers,
				Emitter:          emitter,
				Log:              logger,
				DiscoveryGroup:   defaultDiscoveryGroup,
			})

			require.NoError(t, err)
			server.gcpInstaller = installer
			emitter.server = server
			emitter.t = t

			if tc.discoveryConfig != nil {
				_, err := tlsServer.Auth().DiscoveryConfigs.CreateDiscoveryConfig(ctx, tc.discoveryConfig)
				require.NoError(t, err)

				// Wait for the DiscoveryConfig to be added to the dynamic matchers
				require.Eventually(t, func() bool {
					server.muDynamicServerGCPFetchers.RLock()
					defer server.muDynamicServerGCPFetchers.RUnlock()
					return len(server.dynamicServerGCPFetchers) > 0
				}, 1*time.Second, 100*time.Millisecond)
			}

			go server.Start()
			t.Cleanup(server.Stop)

			if len(tc.wantInstalledInstances) > 0 {
				require.Eventually(t, func() bool {
					instances := installer.GetInstalledInstances()
					slices.Sort(instances)
					return slices.Equal(tc.wantInstalledInstances, instances) && len(tc.wantInstalledInstances) == reporter.ResourceCreateEventCount()
				}, 500*time.Millisecond, 50*time.Millisecond)
			} else {
				require.Never(t, func() bool {
					return len(installer.GetInstalledInstances()) > 0 || reporter.ResourceCreateEventCount() > 0
				}, 500*time.Millisecond, 50*time.Millisecond)
			}
		})
	}
}

// TestServer_onCreate tests the update of the discovery_group of a resource
// when a resource already exists with the same name but an empty discovery_group.
func TestServer_onCreate(t *testing.T) {
	accessPoint := &fakeAccessPoint{}
	s := &Server{
		Config: &Config{
			DiscoveryGroup: "test-cluster",
			AccessPoint:    accessPoint,
			Log:            libutils.NewSlogLoggerForTests(),
		},
	}

	t.Run("onCreate update kube", func(t *testing.T) {
		// With cloud origin and an empty discovery group, it should update.
		accessPoint.kube = mustConvertEKSToKubeCluster(t, eksMockClusters[0], rewriteDiscoveryLabelsParams{})
		err := s.onKubeCreate(context.Background(), mustConvertEKSToKubeCluster(t, eksMockClusters[0], rewriteDiscoveryLabelsParams{discoveryGroup: "test-cluster"}))
		require.NoError(t, err)
		require.True(t, accessPoint.updatedKube)

		// Reset the updated flag and set the registered kube cluster to have
		// non-cloud origin. It should not update.
		accessPoint.updatedKube = false
		accessPoint.kube.SetOrigin(types.OriginDynamic)
		err = s.onKubeCreate(context.Background(), mustConvertEKSToKubeCluster(t, eksMockClusters[0], rewriteDiscoveryLabelsParams{discoveryGroup: "test-cluster"}))
		require.Error(t, err)
		require.False(t, accessPoint.updatedKube)

		// Reset the updated flag and set the registered kube cluster to have
		// an empty origin. It should not update.
		accessPoint.updatedKube = false
		accessPoint.kube.SetOrigin("")
		err = s.onKubeCreate(context.Background(), mustConvertEKSToKubeCluster(t, eksMockClusters[0], rewriteDiscoveryLabelsParams{discoveryGroup: "test-cluster"}))
		require.Error(t, err)
		require.False(t, accessPoint.updatedKube)

		// Reset the update flag and set the registered kube cluster to have
		// a non-empty discovery group. It should not update.
		accessPoint.updatedKube = false
		accessPoint.kube = mustConvertEKSToKubeCluster(t, eksMockClusters[0], rewriteDiscoveryLabelsParams{discoveryGroup: "non-empty"})
		err = s.onKubeCreate(context.Background(), mustConvertEKSToKubeCluster(t, eksMockClusters[0], rewriteDiscoveryLabelsParams{discoveryGroup: "test-cluster"}))
		require.Error(t, err)
		require.False(t, accessPoint.updatedKube)
	})

	t.Run("onCreate update database", func(t *testing.T) {
		_, awsRedshiftDB := makeRedshiftCluster(t, "aws-redshift", "us-east-1", rewriteDiscoveryLabelsParams{discoveryGroup: "test"})
		_, awsRedshiftDBEmptyDiscoveryGroup := makeRedshiftCluster(t, "aws-redshift", "us-east-1", rewriteDiscoveryLabelsParams{})

		// With cloud origin and an empty discovery group, it should update.
		accessPoint.database = awsRedshiftDBEmptyDiscoveryGroup
		err := s.onDatabaseCreate(context.Background(), awsRedshiftDB)
		require.NoError(t, err)
		require.True(t, accessPoint.updatedDatabase)

		// Reset the updated flag and set the db to empty discovery group
		// but non-cloud origin. It should not update.
		accessPoint.updatedDatabase = false
		accessPoint.database.SetOrigin(types.OriginDynamic)
		err = s.onDatabaseCreate(context.Background(), awsRedshiftDB)
		require.Error(t, err)
		require.False(t, accessPoint.updatedDatabase)

		// Reset the updated flag and set the db to empty discovery group
		// but empty origin. It should not update.
		accessPoint.updatedDatabase = false
		accessPoint.database.SetOrigin("")
		err = s.onDatabaseCreate(context.Background(), awsRedshiftDB)
		require.Error(t, err)
		require.False(t, accessPoint.updatedDatabase)

		// Reset the updated flag and set the registered db to have a non-empty
		// discovery group. It should not update.
		accessPoint.updatedDatabase = false
		accessPoint.database = awsRedshiftDB
		err = s.onDatabaseCreate(context.Background(), awsRedshiftDB)
		require.Error(t, err)
		require.False(t, accessPoint.updatedDatabase)
	})

	t.Run("onCreate update app", func(t *testing.T) {
		kubeSvc := newMockKubeService("service1", "ns1", "",
			map[string]string{"test-label": "testval"}, nil,
			[]corev1.ServicePort{{Port: 42, Name: "http", Protocol: corev1.ProtocolTCP}})

		// With kube origin and empty discovery group, it should update.
		accessPoint.app = mustConvertKubeServiceToApp(t, "" /*empty discovery group*/, "http", kubeSvc, kubeSvc.Spec.Ports[0])
		err := s.onAppCreate(context.Background(), mustConvertKubeServiceToApp(t, "notEmpty", "http", kubeSvc, kubeSvc.Spec.Ports[0]))
		require.NoError(t, err)
		require.True(t, accessPoint.updatedApp)

		// Reset the updated flag and set the app to empty discovery group
		// but non-cloud origin. It should not update.
		accessPoint.updatedApp = false
		accessPoint.app.SetOrigin(types.OriginDynamic)
		err = s.onAppCreate(context.Background(), mustConvertKubeServiceToApp(t, "notEmpty", "http", kubeSvc, kubeSvc.Spec.Ports[0]))
		require.Error(t, err)
		require.False(t, accessPoint.updatedApp)

		// Reset the updated flag and set the app to empty discovery group
		// but non-cloud origin. It should not update.
		accessPoint.updatedApp = false
		accessPoint.app.SetOrigin("")
		err = s.onAppCreate(context.Background(), mustConvertKubeServiceToApp(t, "notEmpty", "http", kubeSvc, kubeSvc.Spec.Ports[0]))
		require.Error(t, err)
		require.False(t, accessPoint.updatedApp)

		// Reset the updated flag and set the app to non-empty discovery group.
		// It should not update.
		accessPoint.updatedApp = false
		accessPoint.app = mustConvertKubeServiceToApp(t, "nonEmpty", "http", kubeSvc, kubeSvc.Spec.Ports[0])
		err = s.onAppCreate(context.Background(), mustConvertKubeServiceToApp(t, "notEmpty", "http", kubeSvc, kubeSvc.Spec.Ports[0]))
		require.Error(t, err)
		require.False(t, accessPoint.updatedApp)
	})
}

func TestEmitUsageEvents(t *testing.T) {
	t.Parallel()
	testClients := cloud.TestCloudClients{
		AzureVirtualMachines: &mockAzureClient{},
		AzureRunCommand:      &mockAzureRunCommandClient{},
	}
	testAuthServer, err := auth.NewTestAuthServer(auth.TestAuthServerConfig{
		Dir: t.TempDir(),
	})
	require.NoError(t, err)
	t.Cleanup(func() { require.NoError(t, testAuthServer.Close()) })

	tlsServer, err := testAuthServer.NewTestTLSServer()
	require.NoError(t, err)
	t.Cleanup(func() { require.NoError(t, tlsServer.Close()) })

	// Auth client for discovery service.
	identity := auth.TestServerID(types.RoleDiscovery, "hostID")
	authClient, err := tlsServer.NewClient(identity)
	require.NoError(t, err)
	t.Cleanup(func() { require.NoError(t, authClient.Close()) })

	reporter := &mockUsageReporter{}
	tlsServer.Auth().SetUsageReporter(reporter)

	server, err := New(authz.ContextWithUser(context.Background(), identity.I), &Config{
		CloudClients:    &testClients,
		ClusterFeatures: func() proto.Features { return proto.Features{} },
		AccessPoint:     getDiscoveryAccessPoint(tlsServer.Auth(), authClient),
		Matchers: Matchers{
			Azure: []types.AzureMatcher{{
				Types:          []string{"vm"},
				Subscriptions:  []string{"testsub"},
				ResourceGroups: []string{"testrg"},
				Regions:        []string{"westcentralus"},
				ResourceTags:   types.Labels{"teleport": {"yes"}},
			}},
		},
		Emitter: &mockEmitter{},
	})
	require.NoError(t, err)

	require.Equal(t, 0, reporter.ResourceCreateEventCount())
	// Check that events are emitted for new instances.
	event := &usageeventsv1.ResourceCreateEvent{}
	require.NoError(t, server.emitUsageEvents(map[string]*usageeventsv1.ResourceCreateEvent{
		"inst1": event,
		"inst2": event,
	}))
	require.Equal(t, 2, reporter.ResourceCreateEventCount())
	// Check that events for duplicate instances are discarded.
	require.NoError(t, server.emitUsageEvents(map[string]*usageeventsv1.ResourceCreateEvent{
		"inst1": event,
		"inst3": event,
	}))
	require.Equal(t, 3, reporter.ResourceCreateEventCount())
}

type eksClustersEnroller interface {
	EnrollEKSClusters(context.Context, *integrationpb.EnrollEKSClustersRequest, ...grpc.CallOption) (*integrationpb.EnrollEKSClustersResponse, error)
}

type mockEKSClusterEnroller struct {
	resp *integrationpb.EnrollEKSClustersResponse
	err  error
}

func (m *mockEKSClusterEnroller) EnrollEKSClusters(context.Context, *integrationpb.EnrollEKSClustersRequest, ...grpc.CallOption) (*integrationpb.EnrollEKSClustersResponse, error) {
	return m.resp, m.err
}

type combinedDiscoveryClient struct {
	*auth.Server
	eksClustersEnroller
	discoveryConfigStatusUpdater interface {
		UpdateDiscoveryConfigStatus(context.Context, string, discoveryconfig.Status) (*discoveryconfig.DiscoveryConfig, error)
	}
}

func (d *combinedDiscoveryClient) EnrollEKSClusters(ctx context.Context, req *integrationpb.EnrollEKSClustersRequest, _ ...grpc.CallOption) (*integrationpb.EnrollEKSClustersResponse, error) {
	if d.eksClustersEnroller != nil {
		return d.eksClustersEnroller.EnrollEKSClusters(ctx, req)
	}
	return nil, trace.BadParameter("not implemented.")
}

func (d *combinedDiscoveryClient) UpdateDiscoveryConfigStatus(ctx context.Context, name string, status discoveryconfig.Status) (*discoveryconfig.DiscoveryConfig, error) {
	if d.discoveryConfigStatusUpdater != nil {
		return d.discoveryConfigStatusUpdater.UpdateDiscoveryConfigStatus(ctx, name, status)
	}
	return nil, trace.BadParameter("not implemented.")
}

func getDiscoveryAccessPointWithEKSEnroller(authServer *auth.Server, authClient authclient.ClientI, eksEnroller eksClustersEnroller) authclient.DiscoveryAccessPoint {
	return &combinedDiscoveryClient{Server: authServer, eksClustersEnroller: eksEnroller, discoveryConfigStatusUpdater: authClient.DiscoveryConfigClient()}
}

func getDiscoveryAccessPoint(authServer *auth.Server, authClient authclient.ClientI) authclient.DiscoveryAccessPoint {
	return &combinedDiscoveryClient{Server: authServer, eksClustersEnroller: authClient.IntegrationAWSOIDCClient(), discoveryConfigStatusUpdater: authClient.DiscoveryConfigClient()}
}

type fakeAccessPoint struct {
	authclient.DiscoveryAccessPoint

	ping              func(context.Context) (proto.PingResponse, error)
	enrollEKSClusters func(context.Context, *integrationpb.EnrollEKSClustersRequest, ...grpc.CallOption) (*integrationpb.EnrollEKSClustersResponse, error)

	updatedKube         bool
	updatedDatabase     bool
	updatedApp          bool
	kube                types.KubeCluster
	database            types.Database
	app                 types.Application
	upsertedServerInfos chan types.ServerInfo
	reports             map[string][]discoveryconfig.Status
}

func (f *fakeAccessPoint) UpdateDiscoveryConfigStatus(ctx context.Context, name string, status discoveryconfig.Status) (*discoveryconfig.DiscoveryConfig, error) {
	f.reports[name] = append(f.reports[name], status)
	return nil, nil
}

func newFakeAccessPoint() *fakeAccessPoint {
	return &fakeAccessPoint{
		upsertedServerInfos: make(chan types.ServerInfo),
		reports:             make(map[string][]discoveryconfig.Status),
	}
}

func (f *fakeAccessPoint) Ping(ctx context.Context) (proto.PingResponse, error) {
	if f.ping != nil {
		return f.ping(ctx)
	}
	return proto.PingResponse{}, trace.NotImplemented("not implemented")
}

func (f *fakeAccessPoint) EnrollEKSClusters(ctx context.Context, req *integrationpb.EnrollEKSClustersRequest, _ ...grpc.CallOption) (*integrationpb.EnrollEKSClustersResponse, error) {
	if f.enrollEKSClusters != nil {
		return f.enrollEKSClusters(ctx, req)
	}
	if f.DiscoveryAccessPoint != nil {
		return f.DiscoveryAccessPoint.EnrollEKSClusters(ctx, req)
	}
	return &integrationpb.EnrollEKSClustersResponse{}, trace.NotImplemented("not implemented")
}

func (f *fakeAccessPoint) GetKubernetesCluster(ctx context.Context, name string) (types.KubeCluster, error) {
	return f.kube, nil
}

func (f *fakeAccessPoint) GetDatabase(ctx context.Context, name string) (types.Database, error) {
	return f.database, nil
}

func (f *fakeAccessPoint) CreateDatabase(ctx context.Context, database types.Database) error {
	return trace.AlreadyExists("already exists")
}

func (f *fakeAccessPoint) UpdateDatabase(ctx context.Context, database types.Database) error {
	f.updatedDatabase = true
	return nil
}

func (f *fakeAccessPoint) CreateKubernetesCluster(ctx context.Context, cluster types.KubeCluster) error {
	return trace.AlreadyExists("already exists")
}

// UpdateKubernetesCluster updates existing kubernetes cluster resource.
func (f *fakeAccessPoint) UpdateKubernetesCluster(ctx context.Context, cluster types.KubeCluster) error {
	f.updatedKube = true
	return nil
}

func (f *fakeAccessPoint) GetApp(ctx context.Context, name string) (types.Application, error) {
	return f.app, nil
}

func (f *fakeAccessPoint) CreateApp(ctx context.Context, _ types.Application) error {
	return trace.AlreadyExists("already exists")
}

func (f *fakeAccessPoint) UpdateApp(ctx context.Context, _ types.Application) error {
	f.updatedApp = true
	return nil
}

func (f *fakeAccessPoint) UpsertServerInfo(ctx context.Context, si types.ServerInfo) error {
	f.upsertedServerInfos <- si
	return nil
}

func (f *fakeAccessPoint) NewWatcher(ctx context.Context, watch types.Watch) (types.Watcher, error) {
	if f.DiscoveryAccessPoint != nil {
		return f.DiscoveryAccessPoint.NewWatcher(ctx, watch)
	}
	return newFakeWatcher(), nil
}

type fakeWatcher struct{}

func newFakeWatcher() fakeWatcher {
	return fakeWatcher{}
}

func (m fakeWatcher) Events() <-chan types.Event {
	return make(chan types.Event)
}

func (m fakeWatcher) Done() <-chan struct{} {
	return make(chan struct{})
}

func (m fakeWatcher) Close() error {
	return nil
}

func (m fakeWatcher) Error() error {
	return nil
}

type rewriteDiscoveryLabelsParams struct {
	matcherType         string
	discoveryConfigName string
	discoveryGroup      string
	integration         string
}

// rewriteCloudResource is a test helper func that rewrites an expected cloud
// resource to include all the metadata we expect to be added by discovery.
func rewriteCloudResource(t *testing.T, r types.ResourceWithLabels, discoveryParams rewriteDiscoveryLabelsParams) {
	r.SetOrigin(types.OriginCloud)
	staticLabels := r.GetStaticLabels()
	if discoveryParams.matcherType != "" {
		staticLabels[types.DiscoveryTypeLabel] = discoveryParams.matcherType
	}
	if discoveryParams.discoveryConfigName != "" {
		staticLabels[types.TeleportInternalDiscoveryConfigName] = discoveryParams.discoveryConfigName
	}
	if discoveryParams.discoveryGroup != "" {
		staticLabels[types.TeleportInternalDiscoveryGroupName] = discoveryParams.discoveryGroup
	}
	if discoveryParams.integration != "" {
		staticLabels[types.TeleportInternalDiscoveryIntegrationName] = discoveryParams.integration
	}
	r.SetStaticLabels(staticLabels)

	switch r := r.(type) {
	case types.Database:
		cloudLabel, ok := r.GetLabel(types.CloudLabel)
		require.True(t, ok, "cloud resources should have a label identifying the cloud they came from")
		switch cloudLabel {
		case types.CloudAWS:
			common.ApplyAWSDatabaseNameSuffix(r, discoveryParams.matcherType)
		case types.CloudAzure:
			common.ApplyAzureDatabaseNameSuffix(r, discoveryParams.matcherType)
		case types.CloudGCP:
			require.FailNow(t, "GCP database discovery is not supported", cloudLabel)
		default:
			require.FailNow(t, "unknown cloud label %q", cloudLabel)
		}
	case types.KubeCluster:
		cloudLabel, ok := r.GetLabel(types.CloudLabel)
		require.True(t, ok, "cloud resources should have a label identifying the cloud they came from")
		switch cloudLabel {
		case types.CloudAWS:
			common.ApplyEKSNameSuffix(r)
		case types.CloudAzure:
			common.ApplyAKSNameSuffix(r)
		case types.CloudGCP:
			common.ApplyGKENameSuffix(r)
		default:
			require.FailNow(t, "unknown cloud label %q", cloudLabel)
		}
	default:
		require.FailNow(t, "unknown cloud resource type %T", r)
	}
}

type mockProjectsAPI struct {
	gcp.ProjectsClient
	projects []gcp.Project
}

func (m *mockProjectsAPI) ListProjects(ctx context.Context) ([]gcp.Project, error) {
	return m.projects, nil
}

func newPopulatedGCPProjectsMock() *mockProjectsAPI {
	return &mockProjectsAPI{
		projects: []gcp.Project{
			{
				ID:   "p1",
				Name: "project1",
			},
			{
				ID:   "p2",
				Name: "project2",
			},
		},
	}
}

func newFakeRedshiftClientProvider(c redshift.DescribeClustersAPIClient) db.RedshiftClientProviderFunc {
	return func(cfg awsv2.Config, optFns ...func(*redshift.Options)) db.RedshiftClient {
		return c
	}
}<|MERGE_RESOLUTION|>--- conflicted
+++ resolved
@@ -36,20 +36,14 @@
 	"github.com/Azure/azure-sdk-for-go/sdk/azcore/to"
 	"github.com/Azure/azure-sdk-for-go/sdk/resourcemanager/compute/armcompute/v6"
 	"github.com/Azure/azure-sdk-for-go/sdk/resourcemanager/redis/armredis/v3"
-<<<<<<< HEAD
 	"github.com/aws/aws-sdk-go-v2/aws"
+	"github.com/aws/aws-sdk-go-v2/credentials"
 	"github.com/aws/aws-sdk-go-v2/service/ec2"
 	ec2types "github.com/aws/aws-sdk-go-v2/service/ec2/types"
 	"github.com/aws/aws-sdk-go-v2/service/eks"
 	ekstypes "github.com/aws/aws-sdk-go-v2/service/eks/types"
-=======
-	awsv2 "github.com/aws/aws-sdk-go-v2/aws"
-	"github.com/aws/aws-sdk-go-v2/credentials"
-	"github.com/aws/aws-sdk-go-v2/service/ec2"
-	ec2types "github.com/aws/aws-sdk-go-v2/service/ec2/types"
 	"github.com/aws/aws-sdk-go-v2/service/redshift"
 	redshifttypes "github.com/aws/aws-sdk-go-v2/service/redshift/types"
->>>>>>> eb5a4d10
 	"github.com/aws/aws-sdk-go-v2/service/ssm"
 	ssmtypes "github.com/aws/aws-sdk-go-v2/service/ssm/types"
 	"github.com/aws/aws-sdk-go-v2/service/sts"
@@ -93,11 +87,8 @@
 	"github.com/gravitational/teleport/lib/modules"
 	"github.com/gravitational/teleport/lib/services"
 	"github.com/gravitational/teleport/lib/srv/discovery/common"
-<<<<<<< HEAD
 	"github.com/gravitational/teleport/lib/srv/discovery/fetchers"
-=======
 	"github.com/gravitational/teleport/lib/srv/discovery/fetchers/db"
->>>>>>> eb5a4d10
 	"github.com/gravitational/teleport/lib/srv/server"
 	usagereporter "github.com/gravitational/teleport/lib/usagereporter/teleport"
 	libutils "github.com/gravitational/teleport/lib/utils"
@@ -705,7 +696,6 @@
 			presentInstances:  []types.Server{},
 			foundEC2Instances: []ec2types.Instance{},
 			ssm:               &mockSSMClient{},
-<<<<<<< HEAD
 			eksClusters: []*ekstypes.Cluster{
 				{
 					Name:   aws.String("cluster01"),
@@ -721,28 +711,6 @@
 					Status: ekstypes.ClusterStatusActive,
 					Tags: map[string]string{
 						"RunDiscover": "Please",
-=======
-			cloudClients: &cloud.TestCloudClients{
-				STS: &mocks.STSClientV1{},
-				EKS: &mocks.EKSMock{
-					Clusters: []*eks.Cluster{
-						{
-							Name:   aws.String("cluster01"),
-							Arn:    aws.String("arn:aws:eks:us-west-2:123456789012:cluster/cluster01"),
-							Status: aws.String(eks.ClusterStatusActive),
-							Tags: map[string]*string{
-								"RunDiscover": aws.String("Please"),
-							},
-						},
-						{
-							Name:   aws.String("cluster02"),
-							Arn:    aws.String("arn:aws:eks:us-west-2:123456789012:cluster/cluster02"),
-							Status: aws.String(eks.ClusterStatusActive),
-							Tags: map[string]*string{
-								"RunDiscover": aws.String("Please"),
-							},
-						},
->>>>>>> eb5a4d10
 					},
 				},
 			},
@@ -1477,10 +1445,6 @@
 	for _, tc := range tcs {
 		t.Run(tc.name, func(t *testing.T) {
 			t.Parallel()
-<<<<<<< HEAD
-=======
-			sts := &mocks.STSClientV1{}
->>>>>>> eb5a4d10
 
 			testCloudClients := &cloud.TestCloudClients{
 				AzureAKSClient: newPopulatedAKSMock(),
@@ -1628,12 +1592,9 @@
 		discServerAssertion require.ValueAssertionFunc
 	}{
 		{
-			desc:         "no matchers error",
-<<<<<<< HEAD
+			desc: "no matchers error",
+
 			cloudClients: &mockFetchersClients{},
-=======
-			cloudClients: &cloud.TestCloudClients{STS: &mocks.STSClientV1{}},
->>>>>>> eb5a4d10
 			matchers:     Matchers{},
 			errAssertion: func(t require.TestingT, err error, i ...interface{}) {
 				require.ErrorIs(t, err, &trace.BadParameterError{Message: "no matchers or discovery group configured for discovery"})
@@ -1641,12 +1602,10 @@
 			discServerAssertion: require.Nil,
 		},
 		{
-			desc:         "success with EKS matcher",
-<<<<<<< HEAD
+			desc: "success with EKS matcher",
+
 			cloudClients: &mockFetchersClients{},
-=======
-			cloudClients: &cloud.TestCloudClients{STS: &mocks.STSClientV1{}, EKS: &mocks.EKSMock{}},
->>>>>>> eb5a4d10
+
 			matchers: Matchers{
 				AWS: []types.AWSMatcher{
 					{
@@ -1669,16 +1628,8 @@
 			},
 		},
 		{
-<<<<<<< HEAD
 			desc:         "EKS fetcher is skipped on initialization error (missing region)",
 			cloudClients: &mockFetchersClients{},
-=======
-			desc: "EKS fetcher is skipped on initialization error (missing region)",
-			cloudClients: &cloud.TestCloudClients{
-				STS: &mocks.STSClientV1{},
-				EKS: &mocks.EKSMock{},
-			},
->>>>>>> eb5a4d10
 			matchers: Matchers{
 				AWS: []types.AWSMatcher{
 					{
@@ -2166,7 +2117,7 @@
 	dbFetcherFactory, err := db.NewAWSFetcherFactory(db.AWSFetcherFactoryConfig{
 		AWSConfigProvider: fakeConfigProvider,
 		CloudClients:      testCloudClients,
-		IntegrationCredentialProviderFn: func(_ context.Context, _, _ string) (awsv2.CredentialsProvider, error) {
+		IntegrationCredentialProviderFn: func(_ context.Context, _, _ string) (aws.CredentialsProvider, error) {
 			return credentials.NewStaticCredentialsProvider("key", "secret", "session"), nil
 		},
 		RedshiftClientProviderFn: newFakeRedshiftClientProvider(&mocks.RedshiftClient{
@@ -2482,22 +2433,15 @@
 				authz.ContextWithUser(ctx, identity.I),
 				&Config{
 					IntegrationOnlyCredentials: integrationOnlyCredential,
-<<<<<<< HEAD
 					FetchersClients: &mockFetchersClients{
 						eksClusters: []*ekstypes.Cluster{eksAWSResource},
 					},
-					CloudClients:     testCloudClients,
-					ClusterFeatures:  func() proto.Features { return proto.Features{} },
-					KubernetesClient: fake.NewSimpleClientset(),
-					AccessPoint:      getDiscoveryAccessPoint(tlsServer.Auth(), authClient),
-=======
-					CloudClients:               testCloudClients,
-					AWSDatabaseFetcherFactory:  dbFetcherFactory,
-					AWSConfigProvider:          fakeConfigProvider,
-					ClusterFeatures:            func() proto.Features { return proto.Features{} },
-					KubernetesClient:           fake.NewSimpleClientset(),
-					AccessPoint:                getDiscoveryAccessPoint(tlsServer.Auth(), authClient),
->>>>>>> eb5a4d10
+					CloudClients:              testCloudClients,
+					ClusterFeatures:           func() proto.Features { return proto.Features{} },
+					KubernetesClient:          fake.NewSimpleClientset(),
+					AccessPoint:               getDiscoveryAccessPoint(tlsServer.Auth(), authClient),
+					AWSDatabaseFetcherFactory: dbFetcherFactory,
+					AWSConfigProvider:         fakeConfigProvider,
 					Matchers: Matchers{
 						AWS:   tc.awsMatchers,
 						Azure: tc.azureMatchers,
@@ -3820,7 +3764,7 @@
 }
 
 func newFakeRedshiftClientProvider(c redshift.DescribeClustersAPIClient) db.RedshiftClientProviderFunc {
-	return func(cfg awsv2.Config, optFns ...func(*redshift.Options)) db.RedshiftClient {
+	return func(cfg aws.Config, optFns ...func(*redshift.Options)) db.RedshiftClient {
 		return c
 	}
 }