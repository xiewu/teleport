--- conflicted
+++ resolved
@@ -309,16 +309,13 @@
 
 	// SPIFFEFederations is a service that manages storing SPIFFE federations.
 	SPIFFEFederations services.SPIFFEFederations
-<<<<<<< HEAD
-	
-	ProvisioningStates services.ProvisioningStates
-	IdentityCenter services.IdentityCenter
-=======
 
 	// StaticHostUsers is a service that manages host users that should be
 	// created on SSH nodes.
 	StaticHostUsers services.StaticHostUser
->>>>>>> a47041bd
+
+	ProvisioningStates services.ProvisioningStates
+	IdentityCenter services.IdentityCenter
 }
 
 // Init instantiates and configures an instance of AuthServer
