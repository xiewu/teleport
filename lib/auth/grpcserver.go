/*
 * Teleport
 * Copyright (C) 2023  Gravitational, Inc.
 *
 * This program is free software: you can redistribute it and/or modify
 * it under the terms of the GNU Affero General Public License as published by
 * the Free Software Foundation, either version 3 of the License, or
 * (at your option) any later version.
 *
 * This program is distributed in the hope that it will be useful,
 * but WITHOUT ANY WARRANTY; without even the implied warranty of
 * MERCHANTABILITY or FITNESS FOR A PARTICULAR PURPOSE.  See the
 * GNU Affero General Public License for more details.
 *
 * You should have received a copy of the GNU Affero General Public License
 * along with this program.  If not, see <http://www.gnu.org/licenses/>.
 */

package auth

import (
	"context"
	"crypto/tls"
	"errors"
	"fmt"
	"io"
	"log/slog"
	"net"
	"os"
	"slices"
	"strconv"
	"time"

	"github.com/coreos/go-semver/semver"
	"github.com/google/uuid"
	"github.com/gravitational/trace"
	"github.com/prometheus/client_golang/prometheus"
	collectortracepb "go.opentelemetry.io/proto/otlp/collector/trace/v1"
	"google.golang.org/grpc"
	"google.golang.org/grpc/codes"
	_ "google.golang.org/grpc/encoding/gzip" // gzip compressor for gRPC.
	"google.golang.org/grpc/keepalive"
	"google.golang.org/grpc/peer"
	"google.golang.org/grpc/status"
	"google.golang.org/protobuf/proto"
	"google.golang.org/protobuf/types/known/emptypb"

	"github.com/gravitational/teleport"
	"github.com/gravitational/teleport/api/client"
	authpb "github.com/gravitational/teleport/api/client/proto"
	"github.com/gravitational/teleport/api/constants"
	accessmonitoringrules "github.com/gravitational/teleport/api/gen/proto/go/teleport/accessmonitoringrules/v1"
	auditlogpb "github.com/gravitational/teleport/api/gen/proto/go/teleport/auditlog/v1"
	autoupdatev1pb "github.com/gravitational/teleport/api/gen/proto/go/teleport/autoupdate/v1"
	clusterconfigv1pb "github.com/gravitational/teleport/api/gen/proto/go/teleport/clusterconfig/v1"
	crownjewelv1pb "github.com/gravitational/teleport/api/gen/proto/go/teleport/crownjewel/v1"
	dbobjectv1pb "github.com/gravitational/teleport/api/gen/proto/go/teleport/dbobject/v1"
	dbobjectimportrulev1pb "github.com/gravitational/teleport/api/gen/proto/go/teleport/dbobjectimportrule/v1"
	decisionpb "github.com/gravitational/teleport/api/gen/proto/go/teleport/decision/v1alpha1"
	discoveryconfigv1pb "github.com/gravitational/teleport/api/gen/proto/go/teleport/discoveryconfig/v1"
	dynamicwindowsv1pb "github.com/gravitational/teleport/api/gen/proto/go/teleport/dynamicwindows/v1"
	gitserverv1pb "github.com/gravitational/teleport/api/gen/proto/go/teleport/gitserver/v1"
	healthcheckconfigv1pb "github.com/gravitational/teleport/api/gen/proto/go/teleport/healthcheckconfig/v1"
	identitycenterv1 "github.com/gravitational/teleport/api/gen/proto/go/teleport/identitycenter/v1"
	integrationv1pb "github.com/gravitational/teleport/api/gen/proto/go/teleport/integration/v1"
	kubewaitingcontainerv1pb "github.com/gravitational/teleport/api/gen/proto/go/teleport/kubewaitingcontainer/v1"
	loginrulev1pb "github.com/gravitational/teleport/api/gen/proto/go/teleport/loginrule/v1"
	machineidv1pb "github.com/gravitational/teleport/api/gen/proto/go/teleport/machineid/v1"
	mfav1pb "github.com/gravitational/teleport/api/gen/proto/go/teleport/mfa/v1"
	notificationsv1pb "github.com/gravitational/teleport/api/gen/proto/go/teleport/notifications/v1"
	presencev1pb "github.com/gravitational/teleport/api/gen/proto/go/teleport/presence/v1"
	provisioningv1 "github.com/gravitational/teleport/api/gen/proto/go/teleport/provisioning/v1"
	stableunixusersv1 "github.com/gravitational/teleport/api/gen/proto/go/teleport/stableunixusers/v1"
	trustv1pb "github.com/gravitational/teleport/api/gen/proto/go/teleport/trust/v1"
	userloginstatev1pb "github.com/gravitational/teleport/api/gen/proto/go/teleport/userloginstate/v1"
	userprovisioningv2pb "github.com/gravitational/teleport/api/gen/proto/go/teleport/userprovisioning/v2"
	usersv1pb "github.com/gravitational/teleport/api/gen/proto/go/teleport/users/v1"
	usertaskv1pb "github.com/gravitational/teleport/api/gen/proto/go/teleport/usertasks/v1"
	vnetv1pb "github.com/gravitational/teleport/api/gen/proto/go/teleport/vnet/v1"
	workloadidentityv1pb "github.com/gravitational/teleport/api/gen/proto/go/teleport/workloadidentity/v1"
	userpreferencesv1pb "github.com/gravitational/teleport/api/gen/proto/go/userpreferences/v1"
	"github.com/gravitational/teleport/api/internalutils/stream"
	"github.com/gravitational/teleport/api/metadata"
	"github.com/gravitational/teleport/api/trail"
	"github.com/gravitational/teleport/api/types"
	apievents "github.com/gravitational/teleport/api/types/events"
	"github.com/gravitational/teleport/api/types/installers"
	"github.com/gravitational/teleport/api/types/wrappers"
	apiutils "github.com/gravitational/teleport/api/utils"
	"github.com/gravitational/teleport/lib/auth/accessmonitoringrules/accessmonitoringrulesv1"
	"github.com/gravitational/teleport/lib/auth/authclient"
	"github.com/gravitational/teleport/lib/auth/autoupdate/autoupdatev1"
	"github.com/gravitational/teleport/lib/auth/clusterconfig/clusterconfigv1"
	"github.com/gravitational/teleport/lib/auth/crownjewel/crownjewelv1"
	"github.com/gravitational/teleport/lib/auth/dbobject/dbobjectv1"
	"github.com/gravitational/teleport/lib/auth/dbobjectimportrule/dbobjectimportrulev1"
	"github.com/gravitational/teleport/lib/auth/discoveryconfig/discoveryconfigv1"
	"github.com/gravitational/teleport/lib/auth/dynamicwindows/dynamicwindowsv1"
	"github.com/gravitational/teleport/lib/auth/gitserver/gitserverv1"
	"github.com/gravitational/teleport/lib/auth/healthcheckconfig/healthcheckconfigv1"
	"github.com/gravitational/teleport/lib/auth/integration/integrationv1"
	"github.com/gravitational/teleport/lib/auth/kubewaitingcontainer/kubewaitingcontainerv1"
	"github.com/gravitational/teleport/lib/auth/loginrule/loginrulev1"
	"github.com/gravitational/teleport/lib/auth/machineid/machineidv1"
	"github.com/gravitational/teleport/lib/auth/machineid/workloadidentityv1"
	"github.com/gravitational/teleport/lib/auth/notifications/notificationsv1"
	"github.com/gravitational/teleport/lib/auth/presence/presencev1"
	"github.com/gravitational/teleport/lib/auth/stableunixusers"
	"github.com/gravitational/teleport/lib/auth/trust/trustv1"
	"github.com/gravitational/teleport/lib/auth/userloginstate/userloginstatev1"
	"github.com/gravitational/teleport/lib/auth/userpreferences/userpreferencesv1"
	"github.com/gravitational/teleport/lib/auth/userprovisioning/userprovisioningv2"
	"github.com/gravitational/teleport/lib/auth/users/usersv1"
	"github.com/gravitational/teleport/lib/auth/usertasks/usertasksv1"
	"github.com/gravitational/teleport/lib/auth/vnetconfig/vnetconfigv1"
	"github.com/gravitational/teleport/lib/authz"
	"github.com/gravitational/teleport/lib/backend"
	"github.com/gravitational/teleport/lib/decision/decisionv1"
	"github.com/gravitational/teleport/lib/defaults"
	"github.com/gravitational/teleport/lib/events"
	"github.com/gravitational/teleport/lib/httplib"
	"github.com/gravitational/teleport/lib/joinserver"
	"github.com/gravitational/teleport/lib/modules"
	"github.com/gravitational/teleport/lib/observability/metrics"
	"github.com/gravitational/teleport/lib/services"
	"github.com/gravitational/teleport/lib/services/local"
	"github.com/gravitational/teleport/lib/session"
	"github.com/gravitational/teleport/lib/srv/server/installer"
	usagereporter "github.com/gravitational/teleport/lib/usagereporter/teleport"
	"github.com/gravitational/teleport/lib/utils"
	logutils "github.com/gravitational/teleport/lib/utils/log"
)

var (
	heartbeatConnectionsReceived = prometheus.NewCounter(
		prometheus.CounterOpts{
			Name: teleport.MetricHeartbeatConnectionsReceived,
			Help: "Number of times auth received a heartbeat connection",
		},
	)
	watcherEventsEmitted = prometheus.NewHistogramVec(
		prometheus.HistogramOpts{
			Name:    teleport.MetricWatcherEventsEmitted,
			Help:    "Per resources size of events emitted",
			Buckets: prometheus.LinearBuckets(0, 200, 5),
		},
		[]string{teleport.TagResource},
	)
	watcherEventSizes = prometheus.NewHistogram(
		prometheus.HistogramOpts{
			Name:    teleport.MetricWatcherEventSizes,
			Help:    "Overall size of events emitted",
			Buckets: prometheus.LinearBuckets(0, 100, 20),
		},
	)
	connectedResources = prometheus.NewGaugeVec(
		prometheus.GaugeOpts{
			Namespace: teleport.MetricNamespace,
			Name:      teleport.MetricConnectedResources,
			Help:      "Tracks the number and type of resources connected via keepalives",
		},
		[]string{teleport.TagType},
	)

	createAuditStreamAcceptedTotalMetric = prometheus.NewCounter(prometheus.CounterOpts{
		Namespace: teleport.MetricNamespace,
		Name:      "unstable_createauditstream_accepted_total",
		Help:      "CreateAuditStream RPCs accepted by the concurrency limiter",
	})

	createAuditStreamRejectedTotalMetric = prometheus.NewCounter(prometheus.CounterOpts{
		Namespace: teleport.MetricNamespace,
		Name:      "unstable_createauditstream_rejected_total",
		Help:      "CreateAuditStream RPCs rejected by the concurrency limiter",
	})

	createAuditStreamLimitMetric = prometheus.NewGauge(prometheus.GaugeOpts{
		Namespace: teleport.MetricNamespace,
		Name:      "unstable_createauditstream_limit",
		Help:      "Configured limit of in-flight CreateAuditStream RPCs",
	})
)

// GRPCServer is gRPC Auth Server API
type GRPCServer struct {
	authpb.UnimplementedAuthServiceServer
	auditlogpb.UnimplementedAuditLogServiceServer
	logger *slog.Logger
	APIConfig
	server *grpc.Server

	// TraceServiceServer exposes the exporter server so that the auth server may
	// collect and forward spans
	collectortracepb.TraceServiceServer

	// createAuditStreamSemaphore, if not nil, is used to limit the amount of
	// in-flight CreateAuditStream RPCs, by sending a value in at the beginning
	// of the RPC and pulling one out before returning.
	createAuditStreamSemaphore chan struct{}
}

// Export forwards OTLP traces to the upstream collector configured in the tracing service. This allows for
// tsh, tctl, etc to be able to export traces without having to know how to connect to the upstream collector
// for the cluster.
func (g *GRPCServer) Export(ctx context.Context, req *collectortracepb.ExportTraceServiceRequest) (*collectortracepb.ExportTraceServiceResponse, error) {
	auth, err := g.authenticate(ctx)
	if err != nil {
		return nil, trace.Wrap(err)
	}

	if len(req.ResourceSpans) == 0 {
		return &collectortracepb.ExportTraceServiceResponse{}, nil
	}

	return auth.Export(ctx, req)
}

// GetServer returns an instance of grpc server
func (g *GRPCServer) GetServer() (*grpc.Server, error) {
	if g.server == nil {
		return nil, trace.BadParameter("grpc server has not been initialized")
	}

	return g.server, nil
}

// EmitAuditEvent emits audit event
func (g *GRPCServer) EmitAuditEvent(ctx context.Context, req *apievents.OneOf) (*emptypb.Empty, error) {
	auth, err := g.authenticate(ctx)
	if err != nil {
		return nil, trace.Wrap(err)
	}
	event, err := apievents.FromOneOf(*req)
	if err != nil {
		return nil, trace.Wrap(err)
	}
	err = auth.EmitAuditEvent(ctx, event)
	if err != nil {
		return nil, trace.Wrap(err)
	}
	return &emptypb.Empty{}, nil
}

var connectedResourceGauges = map[string]prometheus.Gauge{
	constants.KeepAliveNode:                  connectedResources.WithLabelValues(constants.KeepAliveNode),
	constants.KeepAliveKube:                  connectedResources.WithLabelValues(constants.KeepAliveKube),
	constants.KeepAliveApp:                   connectedResources.WithLabelValues(constants.KeepAliveApp),
	constants.KeepAliveDatabase:              connectedResources.WithLabelValues(constants.KeepAliveDatabase),
	constants.KeepAliveDatabaseService:       connectedResources.WithLabelValues(constants.KeepAliveDatabaseService),
	constants.KeepAliveWindowsDesktopService: connectedResources.WithLabelValues(constants.KeepAliveWindowsDesktopService),
}

// SendKeepAlives allows node to send a stream of keep alive requests
func (g *GRPCServer) SendKeepAlives(stream authpb.AuthService_SendKeepAlivesServer) error {
	defer stream.SendAndClose(&emptypb.Empty{})
	firstIteration := true
	for {
		// Authenticate within the loop to block locked-out nodes from heartbeating.
		auth, err := g.authenticate(stream.Context())
		if err != nil {
			return trace.Wrap(err)
		}
		keepAlive, err := stream.Recv()
		if errors.Is(err, io.EOF) {
			g.logger.DebugContext(stream.Context(), "Connection closed")
			return nil
		}
		if err != nil {
			g.logger.DebugContext(stream.Context(), "Failed to receive heartbeat", "error", err)
			return trace.Wrap(err)
		}
		err = auth.KeepAliveServer(stream.Context(), *keepAlive)
		if err != nil {
			return trace.Wrap(err)
		}
		if firstIteration {
			g.logger.DebugContext(stream.Context(), "Got heartbeat connection",
				"heartbeat_type", keepAlive.GetType(),
				"identity", auth.User.GetName(),
			)
			heartbeatConnectionsReceived.Inc()

			metric, ok := connectedResourceGauges[keepAlive.GetType()]
			if ok {
				metric.Inc()
				defer metric.Dec()
			} else {
				g.logger.WarnContext(stream.Context(), "missing connected resources gauge for keep alive (this is a bug)", "heartbeat_type", keepAlive.GetType())
			}

			firstIteration = false
		}
	}
}

// CreateAuditStream creates or resumes audit event stream
func (g *GRPCServer) CreateAuditStream(stream authpb.AuthService_CreateAuditStreamServer) error {
	auth, err := g.authenticate(stream.Context())
	if err != nil {
		return trace.Wrap(err)
	}

	if sem := g.createAuditStreamSemaphore; sem != nil {
		select {
		case sem <- struct{}{}:
			createAuditStreamAcceptedTotalMetric.Inc()
			defer func() { <-sem }()
		default:
			createAuditStreamRejectedTotalMetric.Inc()
			// [trace.ConnectionProblemError] is rendered with a gRPC
			// "unavailable" error code, which is the correct error if the
			// client can just back off and retry with no further changes to the
			// request
			return trace.ConnectionProblem(nil, "too many concurrent CreateAuditStream operations, try again later")
		}
	}

	var eventStream apievents.Stream
	var sessionID session.ID
	g.logger.DebugContext(stream.Context(), "CreateAuditStream connection", "identity", auth.User.GetName())
	streamStart := time.Now()
	processed := int64(0)
	counter := 0
	forwardEvents := func(eventStream apievents.Stream) {
		for {
			select {
			case <-stream.Context().Done():
				return
			case statusUpdate := <-eventStream.Status():
				if err := stream.Send(&statusUpdate); err != nil {
					g.logger.DebugContext(stream.Context(), "Failed to send status update", "error", err)
				}
			}
		}
	}

	closeStream := func(eventStream apievents.Stream) {
		if err := eventStream.Close(auth.CloseContext()); err != nil {
			if auth.CloseContext().Err() == nil {
				g.logger.WarnContext(stream.Context(), "Failed to flush close the stream", "error", err)
			}
		} else {
			g.logger.DebugContext(stream.Context(), "Flushed and closed the stream")
		}
	}

	for {
		request, err := stream.Recv()
		if errors.Is(err, io.EOF) {
			return nil
		}
		if err != nil {
			if stream.Context().Err() == nil {
				g.logger.DebugContext(stream.Context(), "Failed to receive stream request", "error", err)
			}
			return trace.Wrap(err)
		}
		if create := request.GetCreateStream(); create != nil {
			if eventStream != nil {
				return trace.BadParameter("stream is already created or resumed")
			}
			eventStream, err = auth.CreateAuditStream(stream.Context(), session.ID(create.SessionID))
			if err != nil {
				// Log the reason why audit stream creation failed. This will
				// surface things like AWS/GCP/MinIO credential/configuration
				// errors.
				g.logger.ErrorContext(stream.Context(), "Failed to create audit stream", "error", err)
				return trace.Wrap(err)
			}
			sessionID = session.ID(create.SessionID)
			g.logger.DebugContext(stream.Context(), "Created stream for session", "session_id", sessionID)
			go forwardEvents(eventStream)
			defer closeStream(eventStream)
		} else if resume := request.GetResumeStream(); resume != nil {
			if eventStream != nil {
				return trace.BadParameter("stream is already created or resumed")
			}
			eventStream, err = auth.ResumeAuditStream(stream.Context(), session.ID(resume.SessionID), resume.UploadID)
			if err != nil {
				return trace.Wrap(err)
			}
			g.logger.DebugContext(stream.Context(), "Resumed stream for session", "session_id", resume.SessionID)
			go forwardEvents(eventStream)
			defer closeStream(eventStream)
		} else if complete := request.GetCompleteStream(); complete != nil {
			if eventStream == nil {
				return trace.BadParameter("stream is not initialized yet, cannot complete")
			}
			// do not use stream context to give the auth server finish the upload
			// even if the stream's context is canceled
			err := eventStream.Complete(auth.CloseContext())
			if err != nil {
				return trace.Wrap(err)
			}
			clusterName, err := auth.GetClusterName(auth.CloseContext())
			if err != nil {
				return trace.Wrap(err)
			}
			if g.APIConfig.MetadataGetter != nil {
				sessionData := g.APIConfig.MetadataGetter.GetUploadMetadata(sessionID)
				// TODO(zmb3): this may result in duplicate upload events, as the upload
				// completer will emit its own session.upload
				event := &apievents.SessionUpload{
					Metadata: apievents.Metadata{
						Type:        events.SessionUploadEvent,
						Code:        events.SessionUploadCode,
						ID:          uuid.New().String(),
						Index:       events.SessionUploadIndex,
						ClusterName: clusterName.GetClusterName(),
					},
					SessionMetadata: apievents.SessionMetadata{
						SessionID: string(sessionData.SessionID),
					},
					SessionURL: sessionData.URL,
				}
				if err := g.Emitter.EmitAuditEvent(auth.CloseContext(), event); err != nil {
					return trace.Wrap(err)
				}
			}
			g.logger.DebugContext(stream.Context(), "Completed stream for session", "session_id", sessionID)
			return nil
		} else if flushAndClose := request.GetFlushAndCloseStream(); flushAndClose != nil {
			if eventStream == nil {
				return trace.BadParameter("stream is not initialized yet, cannot flush and close")
			}
			// flush and close is always done
			return nil
		} else if oneof := request.GetEvent(); oneof != nil {
			if eventStream == nil {
				return trace.BadParameter("stream cannot receive an event without first being created or resumed")
			}
			event, err := apievents.FromOneOf(*oneof)
			if err != nil {
				g.logger.DebugContext(stream.Context(), "Failed to decode event", "error", err)
				return trace.Wrap(err)
			}
			// Currently only api/client.auditStreamer calls with an event
			// and it always sends an events.PreparedSessionEvent, so
			// this event can safely be assumed to be prepared. Use a
			// events.NoOpPreparer to simply convert the event.
			setter := &events.NoOpPreparer{}
			start := time.Now()
			preparedEvent, _ := setter.PrepareSessionEvent(event)
			var errors []error
			errors = append(errors, eventStream.RecordEvent(stream.Context(), preparedEvent))

			// v13 clients expect this request to also emit the event, so emit here
			// just for them.
			switch event.GetType() {
			// Don't emit really verbose events.
			case events.ResizeEvent, events.SessionDiskEvent, events.SessionPrintEvent, events.AppSessionRequestEvent, "":
			default:
				clientVersion, versionExists := metadata.ClientVersionFromContext(stream.Context())
				if versionExists && semver.New(clientVersion).Major <= 13 {
					errors = append(errors, auth.EmitAuditEvent(stream.Context(), event))
				}
			}

			err = trace.NewAggregate(errors...)
			if err != nil {
				switch {
				case events.IsPermanentEmitError(err):
					g.logger.ErrorContext(stream.Context(), "Failed to EmitAuditEvent due to a permanent error, event wil be omitted",
						slog.Any("error", err),
						slog.Group("event",
							slog.String("type", event.GetType()),
							slog.String("code", event.GetCode()),
							slog.String("id", event.GetID()),
							slog.Int64("index", event.GetIndex()),
						),
					)
					continue
				default:
					return trace.Wrap(err)
				}
			}

			processed += int64(event.Size())
			seconds := time.Since(streamStart) / time.Second
			counter++
			if counter%logInterval == 0 {
				if seconds > 0 {
					kbytes := float64(processed) / 1000
					g.logger.DebugContext(stream.Context(), "Processed events", "event_count", counter, "tx_rate", kbytes/float64(seconds))
				}
			}
			diff := time.Since(start)
			if diff > 100*time.Millisecond {
				g.logger.WarnContext(stream.Context(), "RecordEvent took longer than 100ms",
					"event_type", event.GetType(),
					"duration", time.Since(event.GetTime()),
				)
			}
		} else {
			g.logger.ErrorContext(stream.Context(), "Rejecting unsupported stream request", "request", request)
			return trace.BadParameter("unsupported stream request")
		}
	}
}

// logInterval is used to log stats after this many events
const logInterval = 10000

// WatchEvents returns a new stream of cluster events
func (g *GRPCServer) WatchEvents(watch *authpb.Watch, stream authpb.AuthService_WatchEventsServer) (err error) {
	auth, err := g.authenticate(stream.Context())
	if err != nil {
		return trace.Wrap(err)
	}

	return trace.Wrap(WatchEvents(watch, stream, auth.User.GetName(), auth))
}

// WatchEvent is a stream interface for sending events.
type WatchEvent interface {
	Context() context.Context
	Send(*authpb.Event) error
}

type Watcher interface {
	NewStream(ctx context.Context, watch types.Watch) (stream.Stream[types.Event], error)
}

// WatchEvents watches for events and streams them to the provided stream.
func WatchEvents(watch *authpb.Watch, stream WatchEvent, componentName string, auth Watcher) error {
	servicesWatch := types.Watch{
		Name:                componentName,
		Kinds:               watch.Kinds,
		AllowPartialSuccess: watch.AllowPartialSuccess,
	}

	// KindNamespace is being removed but v17 agents will still try to include
	// it in their cache and they will occasionally do a GetNamespace, so we
	// pretend to support it as a resource kind here; it's sound to do so
	// because there will never be any events coming, and the GetNamespace and
	// GetNamespaces APIs return static data
	//
	// TODO(espadolini): remove in v19
	var removedNamespaceWatch bool
	filteredKinds := watch.Kinds[:0]
	for _, k := range watch.Kinds {
		if k.Kind == types.KindNamespace {
			removedNamespaceWatch = true
			continue
		}
		filteredKinds = append(filteredKinds, k)
	}
	watch.Kinds = filteredKinds

	events, err := auth.NewStream(stream.Context(), servicesWatch)
	if err != nil {
		return trace.Wrap(err)
	}

	defer func() {
		serr := events.Done()
		if err == nil {
			err = serr
		}
	}()

	for events.Next() {
		event := events.Item()
		// TODO(espadolini): remove in v19
		if removedNamespaceWatch {
			if status, ok := event.Resource.(*types.WatchStatusV1); ok {
				status.Spec.Kinds = append(status.Spec.Kinds, types.WatchKind{Kind: types.KindNamespace})
			}
			// there's only exactly one event of type OpInit and WatchStatus
			// meta-resource (at the beginning of the stream), so we don't need
			// to keep checking
			removedNamespaceWatch = false
		}
		if role, ok := event.Resource.(*types.RoleV6); ok {
			downgraded, err := maybeDowngradeRole(stream.Context(), role)
			if err != nil {
				return trace.Wrap(err)
			}
			event.Resource = downgraded
		}
		out, err := client.EventToGRPC(event)
		if err != nil {
			return trace.Wrap(err)
		}

		size := float64(proto.Size(out))
		watcherEventsEmitted.WithLabelValues(resourceLabel(event)).Observe(size)
		watcherEventSizes.Observe(size)

		if err := stream.Send(out); err != nil {
			return trace.Wrap(err)
		}
	}

	// deferred cleanup func will inject stream error if needed
	return nil
}

// resourceLabel returns the label for the provided types.Event
func resourceLabel(event types.Event) string {
	if event.Resource == nil {
		return event.Type.String()
	}

	sub := event.Resource.GetSubKind()
	if sub == "" {
		return fmt.Sprintf("/%s", event.Resource.GetKind())
	}

	return fmt.Sprintf("/%s/%s", event.Resource.GetKind(), sub)
}

func (g *GRPCServer) GenerateUserCerts(ctx context.Context, req *authpb.UserCertsRequest) (*authpb.Certs, error) {
	auth, err := g.authenticate(ctx)
	if err != nil {
		return nil, trace.Wrap(err)
	}
	if err := validateUserCertsRequest(auth, req); err != nil {
		g.logger.DebugContext(ctx, "Validation of user certs request failed", "error", err)
		return nil, trace.Wrap(err)
	}

	if req.Purpose == authpb.UserCertsRequest_CERT_PURPOSE_SINGLE_USE_CERTS {
		certs, err := g.generateUserSingleUseCerts(ctx, auth, req)
		return certs, trace.Wrap(err)
	}

	certs, err := auth.ServerWithRoles.GenerateUserCerts(ctx, *req)
	if err != nil {
		return nil, trace.Wrap(err)
	}
	return certs, nil
}

func validateUserCertsRequest(actx *grpcContext, req *authpb.UserCertsRequest) error {
	switch req.Usage {
	case authpb.UserCertsRequest_All:
		if req.Purpose == authpb.UserCertsRequest_CERT_PURPOSE_SINGLE_USE_CERTS {
			return trace.BadParameter("single-use certificates cannot be issued for all purposes")
		}
	case authpb.UserCertsRequest_App:
		if req.RouteToApp.Name == "" {
			return trace.BadParameter("missing app Name field in an app-only UserCertsRequest")
		}
	case authpb.UserCertsRequest_SSH:
		if req.NodeName == "" {
			return trace.BadParameter("missing NodeName field in a ssh-only UserCertsRequest")
		}
	case authpb.UserCertsRequest_Kubernetes:
		if req.KubernetesCluster == "" {
			return trace.BadParameter("missing KubernetesCluster field in a kubernetes-only UserCertsRequest")
		}
	case authpb.UserCertsRequest_Database:
		if req.RouteToDatabase.ServiceName == "" {
			return trace.BadParameter("missing ServiceName field in a database-only UserCertsRequest")
		}
	case authpb.UserCertsRequest_WindowsDesktop:
		if req.RouteToWindowsDesktop.WindowsDesktop == "" {
			return trace.BadParameter("missing WindowsDesktop field in a windows-desktop-only UserCertsRequest")
		}
	default:
		return trace.BadParameter("unknown certificate Usage %q", req.Usage)
	}

	if req.Purpose != authpb.UserCertsRequest_CERT_PURPOSE_SINGLE_USE_CERTS {
		return nil
	}

	if req.MFAResponse != nil {
		if req.MFAResponse.GetTOTP() != nil {
			return trace.BadParameter("per-session MFA is not satisfied by OTP devices")
		}
	}

	// Single-use certs require current user.
	if err := actx.currentUserAction(req.Username); err != nil {
		return trace.Wrap(err)
	}

	return nil
}

// generateUserSingleUseCerts issues single-use user certificates.
func (g *GRPCServer) generateUserSingleUseCerts(ctx context.Context, actx *grpcContext, req *authpb.UserCertsRequest) (*authpb.Certs, error) {
	setUserSingleUseCertsTTL(actx, req)

	// We don't do MFA requirement validations here.
	// Callers are supposed to use either use
	// CreateAuthenticateChallengeRequest.MFARequiredCheck or call IsMFARequired,
	// as appropriate for their scenario.
	//
	// If the request has an MFAAuthenticateResponse, then the caller gets a cert
	// with device extensions. Otherwise, they don't.

	// Generate the cert
	singleUseCert, err := userSingleUseCertsGenerate(
		ctx,
		actx,
		*req)
	if err != nil {
		g.logger.WarnContext(ctx, "Failed to generate single-use cert", "error", err)
		return nil, trace.Wrap(err)
	}

	return singleUseCert, nil
}

func (g *GRPCServer) GenerateHostCerts(ctx context.Context, req *authpb.HostCertsRequest) (*authpb.Certs, error) {
	auth, err := g.authenticate(ctx)
	if err != nil {
		return nil, trace.Wrap(err)
	}

	// Pass along the remote address the request came from to the registration function.
	p, ok := peer.FromContext(ctx)
	if !ok {
		return nil, trace.BadParameter("unable to find peer")
	}
	req.RemoteAddr = p.Addr.String()

	certs, err := auth.ServerWithRoles.GenerateHostCerts(ctx, req)
	if err != nil {
		return nil, trace.Wrap(err)
	}

	return certs, nil
}

func (g *GRPCServer) GenerateOpenSSHCert(ctx context.Context, req *authpb.OpenSSHCertRequest) (*authpb.OpenSSHCert, error) {
	auth, err := g.authenticate(ctx)
	if err != nil {
		return nil, trace.Wrap(err)
	}

	cert, err := auth.ServerWithRoles.GenerateOpenSSHCert(ctx, req)
	if err != nil {
		return nil, trace.Wrap(err)
	}

	return cert, nil
}

// AssertSystemRole is used by agents to prove that they have a given system role when their credentials
// originate from multiple separate join tokens so that they can be issued an instance certificate that
// encompasses all of their capabilities. This method will be deprecated once we have a more comprehensive
// model for join token joining/replacement.
func (g *GRPCServer) AssertSystemRole(ctx context.Context, req *authpb.SystemRoleAssertion) (*emptypb.Empty, error) {
	auth, err := g.authenticate(ctx)
	if err != nil {
		return nil, trail.ToGRPC(err)
	}

	if err := auth.AssertSystemRole(ctx, *req); err != nil {
		return nil, trail.ToGRPC(err)
	}

	return &emptypb.Empty{}, nil
}

// icsServicesToMetricName is a helper for translating service names to keepalive names for control-stream
// purposes. When new services switch to using control-stream based heartbeats, they should be added here.
var icsServiceToMetricName = map[types.SystemRole]string{
	types.RoleNode: constants.KeepAliveNode,
	types.RoleApp:  constants.KeepAliveApp,
}

func (g *GRPCServer) InventoryControlStream(stream authpb.AuthService_InventoryControlStreamServer) error {
	auth, err := g.authenticate(stream.Context())
	if err != nil {
		return trail.ToGRPC(err)
	}

	p, ok := peer.FromContext(stream.Context())
	if !ok {
		return trace.BadParameter("unable to find peer")
	}

	ics := client.NewUpstreamInventoryControlStream(stream, p.Addr.String())

	hello, err := auth.RegisterInventoryControlStream(ics)
	if err != nil {
		return trail.ToGRPC(err)
	}

	// we use a different name for a service in our metrics than we do in certs/hellos. the subset of
	// services that currently use ics for heartbeats are registered in the icsServiceToMetricName
	// mapping for translation.
	var metricServices []string
	for _, service := range hello.Services {
		if name, ok := icsServiceToMetricName[service]; ok {
			metricServices = append(metricServices, name)
		}
	}

	// the heartbeatConnectionsReceived metric counts individual services as individual connections.
	heartbeatConnectionsReceived.Add(float64(len(metricServices)))

	// hold open the stream until it completes
	<-ics.Done()

	if errors.Is(ics.Error(), io.EOF) {
		return nil
	}

	return trail.ToGRPC(ics.Error())
}

func (g *GRPCServer) GetInventoryStatus(ctx context.Context, req *authpb.InventoryStatusRequest) (*authpb.InventoryStatusSummary, error) {
	auth, err := g.authenticate(ctx)
	if err != nil {
		return nil, trail.ToGRPC(err)
	}

	rsp, err := auth.GetInventoryStatus(ctx, *req)
	if err != nil {
		return nil, trail.ToGRPC(err)
	}

	return &rsp, nil
}

// GetInventoryConnectedServiceCounts returns the counts of each connected service seen in the inventory.
func (g *GRPCServer) GetInventoryConnectedServiceCounts(ctx context.Context, _ *authpb.InventoryConnectedServiceCountsRequest) (*authpb.InventoryConnectedServiceCounts, error) {
	auth, err := g.authenticate(ctx)
	if err != nil {
		return nil, trail.ToGRPC(err)
	}

	rsp, err := auth.GetInventoryConnectedServiceCounts()
	if err != nil {
		return nil, trail.ToGRPC(err)
	}

	return &rsp, nil
}

func (g *GRPCServer) PingInventory(ctx context.Context, req *authpb.InventoryPingRequest) (*authpb.InventoryPingResponse, error) {
	auth, err := g.authenticate(ctx)
	if err != nil {
		return nil, trail.ToGRPC(err)
	}

	rsp, err := auth.PingInventory(ctx, *req)
	if err != nil {
		return nil, trail.ToGRPC(err)
	}

	return &rsp, nil
}

func (g *GRPCServer) GetInstances(filter *types.InstanceFilter, stream authpb.AuthService_GetInstancesServer) error {
	auth, err := g.authenticate(stream.Context())
	if err != nil {
		return trace.Wrap(err)
	}

	instances := auth.GetInstances(stream.Context(), *filter)

	for instances.Next() {
		instance, ok := instances.Item().(*types.InstanceV1)
		if !ok {
			g.logger.WarnContext(stream.Context(), "Skipping unexpected instance type",
				"instance_type", logutils.TypeAttr(instances.Item()),
				"expected_instance_type", logutils.TypeAttr(instance),
			)
			continue
		}
		if err := stream.Send(instance); err != nil {
			instances.Done()
			if errors.Is(err, io.EOF) {
				return nil
			}
			return trace.Wrap(err)
		}
	}

	return trace.Wrap(instances.Done())
}

func (g *GRPCServer) GetClusterAlerts(ctx context.Context, query *types.GetClusterAlertsRequest) (*authpb.GetClusterAlertsResponse, error) {
	auth, err := g.authenticate(ctx)
	if err != nil {
		return nil, trail.ToGRPC(err)
	}

	alerts, err := auth.GetClusterAlerts(ctx, *query)
	if err != nil {
		return nil, trail.ToGRPC(err)
	}

	return &authpb.GetClusterAlertsResponse{
		Alerts: alerts,
	}, nil
}

func (g *GRPCServer) UpsertClusterAlert(ctx context.Context, req *authpb.UpsertClusterAlertRequest) (*emptypb.Empty, error) {
	auth, err := g.authenticate(ctx)
	if err != nil {
		return nil, trail.ToGRPC(err)
	}

	if err := auth.UpsertClusterAlert(ctx, req.Alert); err != nil {
		return nil, trail.ToGRPC(err)
	}

	return &emptypb.Empty{}, nil
}

func (g *GRPCServer) CreateAlertAck(ctx context.Context, ack *types.AlertAcknowledgement) (*emptypb.Empty, error) {
	auth, err := g.authenticate(ctx)
	if err != nil {
		return nil, trail.ToGRPC(err)
	}

	if err := auth.CreateAlertAck(ctx, *ack); err != nil {
		return nil, trail.ToGRPC(err)
	}

	return &emptypb.Empty{}, nil
}

func (g *GRPCServer) GetAlertAcks(ctx context.Context, _ *authpb.GetAlertAcksRequest) (*authpb.GetAlertAcksResponse, error) {
	auth, err := g.authenticate(ctx)
	if err != nil {
		return nil, trail.ToGRPC(err)
	}

	acks, err := auth.GetAlertAcks(ctx)
	if err != nil {
		return nil, trail.ToGRPC(err)
	}

	return &authpb.GetAlertAcksResponse{
		Acks: acks,
	}, nil
}

func (g *GRPCServer) ClearAlertAcks(ctx context.Context, req *authpb.ClearAlertAcksRequest) (*emptypb.Empty, error) {
	auth, err := g.authenticate(ctx)
	if err != nil {
		return nil, trail.ToGRPC(err)
	}

	if err := auth.ClearAlertAcks(ctx, *req); err != nil {
		return nil, trail.ToGRPC(err)
	}

	return &emptypb.Empty{}, nil
}

func (g *GRPCServer) GetCurrentUserRoles(_ *emptypb.Empty, stream authpb.AuthService_GetCurrentUserRolesServer) error {
	auth, err := g.authenticate(stream.Context())
	if err != nil {
		return trace.Wrap(err)
	}
	roles, err := auth.ServerWithRoles.GetCurrentUserRoles(stream.Context())
	if err != nil {
		return trace.Wrap(err)
	}
	for _, role := range roles {
		v6, ok := role.(*types.RoleV6)
		if !ok {
			g.logger.WarnContext(stream.Context(), "expected type RoleV6, got unexpected for role type",
				"role_type", logutils.TypeAttr(role),
				"role", role.GetName(),
			)
			return trace.Errorf("encountered unexpected role type")
		}
		if err := stream.Send(v6); err != nil {
			return trace.Wrap(err)
		}
	}
	return nil
}

func (g *GRPCServer) GetAccessRequestsV2(f *types.AccessRequestFilter, stream authpb.AuthService_GetAccessRequestsV2Server) error {
	ctx := stream.Context()
	auth, err := g.authenticate(ctx)
	if err != nil {
		return trace.Wrap(err)
	}
	var filter types.AccessRequestFilter
	if f != nil {
		filter = *f
	}
	reqs, err := auth.ServerWithRoles.GetAccessRequests(ctx, filter)
	if err != nil {
		return trace.Wrap(err)
	}
	for _, req := range reqs {
		r, ok := req.(*types.AccessRequestV3)
		if !ok {
			err = trace.BadParameter("unexpected access request type %T", req)
			return trace.Wrap(err)
		}

		if err := stream.Send(r); err != nil {
			return trace.Wrap(err)
		}
	}
	return nil
}

func (g *GRPCServer) ListAccessRequests(ctx context.Context, req *authpb.ListAccessRequestsRequest) (*authpb.ListAccessRequestsResponse, error) {
	auth, err := g.authenticate(ctx)
	if err != nil {
		return nil, trace.Wrap(err)
	}

	rsp, err := auth.ServerWithRoles.ListAccessRequests(ctx, req)

	return rsp, trace.Wrap(err)
}

func (g *GRPCServer) CreateAccessRequest(ctx context.Context, req *types.AccessRequestV3) (*emptypb.Empty, error) {
	return nil, trace.NotImplemented("access request creation API has changed, please update your client to v14 or newer")
}

func (g *GRPCServer) CreateAccessRequestV2(ctx context.Context, req *types.AccessRequestV3) (*types.AccessRequestV3, error) {
	auth, err := g.authenticate(ctx)
	if err != nil {
		return nil, trace.Wrap(err)
	}
	if err := services.ValidateAccessRequest(req); err != nil {
		return nil, trace.Wrap(err)
	}

	if err := services.ValidateAccessRequestClusterNames(g.AuthServer, req); err != nil {
		return nil, trace.Wrap(err)
	}

	out, err := auth.ServerWithRoles.CreateAccessRequestV2(ctx, req)
	if err != nil {
		return nil, trace.Wrap(err)
	}

	r, ok := out.(*types.AccessRequestV3)
	if !ok {
		return nil, trace.Wrap(trace.BadParameter("unexpected access request type %T", r))
	}

	return r, nil
}

func (g *GRPCServer) DeleteAccessRequest(ctx context.Context, id *authpb.RequestID) (*emptypb.Empty, error) {
	auth, err := g.authenticate(ctx)
	if err != nil {
		return nil, trace.Wrap(err)
	}
	if err := auth.ServerWithRoles.DeleteAccessRequest(ctx, id.ID); err != nil {
		return nil, trace.Wrap(err)
	}
	return &emptypb.Empty{}, nil
}

func (g *GRPCServer) SetAccessRequestState(ctx context.Context, req *authpb.RequestStateSetter) (*emptypb.Empty, error) {
	auth, err := g.authenticate(ctx)
	if err != nil {
		return nil, trace.Wrap(err)
	}
	if req.Delegator != "" {
		ctx = authz.WithDelegator(ctx, req.Delegator)
	}
	if err := auth.ServerWithRoles.SetAccessRequestState(ctx, types.AccessRequestUpdate{
		RequestID:       req.ID,
		State:           req.State,
		Reason:          req.Reason,
		Annotations:     req.Annotations,
		Roles:           req.Roles,
		AssumeStartTime: req.AssumeStartTime,
	}); err != nil {
		return nil, trace.Wrap(err)
	}
	return &emptypb.Empty{}, nil
}

func (g *GRPCServer) SubmitAccessReview(ctx context.Context, review *types.AccessReviewSubmission) (*types.AccessRequestV3, error) {
	auth, err := g.authenticate(ctx)
	if err != nil {
		return nil, trace.Wrap(err)
	}

	req, err := auth.ServerWithRoles.SubmitAccessReview(ctx, *review)
	if err != nil {
		return nil, trace.Wrap(err)
	}

	r, ok := req.(*types.AccessRequestV3)
	if !ok {
		err = trace.BadParameter("unexpected access request type %T", req)
		return nil, trace.Wrap(err)
	}

	return r, nil
}

func (g *GRPCServer) GetAccessRequestAllowedPromotions(ctx context.Context, request *authpb.AccessRequestAllowedPromotionRequest) (*authpb.AccessRequestAllowedPromotionResponse, error) {
	auth, err := g.authenticate(ctx)
	if err != nil {
		return nil, trace.Wrap(err)
	}

	accessRequest, err := auth.GetAccessRequests(ctx, types.AccessRequestFilter{
		ID: request.AccessRequestID,
	})
	if err != nil {
		return nil, trace.Wrap(err)
	}
	if len(accessRequest) != 1 {
		return nil, trace.NotFound("access request not found")
	}

	allowedPromotions, err := auth.ServerWithRoles.GetAccessRequestAllowedPromotions(ctx, accessRequest[0])
	if err != nil {
		return nil, trace.Wrap(err)
	}

	return &authpb.AccessRequestAllowedPromotionResponse{
		AllowedPromotions: allowedPromotions,
	}, nil
}

func (g *GRPCServer) GetAccessCapabilities(ctx context.Context, req *types.AccessCapabilitiesRequest) (*types.AccessCapabilities, error) {
	auth, err := g.authenticate(ctx)
	if err != nil {
		return nil, trace.Wrap(err)
	}
	caps, err := auth.ServerWithRoles.GetAccessCapabilities(ctx, *req)
	if err != nil {
		return nil, trace.Wrap(err)
	}
	return caps, nil
}

func (g *GRPCServer) CreateResetPasswordToken(ctx context.Context, req *authpb.CreateResetPasswordTokenRequest) (*types.UserTokenV3, error) {
	auth, err := g.authenticate(ctx)
	if err != nil {
		return nil, trace.Wrap(err)
	}

	if req == nil {
		req = &authpb.CreateResetPasswordTokenRequest{}
	}

	token, err := auth.CreateResetPasswordToken(ctx, authclient.CreateUserTokenRequest{
		Name: req.Name,
		TTL:  time.Duration(req.TTL),
		Type: req.Type,
	})
	if err != nil {
		return nil, trace.Wrap(err)
	}

	r, ok := token.(*types.UserTokenV3)
	if !ok {
		err = trace.BadParameter("unexpected UserToken type %T", token)
		return nil, trace.Wrap(err)
	}

	return r, nil
}

func (g *GRPCServer) GetResetPasswordToken(ctx context.Context, req *authpb.GetResetPasswordTokenRequest) (*types.UserTokenV3, error) {
	auth, err := g.authenticate(ctx)
	if err != nil {
		return nil, trace.Wrap(err)
	}

	tokenID := ""
	if req != nil {
		tokenID = req.TokenID
	}

	token, err := auth.GetResetPasswordToken(ctx, tokenID)
	if err != nil {
		return nil, trace.Wrap(err)
	}

	r, ok := token.(*types.UserTokenV3)
	if !ok {
		err = trace.BadParameter("unexpected UserToken type %T", token)
		return nil, trace.Wrap(err)
	}

	return r, nil
}

// GetPluginData loads all plugin data matching the supplied filter.
func (g *GRPCServer) GetPluginData(ctx context.Context, filter *types.PluginDataFilter) (*authpb.PluginDataSeq, error) {
	// TODO(fspmarshall): Implement rate-limiting to prevent misbehaving plugins from
	// consuming too many server resources.
	auth, err := g.authenticate(ctx)
	if err != nil {
		return nil, trace.Wrap(err)
	}
	data, err := auth.ServerWithRoles.GetPluginData(ctx, *filter)
	if err != nil {
		return nil, trace.Wrap(err)
	}
	var seq []*types.PluginDataV3
	for _, rsc := range data {
		d, ok := rsc.(*types.PluginDataV3)
		if !ok {
			err = trace.BadParameter("unexpected plugin data type %T", rsc)
			return nil, trace.Wrap(err)
		}
		seq = append(seq, d)
	}
	return &authpb.PluginDataSeq{
		PluginData: seq,
	}, nil
}

// UpdatePluginData updates a per-resource PluginData entry.
func (g *GRPCServer) UpdatePluginData(ctx context.Context, params *types.PluginDataUpdateParams) (*emptypb.Empty, error) {
	// TODO(fspmarshall): Implement rate-limiting to prevent misbehaving plugins from
	// consuming too many server resources.
	auth, err := g.authenticate(ctx)
	if err != nil {
		return nil, trace.Wrap(err)
	}
	if err := auth.ServerWithRoles.UpdatePluginData(ctx, *params); err != nil {
		return nil, trace.Wrap(err)
	}
	return &emptypb.Empty{}, nil
}

func (g *GRPCServer) Ping(ctx context.Context, req *authpb.PingRequest) (*authpb.PingResponse, error) {
	auth, err := g.authenticate(ctx)
	if err != nil {
		return nil, trace.Wrap(err)
	}
	rsp, err := auth.Ping(ctx)
	if err != nil {
		return nil, trace.Wrap(err)
	}

	// attempt to set remote addr.
	if p, ok := peer.FromContext(ctx); ok {
		rsp.RemoteAddr = p.Addr.String()
	}

	return &rsp, nil
}

// AcquireSemaphore acquires lease with requested resources from semaphore.
func (g *GRPCServer) AcquireSemaphore(ctx context.Context, params *types.AcquireSemaphoreRequest) (*types.SemaphoreLease, error) {
	auth, err := g.authenticate(ctx)
	if err != nil {
		return nil, trace.Wrap(err)
	}

	lease, err := auth.AcquireSemaphore(ctx, *params)
	return lease, trace.Wrap(err)
}

// KeepAliveSemaphoreLease updates semaphore lease.
func (g *GRPCServer) KeepAliveSemaphoreLease(ctx context.Context, req *types.SemaphoreLease) (*emptypb.Empty, error) {
	auth, err := g.authenticate(ctx)
	if err != nil {
		return nil, trace.Wrap(err)
	}
	if err := auth.KeepAliveSemaphoreLease(ctx, *req); err != nil {
		return nil, trace.Wrap(err)
	}
	return &emptypb.Empty{}, nil
}

// CancelSemaphoreLease cancels semaphore lease early.
func (g *GRPCServer) CancelSemaphoreLease(ctx context.Context, req *types.SemaphoreLease) (*emptypb.Empty, error) {
	auth, err := g.authenticate(ctx)
	if err != nil {
		return nil, trace.Wrap(err)
	}
	if err := auth.CancelSemaphoreLease(ctx, *req); err != nil {
		return nil, trace.Wrap(err)
	}
	return &emptypb.Empty{}, nil
}

// GetSemaphores returns a list of all semaphores matching the supplied filter.
func (g *GRPCServer) GetSemaphores(ctx context.Context, req *types.SemaphoreFilter) (*authpb.Semaphores, error) {
	auth, err := g.authenticate(ctx)
	if err != nil {
		return nil, trace.Wrap(err)
	}
	semaphores, err := auth.GetSemaphores(ctx, *req)
	if err != nil {
		return nil, trace.Wrap(err)
	}
	ss := make([]*types.SemaphoreV3, 0, len(semaphores))
	for _, sem := range semaphores {
		s, ok := sem.(*types.SemaphoreV3)
		if !ok {
			return nil, trace.BadParameter("unexpected semaphore type: %T", sem)
		}
		ss = append(ss, s)
	}
	return &authpb.Semaphores{
		Semaphores: ss,
	}, nil
}

// DeleteSemaphore deletes a semaphore matching the supplied filter.
func (g *GRPCServer) DeleteSemaphore(ctx context.Context, req *types.SemaphoreFilter) (*emptypb.Empty, error) {
	auth, err := g.authenticate(ctx)
	if err != nil {
		return nil, trace.Wrap(err)
	}
	if err := auth.DeleteSemaphore(ctx, *req); err != nil {
		return nil, trace.Wrap(err)
	}
	return &emptypb.Empty{}, nil
}

// UpsertDatabaseServer registers a new database proxy server.
func (g *GRPCServer) UpsertDatabaseServer(ctx context.Context, req *authpb.UpsertDatabaseServerRequest) (*types.KeepAlive, error) {
	auth, err := g.authenticate(ctx)
	if err != nil {
		return nil, trace.Wrap(err)
	}
	keepAlive, err := auth.UpsertDatabaseServer(ctx, req.GetServer())
	if err != nil {
		return nil, trace.Wrap(err)
	}
	return keepAlive, nil
}

// DeleteDatabaseServer removes the specified database proxy server.
func (g *GRPCServer) DeleteDatabaseServer(ctx context.Context, req *authpb.DeleteDatabaseServerRequest) (*emptypb.Empty, error) {
	auth, err := g.authenticate(ctx)
	if err != nil {
		return nil, trace.Wrap(err)
	}
	err = auth.DeleteDatabaseServer(ctx, req.GetNamespace(), req.GetHostID(), req.GetName())
	if err != nil {
		return nil, trace.Wrap(err)
	}
	return &emptypb.Empty{}, nil
}

// DeleteAllDatabaseServers removes all registered database proxy servers.
func (g *GRPCServer) DeleteAllDatabaseServers(ctx context.Context, req *authpb.DeleteAllDatabaseServersRequest) (*emptypb.Empty, error) {
	auth, err := g.authenticate(ctx)
	if err != nil {
		return nil, trace.Wrap(err)
	}
	err = auth.DeleteAllDatabaseServers(ctx, req.GetNamespace())
	if err != nil {
		return nil, trace.Wrap(err)
	}
	return &emptypb.Empty{}, nil
}

// UpsertDatabaseService registers a new database service.
func (g *GRPCServer) UpsertDatabaseService(ctx context.Context, req *authpb.UpsertDatabaseServiceRequest) (*types.KeepAlive, error) {
	auth, err := g.authenticate(ctx)
	if err != nil {
		return nil, trace.Wrap(err)
	}

	keepAlive, err := auth.UpsertDatabaseService(ctx, req.Service)
	if err != nil {
		return nil, trace.Wrap(err)
	}
	return keepAlive, nil
}

// DeleteDatabaseService removes the specified DatabaseService.
func (g *GRPCServer) DeleteDatabaseService(ctx context.Context, req *types.ResourceRequest) (*emptypb.Empty, error) {
	auth, err := g.authenticate(ctx)
	if err != nil {
		return nil, trace.Wrap(err)
	}

	err = auth.DeleteDatabaseService(ctx, req.Name)
	if err != nil {
		return nil, trace.Wrap(err)
	}
	return &emptypb.Empty{}, nil
}

// DeleteAllDatabaseServices removes all registered DatabaseServices.
func (g *GRPCServer) DeleteAllDatabaseServices(ctx context.Context, _ *authpb.DeleteAllDatabaseServicesRequest) (*emptypb.Empty, error) {
	auth, err := g.authenticate(ctx)
	if err != nil {
		return nil, trace.Wrap(err)
	}

	err = auth.DeleteAllDatabaseServices(ctx)
	if err != nil {
		return nil, trace.Wrap(err)
	}
	return &emptypb.Empty{}, nil
}

// SignDatabaseCSR generates a client certificate used by proxy when talking
// to a remote database service.
func (g *GRPCServer) SignDatabaseCSR(ctx context.Context, req *authpb.DatabaseCSRRequest) (*authpb.DatabaseCSRResponse, error) {
	auth, err := g.authenticate(ctx)
	if err != nil {
		return nil, trace.Wrap(err)
	}
	response, err := auth.SignDatabaseCSR(ctx, req)
	if err != nil {
		return nil, trace.Wrap(err)
	}
	return response, nil
}

// GenerateDatabaseCert generates a client certificate used by a database
// service to authenticate with the database instance, or a server certificate
// for configuring a self-hosted database, depending on the requester_name.
func (g *GRPCServer) GenerateDatabaseCert(ctx context.Context, req *authpb.DatabaseCertRequest) (*authpb.DatabaseCertResponse, error) {
	auth, err := g.authenticate(ctx)
	if err != nil {
		return nil, trace.Wrap(err)
	}
	response, err := auth.GenerateDatabaseCert(ctx, req)
	if err != nil {
		return nil, trace.Wrap(err)
	}
	return response, nil
}

// GenerateSnowflakeJWT generates JWT in the format required by Snowflake.
func (g *GRPCServer) GenerateSnowflakeJWT(ctx context.Context, req *authpb.SnowflakeJWTRequest) (*authpb.SnowflakeJWTResponse, error) {
	auth, err := g.authenticate(ctx)
	if err != nil {
		return nil, trace.Wrap(err)
	}
	response, err := auth.GenerateSnowflakeJWT(ctx, req)
	if err != nil {
		return nil, trace.Wrap(err)
	}
	return response, nil
}

// UpsertApplicationServer registers an application server.
func (g *GRPCServer) UpsertApplicationServer(ctx context.Context, req *authpb.UpsertApplicationServerRequest) (*types.KeepAlive, error) {
	auth, err := g.authenticate(ctx)
	if err != nil {
		return nil, trace.Wrap(err)
	}
	server := req.GetServer()
	app := server.GetApp()

	// Only allow app servers with Okta origins if coming from an Okta role. App servers sourced from
	// Okta are redirected differently which could create unpredictable or insecure behavior if applied
	// to non-Okta apps.
	hasOktaOrigin := server.Origin() == types.OriginOkta || app.Origin() == types.OriginOkta
	if !authz.HasBuiltinRole(auth.context, string(types.RoleOkta)) {
		if hasOktaOrigin {
			return nil, trace.BadParameter("only the Okta role can create app servers and apps with an Okta origin")
		}
	}

	keepAlive, err := auth.UpsertApplicationServer(ctx, server)
	if err != nil {
		return nil, trace.Wrap(err)
	}
	return keepAlive, nil
}

// DeleteApplicationServer deletes an application server.
func (g *GRPCServer) DeleteApplicationServer(ctx context.Context, req *authpb.DeleteApplicationServerRequest) (*emptypb.Empty, error) {
	auth, err := g.authenticate(ctx)
	if err != nil {
		return nil, trace.Wrap(err)
	}
	err = auth.DeleteApplicationServer(ctx, req.GetNamespace(), req.GetHostID(), req.GetName())
	if err != nil {
		return nil, trace.Wrap(err)
	}
	return &emptypb.Empty{}, nil
}

// DeleteAllApplicationServers deletes all registered application servers.
func (g *GRPCServer) DeleteAllApplicationServers(ctx context.Context, req *authpb.DeleteAllApplicationServersRequest) (*emptypb.Empty, error) {
	auth, err := g.authenticate(ctx)
	if err != nil {
		return nil, trace.Wrap(err)
	}
	err = auth.DeleteAllApplicationServers(ctx, req.GetNamespace())
	if err != nil {
		return nil, trace.Wrap(err)
	}
	return &emptypb.Empty{}, nil
}

// GetAppSession gets an application web session.
func (g *GRPCServer) GetAppSession(ctx context.Context, req *authpb.GetAppSessionRequest) (*authpb.GetAppSessionResponse, error) {
	auth, err := g.authenticate(ctx)
	if err != nil {
		return nil, trace.Wrap(err)
	}

	session, err := auth.GetAppSession(ctx, types.GetAppSessionRequest{
		SessionID: req.GetSessionID(),
	})
	if err != nil {
		return nil, trace.Wrap(err)
	}
	sess, ok := session.(*types.WebSessionV2)
	if !ok {
		return nil, trace.BadParameter("unexpected session type %T", session)
	}

	return &authpb.GetAppSessionResponse{
		Session: sess,
	}, nil
}

// ListAppSessions gets a paginated list of application web sessions.
func (g *GRPCServer) ListAppSessions(ctx context.Context, req *authpb.ListAppSessionsRequest) (*authpb.ListAppSessionsResponse, error) {
	auth, err := g.authenticate(ctx)
	if err != nil {
		return nil, trace.Wrap(err)
	}

	sessions, token, err := auth.ListAppSessions(ctx, int(req.PageSize), req.PageToken, req.User)
	if err != nil {
		return nil, trace.Wrap(err)
	}

	out := make([]*types.WebSessionV2, 0, len(sessions))
	for _, sess := range sessions {
		s, ok := sess.(*types.WebSessionV2)
		if !ok {
			return nil, trace.BadParameter("unexpected type %T", sess)
		}
		out = append(out, s)
	}

	return &authpb.ListAppSessionsResponse{Sessions: out, NextPageToken: token}, nil
}

func (g *GRPCServer) GetSnowflakeSession(ctx context.Context, req *authpb.GetSnowflakeSessionRequest) (*authpb.GetSnowflakeSessionResponse, error) {
	auth, err := g.authenticate(ctx)
	if err != nil {
		return nil, trace.Wrap(err)
	}

	snowflakeSession, err := auth.GetSnowflakeSession(ctx, types.GetSnowflakeSessionRequest{SessionID: req.GetSessionID()})
	if err != nil {
		return nil, trace.Wrap(err)
	}
	sess, ok := snowflakeSession.(*types.WebSessionV2)
	if !ok {
		return nil, trace.BadParameter("unexpected session type %T", snowflakeSession)
	}

	return &authpb.GetSnowflakeSessionResponse{
		Session: sess,
	}, nil
}

func (g *GRPCServer) GetSnowflakeSessions(ctx context.Context, e *emptypb.Empty) (*authpb.GetSnowflakeSessionsResponse, error) {
	auth, err := g.authenticate(ctx)
	if err != nil {
		return nil, trace.Wrap(err)
	}

	sessions, err := auth.GetSnowflakeSessions(ctx)
	if err != nil {
		return nil, trace.Wrap(err)
	}

	var out []*types.WebSessionV2
	for _, session := range sessions {
		sess, ok := session.(*types.WebSessionV2)
		if !ok {
			return nil, trace.BadParameter("unexpected type %T", session)
		}
		out = append(out, sess)
	}

	return &authpb.GetSnowflakeSessionsResponse{
		Sessions: out,
	}, nil
}

// GetSAMLIdPSession gets a SAML IdPsession.
// TODO(Joerger): DELETE IN v18.0.0
func (g *GRPCServer) GetSAMLIdPSession(ctx context.Context, req *authpb.GetSAMLIdPSessionRequest) (*authpb.GetSAMLIdPSessionResponse, error) {
	auth, err := g.authenticate(ctx)
	if err != nil {
		return nil, trace.Wrap(err)
	}

	samlSession, err := auth.GetSAMLIdPSession(ctx, types.GetSAMLIdPSessionRequest{SessionID: req.GetSessionID()})
	if err != nil {
		return nil, trace.Wrap(err)
	}
	sess, ok := samlSession.(*types.WebSessionV2)
	if !ok {
		return nil, trace.BadParameter("unexpected session type %T", samlSession)
	}

	return &authpb.GetSAMLIdPSessionResponse{
		Session: sess,
	}, nil
}

// ListSAMLIdPSessions gets a paginated list of SAML IdP sessions.
// TODO(Joerger): DELETE IN v18.0.0
func (g *GRPCServer) ListSAMLIdPSessions(ctx context.Context, req *authpb.ListSAMLIdPSessionsRequest) (*authpb.ListSAMLIdPSessionsResponse, error) {
	auth, err := g.authenticate(ctx)
	if err != nil {
		return nil, trace.Wrap(err)
	}

	sessions, token, err := auth.ListSAMLIdPSessions(ctx, int(req.PageSize), req.PageToken, req.User)
	if err != nil {
		return nil, trace.Wrap(err)
	}

	out := make([]*types.WebSessionV2, 0, len(sessions))
	for _, sess := range sessions {
		s, ok := sess.(*types.WebSessionV2)
		if !ok {
			return nil, trace.BadParameter("unexpected type %T", sess)
		}
		out = append(out, s)
	}

	return &authpb.ListSAMLIdPSessionsResponse{Sessions: out, NextPageToken: token}, nil
}

func (g *GRPCServer) DeleteSnowflakeSession(ctx context.Context, req *authpb.DeleteSnowflakeSessionRequest) (*emptypb.Empty, error) {
	auth, err := g.authenticate(ctx)
	if err != nil {
		return nil, trace.Wrap(err)
	}

	if err := auth.DeleteSnowflakeSession(ctx, types.DeleteSnowflakeSessionRequest{
		SessionID: req.GetSessionID(),
	}); err != nil {
		return nil, trace.Wrap(err)
	}

	return &emptypb.Empty{}, nil
}

func (g *GRPCServer) DeleteAllSnowflakeSessions(ctx context.Context, _ *emptypb.Empty) (*emptypb.Empty, error) {
	auth, err := g.authenticate(ctx)
	if err != nil {
		return nil, trace.Wrap(err)
	}

	if err := auth.DeleteAllSnowflakeSessions(ctx); err != nil {
		return nil, trace.Wrap(err)
	}

	return &emptypb.Empty{}, nil
}

// CreateAppSession creates an application web session. Application web
// sessions represent a browser session the client holds.
func (g *GRPCServer) CreateAppSession(ctx context.Context, req *authpb.CreateAppSessionRequest) (*authpb.CreateAppSessionResponse, error) {
	auth, err := g.authenticate(ctx)
	if err != nil {
		return nil, trace.Wrap(err)
	}

	session, err := auth.CreateAppSession(ctx, req)
	if err != nil {
		return nil, trace.Wrap(err)
	}
	sess, ok := session.(*types.WebSessionV2)
	if !ok {
		return nil, trace.BadParameter("unexpected type %T", session)
	}

	return &authpb.CreateAppSessionResponse{
		Session: sess,
	}, nil
}

func (g *GRPCServer) CreateSnowflakeSession(ctx context.Context, req *authpb.CreateSnowflakeSessionRequest) (*authpb.CreateSnowflakeSessionResponse, error) {
	auth, err := g.authenticate(ctx)
	if err != nil {
		return nil, trace.Wrap(err)
	}

	snowflakeSession, err := auth.CreateSnowflakeSession(ctx, types.CreateSnowflakeSessionRequest{
		Username:     req.GetUsername(),
		SessionToken: req.GetSessionToken(),
		TokenTTL:     time.Duration(req.TokenTTL),
	})
	if err != nil {
		return nil, trace.Wrap(err)
	}
	sess, ok := snowflakeSession.(*types.WebSessionV2)
	if !ok {
		return nil, trace.BadParameter("unexpected type %T", snowflakeSession)
	}

	return &authpb.CreateSnowflakeSessionResponse{
		Session: sess,
	}, nil
}

// CreateSAMLIdPSession creates a SAML IdP session.
// TODO(Joerger): DELETE IN v18.0.0
func (g *GRPCServer) CreateSAMLIdPSession(ctx context.Context, req *authpb.CreateSAMLIdPSessionRequest) (*authpb.CreateSAMLIdPSessionResponse, error) {
	auth, err := g.authenticate(ctx)
	if err != nil {
		return nil, trace.Wrap(err)
	}

	session, err := auth.CreateSAMLIdPSession(ctx, types.CreateSAMLIdPSessionRequest{
		SessionID:   req.GetSessionID(),
		Username:    req.GetUsername(),
		SAMLSession: req.GetSAMLSession(),
	})
	if err != nil {
		return nil, trace.Wrap(err)
	}
	sess, ok := session.(*types.WebSessionV2)
	if !ok {
		return nil, trace.BadParameter("unexpected type %T", session)
	}

	return &authpb.CreateSAMLIdPSessionResponse{
		Session: sess,
	}, nil
}

// DeleteAppSession removes an application web session.
func (g *GRPCServer) DeleteAppSession(ctx context.Context, req *authpb.DeleteAppSessionRequest) (*emptypb.Empty, error) {
	auth, err := g.authenticate(ctx)
	if err != nil {
		return nil, trace.Wrap(err)
	}

	if err := auth.DeleteAppSession(ctx, types.DeleteAppSessionRequest{
		SessionID: req.GetSessionID(),
	}); err != nil {
		return nil, trace.Wrap(err)
	}

	return &emptypb.Empty{}, nil
}

// DeleteAllAppSessions removes all application web sessions.
func (g *GRPCServer) DeleteAllAppSessions(ctx context.Context, _ *emptypb.Empty) (*emptypb.Empty, error) {
	auth, err := g.authenticate(ctx)
	if err != nil {
		return nil, trace.Wrap(err)
	}

	if err := auth.DeleteAllAppSessions(ctx); err != nil {
		return nil, trace.Wrap(err)
	}

	return &emptypb.Empty{}, nil
}

// DeleteUserAppSessions removes user's all application web sessions.
func (g *GRPCServer) DeleteUserAppSessions(ctx context.Context, req *authpb.DeleteUserAppSessionsRequest) (*emptypb.Empty, error) {
	auth, err := g.authenticate(ctx)
	if err != nil {
		return nil, trace.Wrap(err)
	}

	if err := auth.DeleteUserAppSessions(ctx, req); err != nil {
		return nil, trace.Wrap(err)
	}

	return &emptypb.Empty{}, nil
}

// DeleteSAMLIdPSession removes a SAML IdP session.
// TODO(Joerger): DELETE IN v18.0.0
func (g *GRPCServer) DeleteSAMLIdPSession(ctx context.Context, req *authpb.DeleteSAMLIdPSessionRequest) (*emptypb.Empty, error) {
	auth, err := g.authenticate(ctx)
	if err != nil {
		return nil, trace.Wrap(err)
	}

	if err := auth.DeleteSAMLIdPSession(ctx, types.DeleteSAMLIdPSessionRequest{
		SessionID: req.GetSessionID(),
	}); err != nil {
		return nil, trace.Wrap(err)
	}

	return &emptypb.Empty{}, nil
}

// DeleteAllSAMLIdPSessions removes all SAML IdP sessions.
// TODO(Joerger): DELETE IN v18.0.0
func (g *GRPCServer) DeleteAllSAMLIdPSessions(ctx context.Context, _ *emptypb.Empty) (*emptypb.Empty, error) {
	auth, err := g.authenticate(ctx)
	if err != nil {
		return nil, trace.Wrap(err)
	}

	if err := auth.DeleteAllSAMLIdPSessions(ctx); err != nil {
		return nil, trace.Wrap(err)
	}

	return &emptypb.Empty{}, nil
}

// DeleteUserSAMLIdPSessions removes all of a user's SAML IdP sessions.
// TODO(Joerger): DELETE IN v18.0.0
func (g *GRPCServer) DeleteUserSAMLIdPSessions(ctx context.Context, req *authpb.DeleteUserSAMLIdPSessionsRequest) (*emptypb.Empty, error) {
	auth, err := g.authenticate(ctx)
	if err != nil {
		return nil, trace.Wrap(err)
	}

	if err := auth.DeleteUserSAMLIdPSessions(ctx, req.Username); err != nil {
		return nil, trace.Wrap(err)
	}

	return &emptypb.Empty{}, nil
}

// GenerateAppToken creates a JWT token with application access.
func (g *GRPCServer) GenerateAppToken(ctx context.Context, req *authpb.GenerateAppTokenRequest) (*authpb.GenerateAppTokenResponse, error) {
	auth, err := g.authenticate(ctx)
	if err != nil {
		return nil, trace.Wrap(err)
	}

	traits := wrappers.Traits{}
	for traitName, traitValues := range req.Traits {
		traits[traitName] = traitValues.Values
	}
	token, err := auth.GenerateAppToken(ctx, types.GenerateAppTokenRequest{
		Username: req.Username,
		Roles:    req.Roles,
		Traits:   traits,
		URI:      req.URI,
		Expires:  req.Expires,
	})
	if err != nil {
		return nil, trace.Wrap(err)
	}

	return &authpb.GenerateAppTokenResponse{
		Token: token,
	}, nil
}

// GetWebSession gets a web session.
func (g *GRPCServer) GetWebSession(ctx context.Context, req *types.GetWebSessionRequest) (*authpb.GetWebSessionResponse, error) {
	auth, err := g.authenticate(ctx)
	if err != nil {
		return nil, trace.Wrap(err)
	}

	session, err := auth.WebSessions().Get(ctx, *req)
	if err != nil {
		return nil, trace.Wrap(err)
	}
	sess, ok := session.(*types.WebSessionV2)
	if !ok {
		return nil, trace.BadParameter("unexpected session type %T", session)
	}

	return &authpb.GetWebSessionResponse{
		Session: sess,
	}, nil
}

// GetWebSessions gets all web sessions.
func (g *GRPCServer) GetWebSessions(ctx context.Context, _ *emptypb.Empty) (*authpb.GetWebSessionsResponse, error) {
	auth, err := g.authenticate(ctx)
	if err != nil {
		return nil, trace.Wrap(err)
	}

	sessions, err := auth.WebSessions().List(ctx)
	if err != nil {
		return nil, trace.Wrap(err)
	}

	var out []*types.WebSessionV2
	for _, session := range sessions {
		sess, ok := session.(*types.WebSessionV2)
		if !ok {
			return nil, trace.BadParameter("unexpected type %T", session)
		}
		out = append(out, sess)
	}

	return &authpb.GetWebSessionsResponse{
		Sessions: out,
	}, nil
}

// DeleteWebSession removes the web session given with req.
func (g *GRPCServer) DeleteWebSession(ctx context.Context, req *types.DeleteWebSessionRequest) (*emptypb.Empty, error) {
	auth, err := g.authenticate(ctx)
	if err != nil {
		return nil, trace.Wrap(err)
	}

	if err := auth.WebSessions().Delete(ctx, *req); err != nil {
		return nil, trace.Wrap(err)
	}

	return &emptypb.Empty{}, nil
}

// DeleteAllWebSessions removes all web sessions.
func (g *GRPCServer) DeleteAllWebSessions(ctx context.Context, _ *emptypb.Empty) (*emptypb.Empty, error) {
	auth, err := g.authenticate(ctx)
	if err != nil {
		return nil, trace.Wrap(err)
	}

	if err := auth.WebSessions().DeleteAll(ctx); err != nil {
		return nil, trace.Wrap(err)
	}

	return &emptypb.Empty{}, nil
}

// GetWebToken gets a web token.
func (g *GRPCServer) GetWebToken(ctx context.Context, req *types.GetWebTokenRequest) (*authpb.GetWebTokenResponse, error) {
	auth, err := g.authenticate(ctx)
	if err != nil {
		return nil, trace.Wrap(err)
	}

	resp, err := auth.WebTokens().Get(ctx, *req)
	if err != nil {
		return nil, trace.Wrap(err)
	}
	token, ok := resp.(*types.WebTokenV3)
	if !ok {
		return nil, trace.BadParameter("unexpected web token type %T", resp)
	}

	return &authpb.GetWebTokenResponse{
		Token: token,
	}, nil
}

// GetWebTokens gets all web tokens.
func (g *GRPCServer) GetWebTokens(ctx context.Context, _ *emptypb.Empty) (*authpb.GetWebTokensResponse, error) {
	auth, err := g.authenticate(ctx)
	if err != nil {
		return nil, trace.Wrap(err)
	}

	tokens, err := auth.WebTokens().List(ctx)
	if err != nil {
		return nil, trace.Wrap(err)
	}

	var out []*types.WebTokenV3
	for _, t := range tokens {
		token, ok := t.(*types.WebTokenV3)
		if !ok {
			return nil, trace.BadParameter("unexpected type %T", t)
		}
		out = append(out, token)
	}

	return &authpb.GetWebTokensResponse{
		Tokens: out,
	}, nil
}

// DeleteWebToken removes the web token given with req.
func (g *GRPCServer) DeleteWebToken(ctx context.Context, req *types.DeleteWebTokenRequest) (*emptypb.Empty, error) {
	auth, err := g.authenticate(ctx)
	if err != nil {
		return nil, trace.Wrap(err)
	}

	if err := auth.WebTokens().Delete(ctx, *req); err != nil {
		return nil, trace.Wrap(err)
	}

	return &emptypb.Empty{}, nil
}

// DeleteAllWebTokens removes all web tokens.
func (g *GRPCServer) DeleteAllWebTokens(ctx context.Context, _ *emptypb.Empty) (*emptypb.Empty, error) {
	auth, err := g.authenticate(ctx)
	if err != nil {
		return nil, trace.Wrap(err)
	}

	if err := auth.WebTokens().DeleteAll(ctx); err != nil {
		return nil, trace.Wrap(err)
	}

	return &emptypb.Empty{}, nil
}

// UpsertKubernetesServer registers an kubernetes server.
func (g *GRPCServer) UpsertKubernetesServer(ctx context.Context, req *authpb.UpsertKubernetesServerRequest) (*types.KeepAlive, error) {
	auth, err := g.authenticate(ctx)
	if err != nil {
		return nil, trace.Wrap(err)
	}
	keepAlive, err := auth.UpsertKubernetesServer(ctx, req.GetServer())
	if err != nil {
		return nil, trace.Wrap(err)
	}
	return keepAlive, nil
}

// DeleteKubernetesServer deletes a kubernetes server.
func (g *GRPCServer) DeleteKubernetesServer(ctx context.Context, req *authpb.DeleteKubernetesServerRequest) (*emptypb.Empty, error) {
	auth, err := g.authenticate(ctx)
	if err != nil {
		return nil, trace.Wrap(err)
	}
	err = auth.DeleteKubernetesServer(ctx, req.GetHostID(), req.GetName())
	if err != nil {
		return nil, trace.Wrap(err)
	}
	return &emptypb.Empty{}, nil
}

// DeleteAllKubernetesServers deletes all registered kubernetes servers.
func (g *GRPCServer) DeleteAllKubernetesServers(ctx context.Context, req *authpb.DeleteAllKubernetesServersRequest) (*emptypb.Empty, error) {
	auth, err := g.authenticate(ctx)
	if err != nil {
		return nil, trace.Wrap(err)
	}
	err = auth.DeleteAllKubernetesServers(ctx)
	if err != nil {
		return nil, trace.Wrap(err)
	}
	return &emptypb.Empty{}, nil
}

// maybeDowngradeRole tests the client version passed through the gRPC metadata,
// and if the client version is unknown or less than the minimum supported
// version for some features of the role returns a shallow copy of the given
// role downgraded for compatibility with the older version.
func maybeDowngradeRole(ctx context.Context, role *types.RoleV6) (*types.RoleV6, error) {
	clientVersionString, ok := metadata.ClientVersionFromContext(ctx)
	if !ok {
		// This client is not reporting its version via gRPC metadata. Teleport
		// clients have been reporting their version for long enough that older
		// clients won't even support v6 roles at all, so this is likely a
		// third-party client, and we shouldn't assume that downgrading the role
		// will do more good than harm.
		return role, nil
	}

	clientVersion, err := semver.NewVersion(clientVersionString)
	if err != nil {
		return nil, trace.BadParameter("unrecognized client version: %s is not a valid semver", clientVersionString)
	}

	role = maybeDowngradeRoleSSHPortForwarding(role, clientVersion)
<<<<<<< HEAD
	role = maybeDowngradeRoleCRD(role, clientVersion)

	return role, nil
}

var minSupportedCRDVersion = semver.Version{Major: 18, Minor: 0, Patch: 0}

// We introduced support for CRDs in Teleport v18. To avoid unexpected access, if there
// is a CRD in the deny list from an older role, deny all access.
// If there is a CRD in the allow list, it gets discarded in older versions and will
// result in less access than expected until the customer upgrades.
func maybeDowngradeRoleCRD(role *types.RoleV6, clientVersion *semver.Version) *types.RoleV6 {
	// If we are V18 or higher, we don't need to downgrade the role, return as is.
	if supported, err := utils.MinVerWithoutPreRelease(
		clientVersion.String(),
		minSupportedCRDVersion.String()); supported || err != nil {
		return role
	}

	// For the `allow` list, keep all valid entries and discard the rest.
	var allow []types.KubernetesResource
	for _, kubeResource := range role.GetKubeResources(types.Allow) {
		if slices.Contains(types.KubernetesResourcesKinds, kubeResource.Kind) || kubeResource.Kind == types.Wildcard {
			allow = append(allow, kubeResource)
		}
	}
	role.SetKubeResources(types.Allow, allow)

	// For the `deny` list, if there is a CRD, deny all access.
	denyAll := false
	for _, kubeResource := range role.GetKubeResources(types.Deny) {
		if !slices.Contains(types.KubernetesResourcesKinds, kubeResource.Kind) && kubeResource.Kind != types.Wildcard {
			denyAll = true
			break
		}
	}
	if denyAll {
		role.SetKubeResources(types.Deny, []types.KubernetesResource{{
			Kind:      types.Wildcard,
			Namespace: types.Wildcard,
			Name:      types.Wildcard,
			Verbs:     []string{types.Wildcard},
		}})
	}

=======
	role = maybeDowngradeRoleVersionToV7(role, clientVersion)
	return role, nil
}

var minSupportedRoleV8Version = semver.New(utils.VersionBeforeAlpha("18.0.0"))

// maybeDowngradeRoleVersionToV7 downgrades the role version to V7 if
// the client version passed through the gRPC metadata is below the version
// specified in minSupportedRoleV8Version.
//
// TODO(@creack,@flyinghermit): Downgrade role appropriately when introducing role v8 semantics changes.
//
//	Currently, only downgrades the version as there is no logic change.
func maybeDowngradeRoleVersionToV7(role *types.RoleV6, clientVersion *semver.Version) *types.RoleV6 {
	switch role.GetVersion() {
	case types.V1, types.V2, types.V3, types.V4, types.V5, types.V6, types.V7:
		return role
	}
	if supported, err := utils.MinVerWithoutPreRelease(
		clientVersion.String(),
		minSupportedRoleV8Version.String()); supported || err != nil {
		return role
	}

	// Make a shallow copy of the role so that we don't mutate the original.
	// This is necessary because the role is shared
	// between multiple clients sessions when notifying about changes in watchers.
	// If we mutate the original role, it will be mutated for all clients
	// which can cause panics since it causes a race condition.
	role = apiutils.CloneProtoMsg(role)
	role.Version = types.V7

	reason := fmt.Sprintf(`Role V8 is only supported from the client version %q and above.`, minSupportedRoleV8Version)
	if role.Metadata.Labels == nil {
		role.Metadata.Labels = make(map[string]string, 1)
	}
	role.Metadata.Labels[types.TeleportDowngradedLabel] = reason
>>>>>>> 2c3fbae5
	return role
}

var minSupportedSSHPortForwardingVersion = semver.Version{Major: 17, Minor: 1, Patch: 0}

func maybeDowngradeRoleSSHPortForwarding(role *types.RoleV6, clientVersion *semver.Version) *types.RoleV6 {
	sshPortForwarding := role.GetOptions().SSHPortForwarding
	if sshPortForwarding == nil || (sshPortForwarding.Remote == nil && sshPortForwarding.Local == nil) {
		return role
	}

	if supported, err := utils.MinVerWithoutPreRelease(
		clientVersion.String(),
		minSupportedSSHPortForwardingVersion.String()); supported || err != nil {
		return role
	}

	role = apiutils.CloneProtoMsg(role)
	options := role.GetOptions()

	//nolint:staticcheck // this field is preserved for backwards compatibility
	options.PortForwarding = types.NewBoolOption(services.RoleSet{role}.CanPortForward())
	role.SetOptions(options)
	reason := fmt.Sprintf(`Client version %q does not support granular SSH port forwarding. Role %q will be downgraded `+
		`to simple port forwarding rules instead. In order to support granular SSH port forwarding, all clients must be `+
		`updated to version %q or higher.`, clientVersion, role.GetName(), minSupportedSSHPortForwardingVersion)
	if role.Metadata.Labels == nil {
		role.Metadata.Labels = make(map[string]string, 1)
	}
	role.Metadata.Labels[types.TeleportDowngradedLabel] = reason
	return role
}

// GetRole retrieves a role by name.
func (g *GRPCServer) GetRole(ctx context.Context, req *authpb.GetRoleRequest) (*types.RoleV6, error) {
	auth, err := g.authenticate(ctx)
	if err != nil {
		return nil, trace.Wrap(err)
	}
	roleI, err := auth.ServerWithRoles.GetRole(ctx, req.Name)
	if err != nil {
		return nil, trace.Wrap(err)
	}
	role, ok := roleI.(*types.RoleV6)
	if !ok {
		return nil, trace.Errorf("encountered unexpected role type: %T", role)
	}

	downgraded, err := maybeDowngradeRole(ctx, role)
	if err != nil {
		return nil, trace.Wrap(err)
	}
	return downgraded, nil
}

// GetRoles retrieves all roles.
func (g *GRPCServer) GetRoles(ctx context.Context, _ *emptypb.Empty) (*authpb.GetRolesResponse, error) {
	auth, err := g.authenticate(ctx)
	if err != nil {
		return nil, trace.Wrap(err)
	}
	rolesI, err := auth.ServerWithRoles.GetRoles(ctx)
	if err != nil {
		return nil, trace.Wrap(err)
	}
	var roles []*types.RoleV6
	for _, r := range rolesI {
		role, ok := r.(*types.RoleV6)
		if !ok {
			return nil, trace.BadParameter("unexpected type %T", r)
		}
		downgraded, err := maybeDowngradeRole(ctx, role)
		if err != nil {
			return nil, trace.Wrap(err)
		}
		roles = append(roles, downgraded)
	}
	return &authpb.GetRolesResponse{
		Roles: roles,
	}, nil
}

// ListRoles is a paginated role getter.
func (g *GRPCServer) ListRoles(ctx context.Context, req *authpb.ListRolesRequest) (*authpb.ListRolesResponse, error) {
	auth, err := g.authenticate(ctx)
	if err != nil {
		return nil, trace.Wrap(err)
	}

	rsp, err := auth.ServerWithRoles.ListRoles(ctx, req)
	if err != nil {
		return nil, trace.Wrap(err)
	}

	downgradedRoles := rsp.Roles[:0]
	for _, role := range rsp.Roles {
		downgraded, err := maybeDowngradeRole(ctx, role)
		if err != nil {
			g.logger.WarnContext(ctx, "Failed to downgrade role, this is a bug and may result in spurious access denied errors",
				"role", role.GetName(),
				"error", err,
			)
			continue
		}
		downgradedRoles = append(downgradedRoles, downgraded)
	}
	rsp.Roles = downgradedRoles

	return rsp, nil
}

// CreateRole creates a new role.
func (g *GRPCServer) CreateRole(ctx context.Context, req *authpb.CreateRoleRequest) (*types.RoleV6, error) {
	auth, err := g.authenticate(ctx)
	if err != nil {
		return nil, trace.Wrap(err)
	}

	// This check *must* happen at the RPC layer rather than somewhere like ValidateRole or CheckAndSetDefaults. We want to prevent role
	// creation and updates from defining both port_forwarding and ssh_port_forwarding for the same role. However, when making effective
	// roles available to nodes it should be possible for both fields to be assigned in order to maintain backwards compatibility with older
	// agents (similar to a role downgrade).
	//nolint:staticcheck // this field is preserved for backwards compatibility, but shouldn't be used going forward
	if req.Role.GetOptions().SSHPortForwarding != nil && req.Role.GetOptions().PortForwarding != nil {
		return nil, trace.BadParameter("options define both 'port_forwarding' and 'ssh_port_forwarding', only one can be set")
	}

	if err = services.ValidateRole(req.Role); err != nil {
		return nil, trace.Wrap(err)
	}

	created, err := auth.ServerWithRoles.CreateRole(ctx, req.Role)
	if err != nil {
		return nil, trace.Wrap(err)
	}

	g.logger.DebugContext(ctx, "role upserted", "role_name", req.Role.GetName())

	v6, ok := created.(*types.RoleV6)
	if !ok {
		g.logger.WarnContext(ctx, "expected type RoleV6, got unexpected type",
			"role_type", logutils.TypeAttr(created),
			"role", created.GetName(),
		)
		return nil, trace.BadParameter("encountered unexpected role type")
	}

	return v6, nil
}

// UpdateRole updates an existing  role.
func (g *GRPCServer) UpdateRole(ctx context.Context, req *authpb.UpdateRoleRequest) (*types.RoleV6, error) {
	auth, err := g.authenticate(ctx)
	if err != nil {
		return nil, trace.Wrap(err)
	}

	// This check *must* happen at the RPC layer rather than somewhere like ValidateRole or CheckAndSetDefaults. We want to prevent role
	// creation and updates from defining both port_forwarding and ssh_port_forwarding for the same role. However, when making effective
	// roles available to nodes it should be possible for both fields to be assigned in order to maintain backwards compatibility with older
	// agents (similar to a role downgrade).
	//nolint:staticcheck // this field is preserved for backwards compatibility, but shouldn't be used going forward
	if req.Role.GetOptions().SSHPortForwarding != nil && req.Role.GetOptions().PortForwarding != nil {
		return nil, trace.BadParameter("options define both 'port_forwarding' and 'ssh_port_forwarding', only one can be set")
	}

	if err = services.ValidateRole(req.Role); err != nil {
		return nil, trace.Wrap(err)
	}

	updated, err := auth.ServerWithRoles.UpdateRole(ctx, req.Role)
	if err != nil {
		return nil, trace.Wrap(err)
	}

	g.logger.DebugContext(ctx, "role upserted", "role", req.Role.GetName())

	v6, ok := updated.(*types.RoleV6)
	if !ok {
		g.logger.WarnContext(ctx, "expected type RoleV6, got unexpected type",
			"role_type", logutils.TypeAttr(updated),
			"role", updated.GetName(),
		)
		return nil, trace.BadParameter("encountered unexpected role type")
	}

	return v6, nil
}

// UpsertRoleV2 upserts a role.
func (g *GRPCServer) UpsertRoleV2(ctx context.Context, req *authpb.UpsertRoleRequest) (*types.RoleV6, error) {
	auth, err := g.authenticate(ctx)
	if err != nil {
		return nil, trace.Wrap(err)
	}

	// This check *must* happen at the RPC layer rather than somewhere like ValidateRole or CheckAndSetDefaults. We want to prevent role
	// creation and updates from defining both port_forwarding and ssh_port_forwarding for the same role. However, when making effective
	// roles available to nodes it should be possible for both fields to be assigned in order to maintain backwards compatibility with older
	// agents (similar to a role downgrade).
	//nolint:staticcheck // this field is preserved for backwards compatibility, but shouldn't be used going forward
	if req.Role.GetOptions().SSHPortForwarding != nil && req.Role.GetOptions().PortForwarding != nil {
		return nil, trace.BadParameter("options define both 'port_forwarding' and 'ssh_port_forwarding', only one can be set")
	}

	if err = services.ValidateRole(req.Role); err != nil {
		return nil, trace.Wrap(err)
	}

	upserted, err := auth.ServerWithRoles.UpsertRole(ctx, req.Role)
	if err != nil {
		return nil, trace.Wrap(err)
	}

	g.logger.DebugContext(ctx, "role upserted", "role", req.Role.GetName())

	v6, ok := upserted.(*types.RoleV6)
	if !ok {
		g.logger.WarnContext(ctx, "expected type RoleV6, got unexpected type",
			"role_type", logutils.TypeAttr(upserted),
			"role", upserted.GetName(),
		)
		return nil, trace.BadParameter("encountered unexpected role type")
	}

	return v6, nil
}

// UpsertRole upserts a role.
func (g *GRPCServer) UpsertRole(ctx context.Context, role *types.RoleV6) (*emptypb.Empty, error) {
	_, err := g.UpsertRoleV2(ctx, &authpb.UpsertRoleRequest{Role: role})
	return &emptypb.Empty{}, trace.Wrap(err)
}

// DeleteRole deletes a role by name.
func (g *GRPCServer) DeleteRole(ctx context.Context, req *authpb.DeleteRoleRequest) (*emptypb.Empty, error) {
	auth, err := g.authenticate(ctx)
	if err != nil {
		return nil, trace.Wrap(err)
	}
	if err := auth.ServerWithRoles.DeleteRole(ctx, req.Name); err != nil {
		return nil, trace.Wrap(err)
	}

	g.logger.DebugContext(ctx, "role deleted", "role", req.GetName())

	return &emptypb.Empty{}, nil
}

// doMFAPresenceChallenge conducts an MFA presence challenge over a stream
// and updates the users presence for a given session.
//
// This function bypasses the `ServerWithRoles` RBAC layer. This is not
// usually how the gRPC layer accesses the underlying auth server API's but it's done
// here to avoid bloating the [authclient.ClientI]  interface with special logic that isn't designed to be touched
// by anyone external to this process. This is not the norm and caution should be taken
// when looking at or modifying this function. This is the same approach taken by other MFA
// related gRPC API endpoints.
func doMFAPresenceChallenge(ctx context.Context, actx *grpcContext, stream authpb.AuthService_MaintainSessionPresenceServer, challengeReq *authpb.PresenceMFAChallengeRequest) error {
	user := actx.User.GetName()

	chalExt := &mfav1pb.ChallengeExtensions{Scope: mfav1pb.ChallengeScope_CHALLENGE_SCOPE_USER_SESSION}
	authChallenge, err := actx.authServer.mfaAuthChallenge(ctx, user, challengeReq.SSOClientRedirectURL, chalExt)
	if err != nil {
		return trace.Wrap(err)
	}
	if authChallenge.WebauthnChallenge == nil {
		return trace.BadParameter("no MFA devices registered for %q", user)
	}

	if err := stream.Send(authChallenge); err != nil {
		return trace.Wrap(err)
	}

	resp, err := stream.Recv()
	if err != nil {
		return trace.Wrap(err)
	}

	challengeResp := resp.GetChallengeResponse()
	if challengeResp == nil {
		return trace.BadParameter("expected MFAAuthenticateResponse, got %T", challengeResp)
	}

	if _, err := actx.authServer.ValidateMFAAuthResponse(ctx, challengeResp, user, chalExt); err != nil {
		return trace.Wrap(err)
	}

	err = actx.authServer.UpdatePresence(ctx, challengeReq.SessionID, user)
	if err != nil {
		return trace.Wrap(err)
	}

	return nil
}

// MaintainSessionPresence establishes a channel used to continuously verify the presence for a session.
func (g *GRPCServer) MaintainSessionPresence(stream authpb.AuthService_MaintainSessionPresenceServer) error {
	ctx := stream.Context()
	actx, err := g.authenticate(ctx)
	if err != nil {
		return trace.Wrap(err)
	}

	for {
		req, err := stream.Recv()
		if errors.Is(err, io.EOF) {
			return nil
		}

		if err != nil {
			return trace.Wrap(err)
		}

		challengeReq := req.GetChallengeRequest()
		if challengeReq == nil {
			return trace.BadParameter("expected PresenceMFAChallengeRequest, got %T", req)
		}

		err = doMFAPresenceChallenge(ctx, actx, stream, challengeReq)
		if err != nil {
			return trace.Wrap(err)
		}
	}
}

// Deprecated: Use AddMFADeviceSync instead.
func (g *GRPCServer) AddMFADevice(stream authpb.AuthService_AddMFADeviceServer) error {
	return trace.NotImplemented("method AddMFADevice is deprecated, use AddMFADeviceSync instead")
}

// Deprecated: Use DeleteMFADeviceSync instead.
func (g *GRPCServer) DeleteMFADevice(stream authpb.AuthService_DeleteMFADeviceServer) error {
	return trace.NotImplemented("method DeleteMFADevice is deprecated, use DeleteMFADeviceSync instead")
}

func mfaDeviceEventMetadata(d *types.MFADevice) apievents.MFADeviceMetadata {
	return apievents.MFADeviceMetadata{
		DeviceName: d.Metadata.Name,
		DeviceID:   d.Id,
		DeviceType: d.MFAType(),
	}
}

// AddMFADeviceSync is implemented by AuthService.AddMFADeviceSync.
func (g *GRPCServer) AddMFADeviceSync(ctx context.Context, req *authpb.AddMFADeviceSyncRequest) (*authpb.AddMFADeviceSyncResponse, error) {
	actx, err := g.authenticate(ctx)
	if err != nil {
		return nil, trace.Wrap(err)
	}

	res, err := actx.ServerWithRoles.AddMFADeviceSync(ctx, req)
	return res, trace.Wrap(err)
}

// DeleteMFADeviceSync is implemented by AuthService.DeleteMFADeviceSync.
func (g *GRPCServer) DeleteMFADeviceSync(ctx context.Context, req *authpb.DeleteMFADeviceSyncRequest) (*emptypb.Empty, error) {
	actx, err := g.authenticate(ctx)
	if err != nil {
		return nil, trace.Wrap(err)
	}

	if err := actx.ServerWithRoles.DeleteMFADeviceSync(ctx, req); err != nil {
		return nil, trace.Wrap(err)
	}

	return &emptypb.Empty{}, nil
}

func (g *GRPCServer) GetMFADevices(ctx context.Context, req *authpb.GetMFADevicesRequest) (*authpb.GetMFADevicesResponse, error) {
	actx, err := g.authenticate(ctx)
	if err != nil {
		return nil, trace.Wrap(err)
	}

	devs, err := actx.ServerWithRoles.GetMFADevices(ctx, req)
	return devs, trace.Wrap(err)
}

// Deprecated: Use GenerateUserCerts instead.
func (g *GRPCServer) GenerateUserSingleUseCerts(stream authpb.AuthService_GenerateUserSingleUseCertsServer) error {
	return trace.NotImplemented("method GenerateUserSingleUseCerts is deprecated, use GenerateUserCerts instead")
}

func setUserSingleUseCertsTTL(actx *grpcContext, req *authpb.UserCertsRequest) {
	if isLocalProxyCertReq(req) {
		// don't limit the cert expiry to 1 minute for db local proxy tunnel or kube local proxy,
		// because the certs will be kept in-memory by the client to protect
		// against cert/key exfiltration. When MFA is required, cert expiration
		// time is bounded by the lifetime of the local proxy process or the mfa verification interval.
		return
	}

	maxExpiry := actx.authServer.GetClock().Now().Add(teleport.UserSingleUseCertTTL)
	if req.Expires.After(maxExpiry) {
		req.Expires = maxExpiry
	}
}

// isLocalProxyCertReq returns whether a cert request is for a local proxy cert.
func isLocalProxyCertReq(req *authpb.UserCertsRequest) bool {
	return (req.Usage == authpb.UserCertsRequest_Database &&
		req.RequesterName == authpb.UserCertsRequest_TSH_DB_LOCAL_PROXY_TUNNEL) ||
		(req.Usage == authpb.UserCertsRequest_Kubernetes &&
			(req.RequesterName == authpb.UserCertsRequest_TSH_KUBE_LOCAL_PROXY || req.RequesterName == authpb.UserCertsRequest_TSH_KUBE_LOCAL_PROXY_HEADLESS)) ||
		(req.Usage == authpb.UserCertsRequest_App &&
			req.RequesterName == authpb.UserCertsRequest_TSH_APP_LOCAL_PROXY)
}

func userSingleUseCertsGenerate(ctx context.Context, actx *grpcContext, req authpb.UserCertsRequest) (*authpb.Certs, error) {
	// Get the client IP.
	clientPeer, ok := peer.FromContext(ctx)
	if !ok {
		return nil, trace.BadParameter("no peer info in gRPC stream, can't get client IP")
	}
	clientIP, _, err := net.SplitHostPort(clientPeer.Addr.String())
	if err != nil {
		return nil, trace.BadParameter("can't parse client IP from peer info: %v", err)
	}

	// MFA certificates are supposed to be always pinned to IP, but it was decided to turn this off until
	// IP pinning comes out of preview. Here we would add option to pin the cert, see commit of this comment for restoring.
	opts := []certRequestOption{
		certRequestPreviousIdentityExpires(actx.Identity.GetIdentity().Expires),
		certRequestLoginIP(clientIP),
		certRequestDeviceExtensions(actx.Identity.GetIdentity().DeviceExtensions),
	}

	// Generate the cert.
	certs, err := actx.generateUserCerts(ctx, req, opts...)
	if err != nil {
		return nil, trace.Wrap(err)
	}

	// Defensively forward only the expected certificate, according to the
	// requested usage.
	resp := &authpb.Certs{}
	switch req.Usage {
	case authpb.UserCertsRequest_SSH:
		resp.SSH = certs.SSH
	case authpb.UserCertsRequest_Kubernetes, authpb.UserCertsRequest_Database, authpb.UserCertsRequest_WindowsDesktop, authpb.UserCertsRequest_App:
		resp.TLS = certs.TLS
	default:
		return nil, trace.BadParameter("unknown certificate usage %q", req.Usage)
	}
	return resp, nil
}

func (g *GRPCServer) IsMFARequired(ctx context.Context, req *authpb.IsMFARequiredRequest) (*authpb.IsMFARequiredResponse, error) {
	actx, err := g.authenticate(ctx)
	if err != nil {
		return nil, trace.Wrap(err)
	}
	resp, err := actx.IsMFARequired(ctx, req)
	if err != nil {
		return nil, trace.Wrap(err)
	}
	return resp, nil
}

// GetOIDCConnector retrieves an OIDC connector by name.
func (g *GRPCServer) GetOIDCConnector(ctx context.Context, req *types.ResourceWithSecretsRequest) (*types.OIDCConnectorV3, error) {
	auth, err := g.authenticate(ctx)
	if err != nil {
		return nil, trace.Wrap(err)
	}
	oc, err := auth.ServerWithRoles.GetOIDCConnector(ctx, req.Name, req.WithSecrets)
	if err != nil {
		return nil, trace.Wrap(err)
	}
	connector, ok := oc.(*types.OIDCConnectorV3)
	if !ok {
		return nil, trace.Errorf("encountered unexpected OIDC connector type %T", oc)
	}
	return connector, nil
}

// GetOIDCConnectors retrieves valid OIDC connectors, errors from individual connectors are not forwarded.
func (g *GRPCServer) GetOIDCConnectors(ctx context.Context, req *types.ResourcesWithSecretsRequest) (*types.OIDCConnectorV3List, error) {
	auth, err := g.authenticate(ctx)
	if err != nil {
		return nil, trace.Wrap(err)
	}
	ocs, err := auth.ServerWithRoles.GetOIDCConnectors(ctx, req.WithSecrets)
	if err != nil {
		return nil, trace.Wrap(err)
	}
	connectors := make([]*types.OIDCConnectorV3, len(ocs))
	for i, oc := range ocs {
		var ok bool
		if connectors[i], ok = oc.(*types.OIDCConnectorV3); !ok {
			return nil, trace.Errorf("encountered unexpected OIDC connector type %T", oc)
		}
	}
	return &types.OIDCConnectorV3List{
		OIDCConnectors: connectors,
	}, nil
}

// CreateOIDCConnector creates a new OIDC connector.
func (g *GRPCServer) CreateOIDCConnector(ctx context.Context, req *authpb.CreateOIDCConnectorRequest) (*types.OIDCConnectorV3, error) {
	auth, err := g.authenticate(ctx)
	if err != nil {
		return nil, trace.Wrap(err)
	}

	created, err := auth.ServerWithRoles.CreateOIDCConnector(ctx, req.Connector)
	if err != nil {
		return nil, trace.Wrap(err)
	}

	v3, ok := created.(*types.OIDCConnectorV3)
	if !ok {
		return nil, trace.BadParameter("encountered unexpected OIDC connector type: %T", created)
	}

	return v3, nil
}

// UpdateOIDCConnector updates an existing OIDC connector.
func (g *GRPCServer) UpdateOIDCConnector(ctx context.Context, req *authpb.UpdateOIDCConnectorRequest) (*types.OIDCConnectorV3, error) {
	auth, err := g.authenticate(ctx)
	if err != nil {
		return nil, trace.Wrap(err)
	}

	updated, err := auth.ServerWithRoles.UpdateOIDCConnector(ctx, req.Connector)
	if err != nil {
		return nil, trace.Wrap(err)
	}

	v3, ok := updated.(*types.OIDCConnectorV3)
	if !ok {
		return nil, trace.BadParameter("encountered unexpected OIDC connector type: %T", updated)
	}

	return v3, nil
}

// UpsertOIDCConnectorV2 creates a new or replaces an existing OIDC connector.
func (g *GRPCServer) UpsertOIDCConnectorV2(ctx context.Context, req *authpb.UpsertOIDCConnectorRequest) (*types.OIDCConnectorV3, error) {
	auth, err := g.authenticate(ctx)
	if err != nil {
		return nil, trace.Wrap(err)
	}
	upserted, err := auth.ServerWithRoles.UpsertOIDCConnector(ctx, req.Connector)
	if err != nil {
		return nil, trace.Wrap(err)
	}
	v3, ok := upserted.(*types.OIDCConnectorV3)
	if !ok {
		return nil, trace.BadParameter("encountered unexpected OIDC connector type: %T", upserted)
	}

	return v3, nil
}

// UpsertOIDCConnector creates a new or replaces an existing OIDC connector.
// Deprecated: Use [GRPCServer.UpsertOIDCConnectorV2] instead.
func (g *GRPCServer) UpsertOIDCConnector(ctx context.Context, oidcConnector *types.OIDCConnectorV3) (*emptypb.Empty, error) {
	if _, err := g.UpsertOIDCConnectorV2(ctx, &authpb.UpsertOIDCConnectorRequest{Connector: oidcConnector}); err != nil {
		return nil, trace.Wrap(err)
	}
	return &emptypb.Empty{}, nil
}

// DeleteOIDCConnector deletes an OIDC connector by name.
func (g *GRPCServer) DeleteOIDCConnector(ctx context.Context, req *types.ResourceRequest) (*emptypb.Empty, error) {
	auth, err := g.authenticate(ctx)
	if err != nil {
		return nil, trace.Wrap(err)
	}
	if err := auth.ServerWithRoles.DeleteOIDCConnector(ctx, req.Name); err != nil {
		return nil, trace.Wrap(err)
	}
	return &emptypb.Empty{}, nil
}

// CreateOIDCAuthRequest creates OIDCAuthRequest
func (g *GRPCServer) CreateOIDCAuthRequest(ctx context.Context, req *types.OIDCAuthRequest) (*types.OIDCAuthRequest, error) {
	auth, err := g.authenticate(ctx)
	if err != nil {
		return nil, trace.Wrap(err)
	}
	response, err := auth.CreateOIDCAuthRequest(ctx, *req)
	if err != nil {
		return nil, trace.Wrap(err)
	}
	return response, nil
}

// GetOIDCAuthRequest gets OIDC AuthnRequest
func (g *GRPCServer) GetOIDCAuthRequest(ctx context.Context, req *authpb.GetOIDCAuthRequestRequest) (*types.OIDCAuthRequest, error) {
	auth, err := g.authenticate(ctx)
	if err != nil {
		return nil, trace.Wrap(err)
	}
	request, err := auth.ServerWithRoles.GetOIDCAuthRequest(ctx, req.StateToken)
	if err != nil {
		return nil, trace.Wrap(err)
	}
	return request, nil
}

// GetSAMLConnector retrieves a SAML connector by name.
func (g *GRPCServer) GetSAMLConnector(ctx context.Context, req *types.ResourceWithSecretsRequest) (*types.SAMLConnectorV2, error) {
	auth, err := g.authenticate(ctx)
	if err != nil {
		return nil, trace.Wrap(err)
	}
	sc, err := auth.ServerWithRoles.GetSAMLConnector(ctx, req.Name, req.WithSecrets, types.SAMLConnectorValidationFollowURLs(!req.SAMLValidationNoFollowURLs))
	if err != nil {
		return nil, trace.Wrap(err)
	}
	samlConnectorV2, ok := sc.(*types.SAMLConnectorV2)
	if !ok {
		return nil, trace.Errorf("encountered unexpected SAML connector type: %T", sc)
	}
	return samlConnectorV2, nil
}

// GetSAMLConnectors retrieves valid SAML connectors, errors from individual connectors are not forwarded.
func (g *GRPCServer) GetSAMLConnectors(ctx context.Context, req *types.ResourcesWithSecretsRequest) (*types.SAMLConnectorV2List, error) {
	auth, err := g.authenticate(ctx)
	if err != nil {
		return nil, trace.Wrap(err)
	}
	scs, err := auth.ServerWithRoles.GetSAMLConnectors(ctx, req.WithSecrets, types.SAMLConnectorValidationFollowURLs(!req.SAMLValidationNoFollowURLs))
	if err != nil {
		return nil, trace.Wrap(err)
	}
	samlConnectorsV2 := make([]*types.SAMLConnectorV2, len(scs))
	for i, sc := range scs {
		var ok bool
		if samlConnectorsV2[i], ok = sc.(*types.SAMLConnectorV2); !ok {
			return nil, trace.Errorf("encountered unexpected SAML connector type: %T", sc)
		}
	}
	return &types.SAMLConnectorV2List{
		SAMLConnectors: samlConnectorsV2,
	}, nil
}

// CreateSAMLConnector creates a new SAML connector.
func (g *GRPCServer) CreateSAMLConnector(ctx context.Context, req *authpb.CreateSAMLConnectorRequest) (*types.SAMLConnectorV2, error) {
	auth, err := g.authenticate(ctx)
	if err != nil {
		return nil, trace.Wrap(err)
	}

	created, err := auth.ServerWithRoles.CreateSAMLConnector(ctx, req.Connector)
	if err != nil {
		return nil, trace.Wrap(err)
	}

	v2, ok := created.(*types.SAMLConnectorV2)
	if !ok {
		return nil, trace.BadParameter("encountered unexpected SAML connector type: %T", created)
	}

	return v2, nil
}

// UpdateSAMLConnector updates an existing SAML connector.
func (g *GRPCServer) UpdateSAMLConnector(ctx context.Context, req *authpb.UpdateSAMLConnectorRequest) (*types.SAMLConnectorV2, error) {
	auth, err := g.authenticate(ctx)
	if err != nil {
		return nil, trace.Wrap(err)
	}

	updated, err := auth.ServerWithRoles.UpdateSAMLConnector(ctx, req.Connector)
	if err != nil {
		return nil, trace.Wrap(err)
	}

	v2, ok := updated.(*types.SAMLConnectorV2)
	if !ok {
		return nil, trace.BadParameter("encountered unexpected SAML connector type: %T", updated)
	}

	return v2, nil
}

// UpsertSAMLConnectorV2 creates a new or replaces an existing SAML connector.
func (g *GRPCServer) UpsertSAMLConnectorV2(ctx context.Context, req *authpb.UpsertSAMLConnectorRequest) (*types.SAMLConnectorV2, error) {
	auth, err := g.authenticate(ctx)
	if err != nil {
		return nil, trace.Wrap(err)
	}

	upserted, err := auth.ServerWithRoles.UpsertSAMLConnector(ctx, req.Connector)
	if err != nil {
		return nil, trace.Wrap(err)
	}
	v2, ok := upserted.(*types.SAMLConnectorV2)
	if !ok {
		return nil, trace.BadParameter("encountered unexpected SAML connector type: %T", upserted)
	}

	return v2, nil
}

// UpsertSAMLConnector upserts a SAML connector.
// Deprecated: Use [GRPCServer.UpsertSAMLConnectorV2] instead.
func (g *GRPCServer) UpsertSAMLConnector(ctx context.Context, samlConnector *types.SAMLConnectorV2) (*emptypb.Empty, error) {
	if _, err := g.UpsertSAMLConnectorV2(ctx, &authpb.UpsertSAMLConnectorRequest{Connector: samlConnector}); err != nil {
		return nil, trace.Wrap(err)
	}

	return &emptypb.Empty{}, nil
}

// DeleteSAMLConnector deletes a SAML connector by name.
func (g *GRPCServer) DeleteSAMLConnector(ctx context.Context, req *types.ResourceRequest) (*emptypb.Empty, error) {
	auth, err := g.authenticate(ctx)
	if err != nil {
		return nil, trace.Wrap(err)
	}
	if err := auth.ServerWithRoles.DeleteSAMLConnector(ctx, req.Name); err != nil {
		return nil, trace.Wrap(err)
	}
	return &emptypb.Empty{}, nil
}

// CreateSAMLAuthRequest creates SAMLAuthRequest.
func (g *GRPCServer) CreateSAMLAuthRequest(ctx context.Context, req *types.SAMLAuthRequest) (*types.SAMLAuthRequest, error) {
	auth, err := g.authenticate(ctx)
	if err != nil {
		return nil, trace.Wrap(err)
	}
	response, err := auth.CreateSAMLAuthRequest(ctx, *req)
	if err != nil {
		return nil, trace.Wrap(err)
	}
	return response, nil
}

// GetSAMLAuthRequest gets a SAMLAuthRequest by id.
func (g *GRPCServer) GetSAMLAuthRequest(ctx context.Context, req *authpb.GetSAMLAuthRequestRequest) (*types.SAMLAuthRequest, error) {
	auth, err := g.authenticate(ctx)
	if err != nil {
		return nil, trace.Wrap(err)
	}
	request, err := auth.GetSAMLAuthRequest(ctx, req.ID)
	if err != nil {
		return nil, trace.Wrap(err)
	}
	return request, nil
}

// GetGithubConnector retrieves a Github connector by name.
func (g *GRPCServer) GetGithubConnector(ctx context.Context, req *types.ResourceWithSecretsRequest) (*types.GithubConnectorV3, error) {
	auth, err := g.authenticate(ctx)
	if err != nil {
		return nil, trace.Wrap(err)
	}
	gc, err := auth.ServerWithRoles.GetGithubConnector(ctx, req.Name, req.WithSecrets)
	if err != nil {
		return nil, trace.Wrap(err)
	}
	githubConnectorV3, ok := gc.(*types.GithubConnectorV3)
	if !ok {
		return nil, trace.Errorf("encountered unexpected GitHub connector type: %T", gc)
	}
	return githubConnectorV3, nil
}

// GetGithubConnectors retrieves valid GitHub connectors, errors from individual connectors are not forwarded.
func (g *GRPCServer) GetGithubConnectors(ctx context.Context, req *types.ResourcesWithSecretsRequest) (*types.GithubConnectorV3List, error) {
	auth, err := g.authenticate(ctx)
	if err != nil {
		return nil, trace.Wrap(err)
	}
	gcs, err := auth.ServerWithRoles.GetGithubConnectors(ctx, req.WithSecrets)
	if err != nil {
		return nil, trace.Wrap(err)
	}
	githubConnectorsV3 := make([]*types.GithubConnectorV3, len(gcs))
	for i, gc := range gcs {
		var ok bool
		if githubConnectorsV3[i], ok = gc.(*types.GithubConnectorV3); !ok {
			return nil, trace.Errorf("encountered unexpected GitHub connector type: %T", gc)
		}
	}
	return &types.GithubConnectorV3List{
		GithubConnectors: githubConnectorsV3,
	}, nil
}

// UpsertGithubConnectorV2 creates a new or replaces an existing Github connector.
func (g *GRPCServer) UpsertGithubConnectorV2(ctx context.Context, req *authpb.UpsertGithubConnectorRequest) (*types.GithubConnectorV3, error) {
	auth, err := g.authenticate(ctx)
	if err != nil {
		return nil, trace.Wrap(err)
	}
	githubConnector, err := services.InitGithubConnector(req.Connector)
	if err != nil {
		return nil, trace.Wrap(err)
	}

	upserted, err := auth.ServerWithRoles.UpsertGithubConnector(ctx, githubConnector)
	if err != nil {
		return nil, trace.Wrap(err)
	}

	githubConnectorV3, err := services.ConvertGithubConnector(upserted)
	return githubConnectorV3, trace.Wrap(err)
}

// UpsertGithubConnector creates a new or replaces an existing Github connector.
// Deprecated: Use [GRPCServer.UpsertGithubConnectorV2] instead.
func (g *GRPCServer) UpsertGithubConnector(ctx context.Context, connector *types.GithubConnectorV3) (*emptypb.Empty, error) {
	if _, err := g.UpsertGithubConnectorV2(ctx, &authpb.UpsertGithubConnectorRequest{Connector: connector}); err != nil {
		return nil, trace.Wrap(err)
	}
	return &emptypb.Empty{}, nil
}

// UpdateGithubConnector updates an existing Github connector.
func (g *GRPCServer) UpdateGithubConnector(ctx context.Context, req *authpb.UpdateGithubConnectorRequest) (*types.GithubConnectorV3, error) {
	auth, err := g.authenticate(ctx)
	if err != nil {
		return nil, trace.Wrap(err)
	}
	githubConnector, err := services.InitGithubConnector(req.Connector)
	if err != nil {
		return nil, trace.Wrap(err)
	}

	updated, err := auth.ServerWithRoles.UpdateGithubConnector(ctx, githubConnector)
	if err != nil {
		return nil, trace.Wrap(err)
	}

	githubConnectorV3, err := services.ConvertGithubConnector(updated)
	return githubConnectorV3, trace.Wrap(err)
}

// CreateGithubConnector creates a new  Github connector.
func (g *GRPCServer) CreateGithubConnector(ctx context.Context, req *authpb.CreateGithubConnectorRequest) (*types.GithubConnectorV3, error) {
	auth, err := g.authenticate(ctx)
	if err != nil {
		return nil, trace.Wrap(err)
	}
	githubConnector, err := services.InitGithubConnector(req.Connector)
	if err != nil {
		return nil, trace.Wrap(err)
	}

	created, err := auth.ServerWithRoles.CreateGithubConnector(ctx, githubConnector)
	if err != nil {
		return nil, trace.Wrap(err)
	}

	githubConnectorV3, err := services.ConvertGithubConnector(created)
	return githubConnectorV3, trace.Wrap(err)
}

// DeleteGithubConnector deletes a Github connector by name.
func (g *GRPCServer) DeleteGithubConnector(ctx context.Context, req *types.ResourceRequest) (*emptypb.Empty, error) {
	auth, err := g.authenticate(ctx)
	if err != nil {
		return nil, trace.Wrap(err)
	}
	if err := auth.ServerWithRoles.DeleteGithubConnector(ctx, req.Name); err != nil {
		return nil, trace.Wrap(err)
	}
	return &emptypb.Empty{}, nil
}

// CreateGithubAuthRequest creates GithubAuthRequest.
func (g *GRPCServer) CreateGithubAuthRequest(ctx context.Context, req *types.GithubAuthRequest) (*types.GithubAuthRequest, error) {
	auth, err := g.authenticate(ctx)
	if err != nil {
		return nil, trace.Wrap(err)
	}
	response, err := auth.CreateGithubAuthRequest(ctx, *req)
	if err != nil {
		return nil, trace.Wrap(err)
	}
	return response, nil
}

// GetGithubAuthRequest gets a GithubAuthRequest by id.
func (g *GRPCServer) GetGithubAuthRequest(ctx context.Context, req *authpb.GetGithubAuthRequestRequest) (*types.GithubAuthRequest, error) {
	auth, err := g.authenticate(ctx)
	if err != nil {
		return nil, trace.Wrap(err)
	}
	request, err := auth.GetGithubAuthRequest(ctx, req.StateToken)
	if err != nil {
		return nil, trace.Wrap(err)
	}
	return request, nil
}

// GetSSODiagnosticInfo gets a SSO diagnostic info for a specific SSO auth request.
func (g *GRPCServer) GetSSODiagnosticInfo(ctx context.Context, req *authpb.GetSSODiagnosticInfoRequest) (*types.SSODiagnosticInfo, error) {
	auth, err := g.authenticate(ctx)
	if err != nil {
		return nil, trace.Wrap(err)
	}
	info, err := auth.GetSSODiagnosticInfo(ctx, req.AuthRequestKind, req.AuthRequestID)
	if err != nil {
		return nil, trace.Wrap(err)
	}
	return info, nil
}

// GetServerInfos returns a stream of ServerInfos.
func (g *GRPCServer) GetServerInfos(_ *emptypb.Empty, stream authpb.AuthService_GetServerInfosServer) error {
	auth, err := g.authenticate(stream.Context())
	if err != nil {
		return trace.Wrap(err)
	}

	infos := auth.GetServerInfos(stream.Context())
	for infos.Next() {
		si, ok := infos.Item().(*types.ServerInfoV1)
		if !ok {
			g.logger.WarnContext(stream.Context(), "expected type ServerInfoV1, got unexpected type",
				"server_info_type", logutils.TypeAttr(infos.Item()),
				"server_info_name", infos.Item().GetName(),
			)
		}
		if err := stream.Send(si); err != nil {
			infos.Done()
			if errors.Is(err, io.EOF) {
				return nil
			}
			return trace.Wrap(err)
		}
	}

	return trace.Wrap(infos.Done())
}

// GetServerInfo returns a ServerInfo by name.
func (g *GRPCServer) GetServerInfo(ctx context.Context, req *types.ResourceRequest) (*types.ServerInfoV1, error) {
	auth, err := g.authenticate(ctx)
	if err != nil {
		return nil, trace.Wrap(err)
	}
	si, err := auth.ServerWithRoles.GetServerInfo(ctx, req.Name)
	if err != nil {
		return nil, trace.Wrap(err)
	}
	serverInfoV1, ok := si.(*types.ServerInfoV1)
	if !ok {
		return nil, trace.BadParameter("encountered unexpected Server Info type %T", si)
	}
	return serverInfoV1, nil
}

// UpsertServerInfo upserts a ServerInfo.
func (g *GRPCServer) UpsertServerInfo(ctx context.Context, si *types.ServerInfoV1) (*emptypb.Empty, error) {
	auth, err := g.authenticate(ctx)
	if err != nil {
		return nil, trace.Wrap(err)
	}
	if err := auth.ServerWithRoles.UpsertServerInfo(ctx, si); err != nil {
		return nil, trace.Wrap(err)
	}
	return &emptypb.Empty{}, nil
}

// DeleteServerInfo deletes a ServerInfo by name.
func (g *GRPCServer) DeleteServerInfo(ctx context.Context, req *types.ResourceRequest) (*emptypb.Empty, error) {
	auth, err := g.authenticate(ctx)
	if err != nil {
		return nil, trace.Wrap(err)
	}
	if err := auth.ServerWithRoles.DeleteServerInfo(ctx, req.Name); err != nil {
		return nil, trace.Wrap(err)
	}
	return &emptypb.Empty{}, nil
}

// DeleteAllServerInfos deletes all ServerInfos.
func (g *GRPCServer) DeleteAllServerInfos(ctx context.Context, _ *emptypb.Empty) (*emptypb.Empty, error) {
	auth, err := g.authenticate(ctx)
	if err != nil {
		return nil, trace.Wrap(err)
	}
	if err := auth.ServerWithRoles.DeleteAllServerInfos(ctx); err != nil {
		return nil, trace.Wrap(err)
	}
	return &emptypb.Empty{}, nil
}

// GetTrustedCluster retrieves a Trusted Cluster by name.
func (g *GRPCServer) GetTrustedCluster(ctx context.Context, req *types.ResourceRequest) (*types.TrustedClusterV2, error) {
	auth, err := g.authenticate(ctx)
	if err != nil {
		return nil, trace.Wrap(err)
	}
	tc, err := auth.ServerWithRoles.GetTrustedCluster(ctx, req.Name)
	if err != nil {
		return nil, trace.Wrap(err)
	}
	trustedClusterV2, ok := tc.(*types.TrustedClusterV2)
	if !ok {
		return nil, trace.Errorf("encountered unexpected Trusted Cluster type %T", tc)
	}
	return trustedClusterV2, nil
}

// GetTrustedClusters retrieves all Trusted Clusters.
func (g *GRPCServer) GetTrustedClusters(ctx context.Context, _ *emptypb.Empty) (*types.TrustedClusterV2List, error) {
	auth, err := g.authenticate(ctx)
	if err != nil {
		return nil, trace.Wrap(err)
	}
	tcs, err := auth.ServerWithRoles.GetTrustedClusters(ctx)
	if err != nil {
		return nil, trace.Wrap(err)
	}
	trustedClustersV2 := make([]*types.TrustedClusterV2, len(tcs))
	for i, tc := range tcs {
		var ok bool
		if trustedClustersV2[i], ok = tc.(*types.TrustedClusterV2); !ok {
			return nil, trace.Errorf("encountered unexpected Trusted Cluster type: %T", tc)
		}
	}
	return &types.TrustedClusterV2List{
		TrustedClusters: trustedClustersV2,
	}, nil
}

// UpsertTrustedCluster upserts a Trusted Cluster.
//
// Deprecated: Use UpsertTrustedClusterV2 instead.
func (g *GRPCServer) UpsertTrustedCluster(ctx context.Context, cluster *types.TrustedClusterV2) (*types.TrustedClusterV2, error) {
	auth, err := g.authenticate(ctx)
	if err != nil {
		return nil, trace.Wrap(err)
	}
	if err = services.ValidateTrustedCluster(cluster); err != nil {
		return nil, trace.Wrap(err)
	}
	tc, err := auth.ServerWithRoles.UpsertTrustedCluster(ctx, cluster)
	if err != nil {
		return nil, trace.Wrap(err)
	}

	trustedClusterV2, ok := tc.(*types.TrustedClusterV2)
	if !ok {
		return nil, trace.Errorf("encountered unexpected Trusted Cluster type: %T", tc)
	}
	return trustedClusterV2, nil
}

// DeleteTrustedCluster deletes a Trusted Cluster by name.
func (g *GRPCServer) DeleteTrustedCluster(ctx context.Context, req *types.ResourceRequest) (*emptypb.Empty, error) {
	auth, err := g.authenticate(ctx)
	if err != nil {
		return nil, trace.Wrap(err)
	}
	if err := auth.ServerWithRoles.DeleteTrustedCluster(ctx, req.Name); err != nil {
		return nil, trace.Wrap(err)
	}
	return &emptypb.Empty{}, nil
}

// GetToken retrieves a token by name.
func (g *GRPCServer) GetToken(ctx context.Context, req *types.ResourceRequest) (*types.ProvisionTokenV2, error) {
	auth, err := g.authenticate(ctx)
	if err != nil {
		return nil, trace.Wrap(err)
	}
	t, err := auth.ServerWithRoles.GetToken(ctx, req.Name)
	if err != nil {
		return nil, trace.Wrap(err)
	}
	provisionTokenV2, ok := t.(*types.ProvisionTokenV2)
	if !ok {
		return nil, trace.Errorf("encountered unexpected token type: %T", t)
	}
	return provisionTokenV2, nil
}

// GetTokens retrieves all tokens.
func (g *GRPCServer) GetTokens(ctx context.Context, _ *emptypb.Empty) (*types.ProvisionTokenV2List, error) {
	auth, err := g.authenticate(ctx)
	if err != nil {
		return nil, trace.Wrap(err)
	}
	ts, err := auth.ServerWithRoles.GetTokens(ctx)
	if err != nil {
		return nil, trace.Wrap(err)
	}
	provisionTokensV2 := make([]*types.ProvisionTokenV2, len(ts))
	for i, t := range ts {
		var ok bool
		if provisionTokensV2[i], ok = t.(*types.ProvisionTokenV2); !ok {
			return nil, trace.Errorf("encountered unexpected token type: %T", t)
		}
	}
	return &types.ProvisionTokenV2List{
		ProvisionTokens: provisionTokensV2,
	}, nil
}

// UpsertTokenV2 upserts a token.
func (g *GRPCServer) UpsertTokenV2(ctx context.Context, req *authpb.UpsertTokenV2Request) (*emptypb.Empty, error) {
	auth, err := g.authenticate(ctx)
	if err != nil {
		return nil, trace.Wrap(err)
	}

	// When new token versions are introduced, this can be exchanged for a
	// switch statement.
	token := req.GetV2()
	if token == nil {
		return nil, trail.ToGRPC(
			trace.BadParameter("token not provided in request"),
		)
	}
	if err = auth.ServerWithRoles.UpsertToken(ctx, token); err != nil {
		return nil, trace.Wrap(err)
	}
	return &emptypb.Empty{}, nil
}

// CreateTokenV2 creates a token.
func (g *GRPCServer) CreateTokenV2(ctx context.Context, req *authpb.CreateTokenV2Request) (*emptypb.Empty, error) {
	auth, err := g.authenticate(ctx)
	if err != nil {
		return nil, trace.Wrap(err)
	}

	// When new token versions are introduced, this can be exchanged for a
	// switch statement.
	token := req.GetV2()
	if token == nil {
		return nil, trail.ToGRPC(
			trace.BadParameter("token not provided in request"),
		)
	}
	if err = auth.ServerWithRoles.CreateToken(ctx, token); err != nil {
		return nil, trace.Wrap(err)
	}
	return &emptypb.Empty{}, nil
}

// DeleteToken deletes a token by name.
func (g *GRPCServer) DeleteToken(ctx context.Context, req *types.ResourceRequest) (*emptypb.Empty, error) {
	auth, err := g.authenticate(ctx)
	if err != nil {
		return nil, trace.Wrap(err)
	}
	if err := auth.ServerWithRoles.DeleteToken(ctx, req.Name); err != nil {
		return nil, trace.Wrap(err)
	}
	return &emptypb.Empty{}, nil
}

// GetNode retrieves a node by name and namespace.
func (g *GRPCServer) GetNode(ctx context.Context, req *types.ResourceInNamespaceRequest) (*types.ServerV2, error) {
	if req.Namespace == "" {
		return nil, trace.BadParameter("missing parameter namespace")
	}
	if req.Name == "" {
		return nil, trace.BadParameter("missing parameter name")
	}
	auth, err := g.authenticate(ctx)
	if err != nil {
		return nil, trace.Wrap(err)
	}
	node, err := auth.ServerWithRoles.GetNode(ctx, req.Namespace, req.Name)
	if err != nil {
		return nil, trace.Wrap(err)
	}
	serverV2, ok := node.(*types.ServerV2)
	if !ok {
		return nil, trace.Errorf("encountered unexpected node type: %T", node)
	}
	return serverV2, nil
}

// UpsertNode upserts a node.
func (g *GRPCServer) UpsertNode(ctx context.Context, node *types.ServerV2) (*types.KeepAlive, error) {
	auth, err := g.authenticate(ctx)
	if err != nil {
		return nil, trace.Wrap(err)
	}

	// Extract peer (remote host) from context and if the node sent 0.0.0.0 as
	// its address (meaning it did not set an advertise address) update it with
	// the address of the peer.
	p, ok := peer.FromContext(ctx)
	if !ok {
		return nil, trace.BadParameter("unable to find peer")
	}
	node.SetAddr(utils.ReplaceLocalhost(node.GetAddr(), p.Addr.String()))

	keepAlive, err := auth.ServerWithRoles.UpsertNode(ctx, node)
	if err != nil {
		return nil, trace.Wrap(err)
	}
	return keepAlive, nil
}

// DeleteNode deletes a node by name.
func (g *GRPCServer) DeleteNode(ctx context.Context, req *types.ResourceInNamespaceRequest) (*emptypb.Empty, error) {
	auth, err := g.authenticate(ctx)
	if err != nil {
		return nil, trace.Wrap(err)
	}
	if err = auth.ServerWithRoles.DeleteNode(ctx, req.Namespace, req.Name); err != nil {
		return nil, trace.Wrap(err)
	}
	return &emptypb.Empty{}, nil
}

// DeleteAllNodes deletes all nodes in a given namespace.
func (g *GRPCServer) DeleteAllNodes(ctx context.Context, req *types.ResourcesInNamespaceRequest) (*emptypb.Empty, error) {
	auth, err := g.authenticate(ctx)
	if err != nil {
		return nil, trace.Wrap(err)
	}
	if err = auth.ServerWithRoles.DeleteAllNodes(ctx, req.Namespace); err != nil {
		return nil, trace.Wrap(err)
	}
	return &emptypb.Empty{}, nil
}

// GetClusterAuditConfig gets cluster audit configuration.
func (g *GRPCServer) GetClusterAuditConfig(ctx context.Context, _ *emptypb.Empty) (*types.ClusterAuditConfigV2, error) {
	auth, err := g.authenticate(ctx)
	if err != nil {
		return nil, trace.Wrap(err)
	}
	auditConfig, err := auth.ServerWithRoles.GetClusterAuditConfig(ctx)
	if err != nil {
		return nil, trace.Wrap(err)
	}
	auditConfigV2, ok := auditConfig.(*types.ClusterAuditConfigV2)
	if !ok {
		return nil, trace.BadParameter("unexpected type %T", auditConfig)
	}
	return auditConfigV2, nil
}

// GetClusterNetworkingConfig gets cluster networking configuration.
func (g *GRPCServer) GetClusterNetworkingConfig(ctx context.Context, _ *emptypb.Empty) (*types.ClusterNetworkingConfigV2, error) {
	auth, err := g.authenticate(ctx)
	if err != nil {
		return nil, trace.Wrap(err)
	}
	netConfig, err := auth.ServerWithRoles.GetClusterNetworkingConfig(ctx)
	if err != nil {
		return nil, trace.Wrap(err)
	}
	netConfigV2, ok := netConfig.(*types.ClusterNetworkingConfigV2)
	if !ok {
		return nil, trace.BadParameter("unexpected type %T", netConfig)
	}
	return netConfigV2, nil
}

// SetClusterNetworkingConfig sets cluster networking configuration.
func (g *GRPCServer) SetClusterNetworkingConfig(ctx context.Context, netConfig *types.ClusterNetworkingConfigV2) (*emptypb.Empty, error) {
	auth, err := g.authenticate(ctx)
	if err != nil {
		return nil, trace.Wrap(err)
	}
	netConfig.SetOrigin(types.OriginDynamic)
	if err = auth.ServerWithRoles.SetClusterNetworkingConfig(ctx, netConfig); err != nil {
		return nil, trace.Wrap(err)
	}
	return &emptypb.Empty{}, nil
}

// ResetClusterNetworkingConfig resets cluster networking configuration to defaults.
func (g *GRPCServer) ResetClusterNetworkingConfig(ctx context.Context, _ *emptypb.Empty) (*emptypb.Empty, error) {
	auth, err := g.authenticate(ctx)
	if err != nil {
		return nil, trace.Wrap(err)
	}
	if err = auth.ServerWithRoles.ResetClusterNetworkingConfig(ctx); err != nil {
		return nil, trace.Wrap(err)
	}
	return &emptypb.Empty{}, nil
}

// GetSessionRecordingConfig gets session recording configuration.
func (g *GRPCServer) GetSessionRecordingConfig(ctx context.Context, _ *emptypb.Empty) (*types.SessionRecordingConfigV2, error) {
	auth, err := g.authenticate(ctx)
	if err != nil {
		return nil, trace.Wrap(err)
	}
	recConfig, err := auth.ServerWithRoles.GetSessionRecordingConfig(ctx)
	if err != nil {
		return nil, trace.Wrap(err)
	}
	recConfigV2, ok := recConfig.(*types.SessionRecordingConfigV2)
	if !ok {
		return nil, trace.BadParameter("unexpected type %T", recConfig)
	}
	return recConfigV2, nil
}

// SetSessionRecordingConfig sets session recording configuration.
func (g *GRPCServer) SetSessionRecordingConfig(ctx context.Context, recConfig *types.SessionRecordingConfigV2) (*emptypb.Empty, error) {
	auth, err := g.authenticate(ctx)
	if err != nil {
		return nil, trace.Wrap(err)
	}
	recConfig.SetOrigin(types.OriginDynamic)
	if err = auth.ServerWithRoles.SetSessionRecordingConfig(ctx, recConfig); err != nil {
		return nil, trace.Wrap(err)
	}
	return &emptypb.Empty{}, nil
}

// ResetSessionRecordingConfig resets session recording configuration to defaults.
func (g *GRPCServer) ResetSessionRecordingConfig(ctx context.Context, _ *emptypb.Empty) (*emptypb.Empty, error) {
	auth, err := g.authenticate(ctx)
	if err != nil {
		return nil, trace.Wrap(err)
	}
	if err = auth.ServerWithRoles.ResetSessionRecordingConfig(ctx); err != nil {
		return nil, trace.Wrap(err)
	}
	return &emptypb.Empty{}, nil
}

// GetAuthPreference gets cluster auth preference.
func (g *GRPCServer) GetAuthPreference(ctx context.Context, _ *emptypb.Empty) (*types.AuthPreferenceV2, error) {
	auth, err := g.authenticate(ctx)
	if err != nil {
		return nil, trace.Wrap(err)
	}
	authPref, err := auth.ServerWithRoles.GetAuthPreference(ctx)
	if err != nil {
		return nil, trace.Wrap(err)
	}
	authPrefV2, ok := authPref.(*types.AuthPreferenceV2)
	if !ok {
		return nil, trace.Wrap(trace.BadParameter("unexpected type %T", authPref))
	}
	return authPrefV2, nil
}

// SetAuthPreference sets cluster auth preference.
// Deprecated: Use Update/UpsertAuthPreference where appropriate.
func (g *GRPCServer) SetAuthPreference(ctx context.Context, authPref *types.AuthPreferenceV2) (*emptypb.Empty, error) {
	auth, err := g.authenticate(ctx)
	if err != nil {
		return nil, trace.Wrap(err)
	}
	authPref.SetOrigin(types.OriginDynamic)
	if err = auth.ServerWithRoles.SetAuthPreference(ctx, authPref); err != nil {
		return nil, trace.Wrap(err)
	}
	return &emptypb.Empty{}, nil
}

// ResetAuthPreference resets cluster auth preference to defaults.
func (g *GRPCServer) ResetAuthPreference(ctx context.Context, _ *emptypb.Empty) (*emptypb.Empty, error) {
	auth, err := g.authenticate(ctx)
	if err != nil {
		return nil, trace.Wrap(err)
	}
	if err = auth.ServerWithRoles.ResetAuthPreference(ctx); err != nil {
		return nil, trace.Wrap(err)
	}
	return &emptypb.Empty{}, nil
}

// StreamSessionEvents streams all events from a given session recording. An error is returned on the first
// channel if one is encountered. Otherwise the event channel is closed when the stream ends.
// The event channel is not closed on error to prevent race conditions in downstream select statements.
func (g *GRPCServer) StreamSessionEvents(req *authpb.StreamSessionEventsRequest, stream authpb.AuthService_StreamSessionEventsServer) error {
	auth, err := g.authenticate(stream.Context())
	if err != nil {
		return trace.Wrap(err)
	}

	c, e := auth.ServerWithRoles.StreamSessionEvents(stream.Context(), session.ID(req.SessionID), int64(req.StartIndex))
	for {
		select {
		case event, more := <-c:
			if !more {
				return nil
			}

			oneOf, err := apievents.ToOneOf(event)
			if err != nil {
				return trail.ToGRPC(trace.Wrap(err))
			}

			if err := stream.Send(oneOf); err != nil {
				return trail.ToGRPC(trace.Wrap(err))
			}
		case err := <-e:
			return trail.ToGRPC(trace.Wrap(err))
		}
	}
}

// GetNetworkRestrictions retrieves all the network restrictions (allow/deny lists).
func (g *GRPCServer) GetNetworkRestrictions(ctx context.Context, _ *emptypb.Empty) (*types.NetworkRestrictionsV4, error) {
	auth, err := g.authenticate(ctx)
	if err != nil {
		return nil, trail.ToGRPC(err)
	}
	nr, err := auth.ServerWithRoles.GetNetworkRestrictions(ctx)
	if err != nil {
		return nil, trail.ToGRPC(err)
	}
	restrictionsV4, ok := nr.(*types.NetworkRestrictionsV4)
	if !ok {
		return nil, trace.Wrap(trace.BadParameter("unexpected type %T", nr))
	}
	return restrictionsV4, nil
}

// SetNetworkRestrictions updates the network restrictions.
func (g *GRPCServer) SetNetworkRestrictions(ctx context.Context, nr *types.NetworkRestrictionsV4) (*emptypb.Empty, error) {
	auth, err := g.authenticate(ctx)
	if err != nil {
		return nil, trail.ToGRPC(err)
	}

	if err = auth.ServerWithRoles.SetNetworkRestrictions(ctx, nr); err != nil {
		return nil, trail.ToGRPC(err)
	}
	return &emptypb.Empty{}, nil
}

// DeleteNetworkRestrictions deletes the network restrictions.
func (g *GRPCServer) DeleteNetworkRestrictions(ctx context.Context, _ *emptypb.Empty) (*emptypb.Empty, error) {
	auth, err := g.authenticate(ctx)
	if err != nil {
		return nil, trail.ToGRPC(err)
	}

	if err = auth.ServerWithRoles.DeleteNetworkRestrictions(ctx); err != nil {
		return nil, trail.ToGRPC(err)
	}
	return &emptypb.Empty{}, nil
}

// GetEvents searches for events on the backend and sends them back in a response.
func (g *GRPCServer) GetEvents(ctx context.Context, req *authpb.GetEventsRequest) (*authpb.Events, error) {
	auth, err := g.authenticate(ctx)
	if err != nil {
		return nil, trace.Wrap(err)
	}

	rawEvents, lastkey, err := auth.ServerWithRoles.SearchEvents(ctx, events.SearchEventsRequest{
		From:       req.StartDate,
		To:         req.EndDate,
		EventTypes: req.EventTypes,
		Limit:      int(req.Limit),
		Order:      types.EventOrder(req.Order),
		StartKey:   req.StartKey,
	})
	if err != nil {
		return nil, trace.Wrap(err)
	}

	var res *authpb.Events = &authpb.Events{}

	encodedEvents := make([]*apievents.OneOf, 0, len(rawEvents))

	for _, rawEvent := range rawEvents {
		event, err := apievents.ToOneOf(rawEvent)
		if err != nil {
			return nil, trace.Wrap(err)
		}
		encodedEvents = append(encodedEvents, event)
	}

	res.Items = encodedEvents
	res.LastKey = lastkey
	return res, nil
}

// GetSessionEvents searches for session events on the backend and sends them back in a response.
func (g *GRPCServer) GetSessionEvents(ctx context.Context, req *authpb.GetSessionEventsRequest) (*authpb.Events, error) {
	auth, err := g.authenticate(ctx)
	if err != nil {
		return nil, trace.Wrap(err)
	}

	rawEvents, lastkey, err := auth.ServerWithRoles.SearchSessionEvents(ctx, events.SearchSessionEventsRequest{
		From:     req.StartDate,
		To:       req.EndDate,
		Limit:    int(req.Limit),
		Order:    types.EventOrder(req.Order),
		StartKey: req.StartKey,
	})
	if err != nil {
		return nil, trace.Wrap(err)
	}

	var res *authpb.Events = &authpb.Events{}

	encodedEvents := make([]*apievents.OneOf, 0, len(rawEvents))

	for _, rawEvent := range rawEvents {
		event, err := apievents.ToOneOf(rawEvent)
		if err != nil {
			return nil, trace.Wrap(err)
		}
		encodedEvents = append(encodedEvents, event)
	}

	res.Items = encodedEvents
	res.LastKey = lastkey
	return res, nil
}

// GetLock retrieves a lock by name.
func (g *GRPCServer) GetLock(ctx context.Context, req *authpb.GetLockRequest) (*types.LockV2, error) {
	auth, err := g.authenticate(ctx)
	if err != nil {
		return nil, trace.Wrap(err)
	}
	lock, err := auth.GetLock(ctx, req.Name)
	if err != nil {
		return nil, trace.Wrap(err)
	}
	lockV2, ok := lock.(*types.LockV2)
	if !ok {
		return nil, trace.Errorf("unexpected lock type %T", lock)
	}
	return lockV2, nil
}

// GetLocks gets all/in-force locks that match at least one of the targets when specified.
func (g *GRPCServer) GetLocks(ctx context.Context, req *authpb.GetLocksRequest) (*authpb.GetLocksResponse, error) {
	auth, err := g.authenticate(ctx)
	if err != nil {
		return nil, trace.Wrap(err)
	}
	targets := make([]types.LockTarget, 0, len(req.Targets))
	for _, targetPtr := range req.Targets {
		if targetPtr != nil {
			targets = append(targets, *targetPtr)
		}
	}
	locks, err := auth.GetLocks(ctx, req.InForceOnly, targets...)
	if err != nil {
		return nil, trace.Wrap(err)
	}
	lockV2s := make([]*types.LockV2, 0, len(locks))
	for _, lock := range locks {
		lockV2, ok := lock.(*types.LockV2)
		if !ok {
			return nil, trace.BadParameter("unexpected lock type %T", lock)
		}
		lockV2s = append(lockV2s, lockV2)
	}
	return &authpb.GetLocksResponse{
		Locks: lockV2s,
	}, nil
}

// UpsertLock upserts a lock.
func (g *GRPCServer) UpsertLock(ctx context.Context, lock *types.LockV2) (*emptypb.Empty, error) {
	auth, err := g.authenticate(ctx)
	if err != nil {
		return nil, trace.Wrap(err)
	}
	if err := auth.UpsertLock(ctx, lock); err != nil {
		return nil, trace.Wrap(err)
	}
	return &emptypb.Empty{}, nil
}

// DeleteLock deletes a lock.
func (g *GRPCServer) DeleteLock(ctx context.Context, req *authpb.DeleteLockRequest) (*emptypb.Empty, error) {
	auth, err := g.authenticate(ctx)
	if err != nil {
		return nil, trace.Wrap(err)
	}
	if err := auth.DeleteLock(ctx, req.Name); err != nil {
		return nil, trace.Wrap(err)
	}
	return &emptypb.Empty{}, nil
}

// ReplaceRemoteLocks replaces the set of locks associated with a remote cluster.
func (g *GRPCServer) ReplaceRemoteLocks(ctx context.Context, req *authpb.ReplaceRemoteLocksRequest) (*emptypb.Empty, error) {
	auth, err := g.authenticate(ctx)
	if err != nil {
		return nil, trace.Wrap(err)
	}
	locks := make([]types.Lock, 0, len(req.Locks))
	for _, lock := range req.Locks {
		locks = append(locks, lock)
	}
	if err := auth.ReplaceRemoteLocks(ctx, req.ClusterName, locks); err != nil {
		return nil, trace.Wrap(err)
	}
	return &emptypb.Empty{}, nil
}

// CreateApp creates a new application resource.
func (g *GRPCServer) CreateApp(ctx context.Context, app *types.AppV3) (*emptypb.Empty, error) {
	auth, err := g.authenticate(ctx)
	if err != nil {
		return nil, trace.Wrap(err)
	}
	if app.Origin() == "" {
		app.SetOrigin(types.OriginDynamic)
	}
	if err := auth.CreateApp(ctx, app); err != nil {
		return nil, trace.Wrap(err)
	}
	return &emptypb.Empty{}, nil
}

// UpdateApp updates existing application resource.
func (g *GRPCServer) UpdateApp(ctx context.Context, app *types.AppV3) (*emptypb.Empty, error) {
	auth, err := g.authenticate(ctx)
	if err != nil {
		return nil, trace.Wrap(err)
	}
	if app.Origin() == "" {
		app.SetOrigin(types.OriginDynamic)
	}
	if err := auth.UpdateApp(ctx, app); err != nil {
		return nil, trace.Wrap(err)
	}
	return &emptypb.Empty{}, nil
}

// GetApp returns the specified application resource.
func (g *GRPCServer) GetApp(ctx context.Context, req *types.ResourceRequest) (*types.AppV3, error) {
	auth, err := g.authenticate(ctx)
	if err != nil {
		return nil, trace.Wrap(err)
	}
	app, err := auth.GetApp(ctx, req.Name)
	if err != nil {
		return nil, trace.Wrap(err)
	}
	appV3, ok := app.(*types.AppV3)
	if !ok {
		return nil, trace.BadParameter("unsupported application type %T", app)
	}
	return appV3, nil
}

// GetApps returns all application resources.
func (g *GRPCServer) GetApps(ctx context.Context, _ *emptypb.Empty) (*types.AppV3List, error) {
	auth, err := g.authenticate(ctx)
	if err != nil {
		return nil, trace.Wrap(err)
	}
	apps, err := auth.GetApps(ctx)
	if err != nil {
		return nil, trace.Wrap(err)
	}
	var appsV3 []*types.AppV3
	for _, app := range apps {
		appV3, ok := app.(*types.AppV3)
		if !ok {
			return nil, trace.BadParameter("unsupported application type %T", app)
		}
		appsV3 = append(appsV3, appV3)
	}
	return &types.AppV3List{
		Apps: appsV3,
	}, nil
}

// DeleteApp removes the specified application resource.
func (g *GRPCServer) DeleteApp(ctx context.Context, req *types.ResourceRequest) (*emptypb.Empty, error) {
	auth, err := g.authenticate(ctx)
	if err != nil {
		return nil, trace.Wrap(err)
	}
	if err := auth.DeleteApp(ctx, req.Name); err != nil {
		return nil, trace.Wrap(err)
	}
	return &emptypb.Empty{}, nil
}

// DeleteAllApps removes all application resources.
func (g *GRPCServer) DeleteAllApps(ctx context.Context, _ *emptypb.Empty) (*emptypb.Empty, error) {
	auth, err := g.authenticate(ctx)
	if err != nil {
		return nil, trace.Wrap(err)
	}
	if err := auth.DeleteAllApps(ctx); err != nil {
		return nil, trace.Wrap(err)
	}
	return &emptypb.Empty{}, nil
}

// CreateDatabase creates a new database resource.
func (g *GRPCServer) CreateDatabase(ctx context.Context, database *types.DatabaseV3) (*emptypb.Empty, error) {
	auth, err := g.authenticate(ctx)
	if err != nil {
		return nil, trace.Wrap(err)
	}
	if database.Origin() == "" {
		database.SetOrigin(types.OriginDynamic)
	}
	if err := services.ValidateDatabase(database); err != nil {
		return nil, trace.Wrap(err)
	}
	if err := auth.CreateDatabase(ctx, database); err != nil {
		return nil, trace.Wrap(err)
	}
	return &emptypb.Empty{}, nil
}

// UpdateDatabase updates existing database resource.
func (g *GRPCServer) UpdateDatabase(ctx context.Context, database *types.DatabaseV3) (*emptypb.Empty, error) {
	auth, err := g.authenticate(ctx)
	if err != nil {
		return nil, trace.Wrap(err)
	}
	if database.Origin() == "" {
		database.SetOrigin(types.OriginDynamic)
	}
	if err := services.ValidateDatabase(database); err != nil {
		return nil, trace.Wrap(err)
	}
	if err := auth.UpdateDatabase(ctx, database); err != nil {
		return nil, trace.Wrap(err)
	}
	return &emptypb.Empty{}, nil
}

// GetDatabase returns the specified database resource.
func (g *GRPCServer) GetDatabase(ctx context.Context, req *types.ResourceRequest) (*types.DatabaseV3, error) {
	auth, err := g.authenticate(ctx)
	if err != nil {
		return nil, trace.Wrap(err)
	}
	database, err := auth.GetDatabase(ctx, req.Name)
	if err != nil {
		return nil, trace.Wrap(err)
	}
	databaseV3, ok := database.(*types.DatabaseV3)
	if !ok {
		return nil, trace.BadParameter("unsupported database type %T", database)
	}
	return databaseV3, nil
}

// GetDatabases returns all database resources.
func (g *GRPCServer) GetDatabases(ctx context.Context, _ *emptypb.Empty) (*types.DatabaseV3List, error) {
	auth, err := g.authenticate(ctx)
	if err != nil {
		return nil, trace.Wrap(err)
	}
	databases, err := auth.GetDatabases(ctx)
	if err != nil {
		return nil, trace.Wrap(err)
	}
	var databasesV3 []*types.DatabaseV3
	for _, database := range databases {
		databaseV3, ok := database.(*types.DatabaseV3)
		if !ok {
			return nil, trace.BadParameter("unsupported database type %T", database)
		}
		databasesV3 = append(databasesV3, databaseV3)
	}
	return &types.DatabaseV3List{
		Databases: databasesV3,
	}, nil
}

// DeleteDatabase removes the specified database.
func (g *GRPCServer) DeleteDatabase(ctx context.Context, req *types.ResourceRequest) (*emptypb.Empty, error) {
	auth, err := g.authenticate(ctx)
	if err != nil {
		return nil, trace.Wrap(err)
	}
	if err := auth.DeleteDatabase(ctx, req.Name); err != nil {
		return nil, trace.Wrap(err)
	}
	return &emptypb.Empty{}, nil
}

// DeleteAllDatabases removes all databases.
func (g *GRPCServer) DeleteAllDatabases(ctx context.Context, _ *emptypb.Empty) (*emptypb.Empty, error) {
	auth, err := g.authenticate(ctx)
	if err != nil {
		return nil, trace.Wrap(err)
	}
	if err := auth.DeleteAllDatabases(ctx); err != nil {
		return nil, trace.Wrap(err)
	}
	return &emptypb.Empty{}, nil
}

// GetWindowsDesktopServices returns all registered Windows desktop services.
func (g *GRPCServer) GetWindowsDesktopServices(ctx context.Context, req *emptypb.Empty) (*authpb.GetWindowsDesktopServicesResponse, error) {
	auth, err := g.authenticate(ctx)
	if err != nil {
		return nil, trace.Wrap(err)
	}
	windowsDesktopServices, err := auth.GetWindowsDesktopServices(ctx)
	if err != nil {
		return nil, trace.Wrap(err)
	}
	var services []*types.WindowsDesktopServiceV3
	for _, s := range windowsDesktopServices {
		service, ok := s.(*types.WindowsDesktopServiceV3)
		if !ok {
			return nil, trace.BadParameter("unexpected type %T", s)
		}
		services = append(services, service)
	}
	return &authpb.GetWindowsDesktopServicesResponse{
		Services: services,
	}, nil
}

// GetWindowsDesktopService returns a registered Windows desktop service by name.
func (g *GRPCServer) GetWindowsDesktopService(ctx context.Context, req *authpb.GetWindowsDesktopServiceRequest) (*authpb.GetWindowsDesktopServiceResponse, error) {
	auth, err := g.authenticate(ctx)
	if err != nil {
		return nil, trace.Wrap(err)
	}
	windowsDesktopService, err := auth.GetWindowsDesktopService(ctx, req.Name)
	if err != nil {
		return nil, trace.Wrap(err)
	}
	service, ok := windowsDesktopService.(*types.WindowsDesktopServiceV3)
	if !ok {
		return nil, trace.BadParameter("unexpected type %T", service)
	}
	return &authpb.GetWindowsDesktopServiceResponse{
		Service: service,
	}, nil
}

// UpsertWindowsDesktopService registers a new Windows desktop service.
func (g *GRPCServer) UpsertWindowsDesktopService(ctx context.Context, service *types.WindowsDesktopServiceV3) (*types.KeepAlive, error) {
	auth, err := g.authenticate(ctx)
	if err != nil {
		return nil, trace.Wrap(err)
	}

	// If Addr in the server is localhost, replace it with the address we see
	// from our end.
	//
	// Services that listen on "0.0.0.0:12345" will put that exact address in
	// the server.Addr field. It's not useful for other services that want to
	// connect to it (like a proxy). Remote address of the gRPC connection is
	// the closest thing we have to a public IP for the service.
	clientAddr, err := authz.ClientSrcAddrFromContext(ctx)
	if err != nil {
		g.logger.WarnContext(ctx, "error getting client address from context", "error", err)
		return nil, status.Errorf(codes.FailedPrecondition, "client address not found in request context")
	}
	service.Spec.Addr = utils.ReplaceLocalhost(service.GetAddr(), clientAddr.String())

	keepAlive, err := auth.UpsertWindowsDesktopService(ctx, service)
	if err != nil {
		return nil, trace.Wrap(err)
	}
	return keepAlive, nil
}

// DeleteWindowsDesktopService removes the specified Windows desktop service.
func (g *GRPCServer) DeleteWindowsDesktopService(ctx context.Context, req *authpb.DeleteWindowsDesktopServiceRequest) (*emptypb.Empty, error) {
	auth, err := g.authenticate(ctx)
	if err != nil {
		return nil, trace.Wrap(err)
	}
	err = auth.DeleteWindowsDesktopService(ctx, req.GetName())
	if err != nil {
		return nil, trace.Wrap(err)
	}
	return &emptypb.Empty{}, nil
}

// DeleteAllWindowsDesktopServices removes all registered Windows desktop services.
func (g *GRPCServer) DeleteAllWindowsDesktopServices(ctx context.Context, _ *emptypb.Empty) (*emptypb.Empty, error) {
	auth, err := g.authenticate(ctx)
	if err != nil {
		return nil, trace.Wrap(err)
	}
	err = auth.DeleteAllWindowsDesktopServices(ctx)
	if err != nil {
		return nil, trace.Wrap(err)
	}
	return &emptypb.Empty{}, nil
}

// GetWindowsDesktops returns all registered Windows desktop hosts.
func (g *GRPCServer) GetWindowsDesktops(ctx context.Context, filter *types.WindowsDesktopFilter) (*authpb.GetWindowsDesktopsResponse, error) {
	auth, err := g.authenticate(ctx)
	if err != nil {
		return nil, trace.Wrap(err)
	}
	windowsDesktops, err := auth.GetWindowsDesktops(ctx, *filter)
	if err != nil {
		return nil, trace.Wrap(err)
	}
	var desktops []*types.WindowsDesktopV3
	for _, s := range windowsDesktops {
		desktop, ok := s.(*types.WindowsDesktopV3)
		if !ok {
			return nil, trace.BadParameter("unexpected type %T", s)
		}
		desktops = append(desktops, desktop)
	}
	return &authpb.GetWindowsDesktopsResponse{
		Desktops: desktops,
	}, nil
}

// CreateWindowsDesktop registers a new Windows desktop host.
func (g *GRPCServer) CreateWindowsDesktop(ctx context.Context, desktop *types.WindowsDesktopV3) (*emptypb.Empty, error) {
	auth, err := g.authenticate(ctx)
	if err != nil {
		return nil, trace.Wrap(err)
	}
	if err := auth.CreateWindowsDesktop(ctx, desktop); err != nil {
		return nil, trace.Wrap(err)
	}

	return &emptypb.Empty{}, nil
}

// UpdateWindowsDesktop updates an existing Windows desktop host.
func (g *GRPCServer) UpdateWindowsDesktop(ctx context.Context, desktop *types.WindowsDesktopV3) (*emptypb.Empty, error) {
	auth, err := g.authenticate(ctx)
	if err != nil {
		return nil, trace.Wrap(err)
	}
	if err := auth.UpdateWindowsDesktop(ctx, desktop); err != nil {
		return nil, trace.Wrap(err)
	}

	return &emptypb.Empty{}, nil
}

// UpsertWindowsDesktop updates a Windows desktop host, creating it if it doesn't exist.
func (g *GRPCServer) UpsertWindowsDesktop(ctx context.Context, desktop *types.WindowsDesktopV3) (*emptypb.Empty, error) {
	auth, err := g.authenticate(ctx)
	if err != nil {
		return nil, trace.Wrap(err)
	}
	if err := auth.UpsertWindowsDesktop(ctx, desktop); err != nil {
		return nil, trace.Wrap(err)
	}

	return &emptypb.Empty{}, nil
}

// DeleteWindowsDesktop removes the specified windows desktop host.
// Note: unlike GetWindowsDesktops, this will delete at-most one desktop.
// Passing an empty host ID will not trigger "delete all" behavior. To delete
// all desktops, use DeleteAllWindowsDesktops.
func (g *GRPCServer) DeleteWindowsDesktop(ctx context.Context, req *authpb.DeleteWindowsDesktopRequest) (*emptypb.Empty, error) {
	auth, err := g.authenticate(ctx)
	if err != nil {
		return nil, trace.Wrap(err)
	}
	err = auth.DeleteWindowsDesktop(ctx, req.GetHostID(), req.GetName())
	if err != nil {
		return nil, trace.Wrap(err)
	}
	return &emptypb.Empty{}, nil
}

// DeleteAllWindowsDesktops removes all registered Windows desktop hosts.
func (g *GRPCServer) DeleteAllWindowsDesktops(ctx context.Context, _ *emptypb.Empty) (*emptypb.Empty, error) {
	auth, err := g.authenticate(ctx)
	if err != nil {
		return nil, trace.Wrap(err)
	}
	err = auth.DeleteAllWindowsDesktops(ctx)
	if err != nil {
		return nil, trace.Wrap(err)
	}
	return &emptypb.Empty{}, nil
}

// GenerateWindowsDesktopCert generates client certificate for Windows RDP
// authentication.
func (g *GRPCServer) GenerateWindowsDesktopCert(ctx context.Context, req *authpb.WindowsDesktopCertRequest) (*authpb.WindowsDesktopCertResponse, error) {
	auth, err := g.authenticate(ctx)
	if err != nil {
		return nil, trace.Wrap(err)
	}
	response, err := auth.GenerateWindowsDesktopCert(ctx, req)
	if err != nil {
		return nil, trace.Wrap(err)
	}
	return response, nil
}

func (g *GRPCServer) GetDesktopBootstrapScript(ctx context.Context, _ *emptypb.Empty) (*authpb.DesktopBootstrapScriptResponse, error) {
	auth, err := g.authenticate(ctx)
	if err != nil {
		return nil, trace.Wrap(err)
	}

	res, err := auth.GetDesktopBootstrapScript(ctx)
	return res, trace.Wrap(err)
}

// ChangeUserAuthentication implements AuthService.ChangeUserAuthentication.
func (g *GRPCServer) ChangeUserAuthentication(ctx context.Context, req *authpb.ChangeUserAuthenticationRequest) (*authpb.ChangeUserAuthenticationResponse, error) {
	auth, err := g.authenticate(ctx)
	if err != nil {
		return nil, trace.Wrap(err)
	}

	res, err := auth.ServerWithRoles.ChangeUserAuthentication(ctx, req)
	return res, trace.Wrap(err)
}

// StartAccountRecovery is implemented by AuthService.StartAccountRecovery.
func (g *GRPCServer) StartAccountRecovery(ctx context.Context, req *authpb.StartAccountRecoveryRequest) (*types.UserTokenV3, error) {
	auth, err := g.authenticate(ctx)
	if err != nil {
		return nil, trace.Wrap(err)
	}

	resetToken, err := auth.ServerWithRoles.StartAccountRecovery(ctx, req)
	if err != nil {
		return nil, trace.Wrap(err)
	}

	r, ok := resetToken.(*types.UserTokenV3)
	if !ok {
		return nil, trace.BadParameter("unexpected UserToken type %T", resetToken)
	}

	return r, nil
}

// VerifyAccountRecovery is implemented by AuthService.VerifyAccountRecovery.
func (g *GRPCServer) VerifyAccountRecovery(ctx context.Context, req *authpb.VerifyAccountRecoveryRequest) (*types.UserTokenV3, error) {
	auth, err := g.authenticate(ctx)
	if err != nil {
		return nil, trace.Wrap(err)
	}

	approvedToken, err := auth.ServerWithRoles.VerifyAccountRecovery(ctx, req)
	if err != nil {
		return nil, trace.Wrap(err)
	}

	r, ok := approvedToken.(*types.UserTokenV3)
	if !ok {
		return nil, trace.BadParameter("unexpected UserToken type %T", approvedToken)
	}

	return r, nil
}

// CompleteAccountRecovery is implemented by AuthService.CompleteAccountRecovery.
func (g *GRPCServer) CompleteAccountRecovery(ctx context.Context, req *authpb.CompleteAccountRecoveryRequest) (*emptypb.Empty, error) {
	auth, err := g.authenticate(ctx)
	if err != nil {
		return nil, trace.Wrap(err)
	}

	err = auth.ServerWithRoles.CompleteAccountRecovery(ctx, req)
	return &emptypb.Empty{}, trace.Wrap(err)
}

// CreateAccountRecoveryCodes is implemented by AuthService.CreateAccountRecoveryCodes.
func (g *GRPCServer) CreateAccountRecoveryCodes(ctx context.Context, req *authpb.CreateAccountRecoveryCodesRequest) (*authpb.RecoveryCodes, error) {
	auth, err := g.authenticate(ctx)
	if err != nil {
		return nil, trace.Wrap(err)
	}

	res, err := auth.ServerWithRoles.CreateAccountRecoveryCodes(ctx, req)
	return res, trace.Wrap(err)
}

// GetAccountRecoveryToken is implemented by AuthService.GetAccountRecoveryToken.
func (g *GRPCServer) GetAccountRecoveryToken(ctx context.Context, req *authpb.GetAccountRecoveryTokenRequest) (*types.UserTokenV3, error) {
	auth, err := g.authenticate(ctx)
	if err != nil {
		return nil, trace.Wrap(err)
	}

	approvedToken, err := auth.ServerWithRoles.GetAccountRecoveryToken(ctx, req)
	if err != nil {
		return nil, trace.Wrap(err)
	}

	r, ok := approvedToken.(*types.UserTokenV3)
	if !ok {
		return nil, trace.BadParameter("unexpected UserToken type %T", approvedToken)
	}

	return r, nil
}

// GetAccountRecoveryCodes is implemented by AuthService.GetAccountRecoveryCodes.
func (g *GRPCServer) GetAccountRecoveryCodes(ctx context.Context, req *authpb.GetAccountRecoveryCodesRequest) (*authpb.RecoveryCodes, error) {
	auth, err := g.authenticate(ctx)
	if err != nil {
		return nil, trace.Wrap(err)
	}

	rc, err := auth.ServerWithRoles.GetAccountRecoveryCodes(ctx, req)
	if err != nil {
		return nil, trace.Wrap(err)
	}

	return rc, nil
}

// CreateAuthenticateChallenge is implemented by AuthService.CreateAuthenticateChallenge.
func (g *GRPCServer) CreateAuthenticateChallenge(ctx context.Context, req *authpb.CreateAuthenticateChallengeRequest) (*authpb.MFAAuthenticateChallenge, error) {
	actx, err := g.authenticate(ctx)
	if err != nil {
		return nil, trace.Wrap(err)
	}

	res, err := actx.ServerWithRoles.CreateAuthenticateChallenge(ctx, req)
	if err != nil {
		return nil, trace.Wrap(err)
	}

	return res, nil
}

// CreatePrivilegeToken is implemented by AuthService.CreatePrivilegeToken.
func (g *GRPCServer) CreatePrivilegeToken(ctx context.Context, req *authpb.CreatePrivilegeTokenRequest) (*types.UserTokenV3, error) {
	auth, err := g.authenticate(ctx)
	if err != nil {
		return nil, trace.Wrap(err)
	}

	token, err := auth.CreatePrivilegeToken(ctx, req)
	return token, trace.Wrap(err)
}

// CreateRegisterChallenge is implemented by AuthService.CreateRegisterChallenge.
func (g *GRPCServer) CreateRegisterChallenge(ctx context.Context, req *authpb.CreateRegisterChallengeRequest) (*authpb.MFARegisterChallenge, error) {
	actx, err := g.authenticate(ctx)
	if err != nil {
		return nil, trace.Wrap(err)
	}

	res, err := actx.ServerWithRoles.CreateRegisterChallenge(ctx, req)
	if err != nil {
		return nil, trace.Wrap(err)
	}

	return res, nil
}

// GenerateCertAuthorityCRL returns a CRL for a CA.
func (g *GRPCServer) GenerateCertAuthorityCRL(ctx context.Context, req *authpb.CertAuthorityRequest) (*authpb.CRL, error) {
	auth, err := g.authenticate(ctx)
	if err != nil {
		return nil, trace.Wrap(err)
	}
	crl, err := auth.GenerateCertAuthorityCRL(ctx, req.Type)
	if err != nil {
		return nil, trace.Wrap(err)
	}
	return &authpb.CRL{CRL: crl}, nil
}

// ListUnifiedResources retrieves a paginated list of unified resources.
func (g *GRPCServer) ListUnifiedResources(ctx context.Context, req *authpb.ListUnifiedResourcesRequest) (*authpb.ListUnifiedResourcesResponse, error) {
	auth, err := g.authenticate(ctx)
	if err != nil {
		return nil, trace.Wrap(err)
	}

	return auth.ListUnifiedResources(ctx, req)
}

// ListResources retrieves a paginated list of resources.
func (g *GRPCServer) ListResources(ctx context.Context, req *authpb.ListResourcesRequest) (*authpb.ListResourcesResponse, error) {
	auth, err := g.authenticate(ctx)
	if err != nil {
		return nil, trace.Wrap(err)
	}

	resp, err := auth.ListResources(ctx, *req)
	if err != nil {
		return nil, trace.Wrap(err)
	}

	paginatedResources, err := services.MakePaginatedResources(ctx, req.ResourceType, resp.Resources, nil /* requestable map */)
	if err != nil {
		return nil, trace.Wrap(err, "making paginated resources")
	}
	protoResp := &authpb.ListResourcesResponse{
		NextKey:    resp.NextKey,
		Resources:  paginatedResources,
		TotalCount: int32(resp.TotalCount),
	}

	return protoResp, nil
}

func (g *GRPCServer) GetSSHTargets(ctx context.Context, req *authpb.GetSSHTargetsRequest) (*authpb.GetSSHTargetsResponse, error) {
	auth, err := g.authenticate(ctx)
	if err != nil {
		return nil, trace.Wrap(err)
	}

	rsp, err := auth.ServerWithRoles.GetSSHTargets(ctx, req)
	if err != nil {
		return nil, trace.Wrap(err)
	}

	return rsp, nil
}

// ResolveSSHTarget gets a server that would match an equivalent ssh dial request.
func (g *GRPCServer) ResolveSSHTarget(ctx context.Context, req *authpb.ResolveSSHTargetRequest) (*authpb.ResolveSSHTargetResponse, error) {
	auth, err := g.authenticate(ctx)
	if err != nil {
		return nil, trace.Wrap(err)
	}

	rsp, err := auth.ServerWithRoles.ResolveSSHTarget(ctx, req)
	if err != nil {
		return nil, trace.Wrap(err)
	}

	return rsp, nil
}

// CreateSessionTracker creates a tracker resource for an active session.
func (g *GRPCServer) CreateSessionTracker(ctx context.Context, req *authpb.CreateSessionTrackerRequest) (*types.SessionTrackerV1, error) {
	auth, err := g.authenticate(ctx)
	if err != nil {
		return nil, trace.Wrap(err)
	}

	if req.SessionTracker == nil {
		g.logger.ErrorContext(ctx, "Missing SessionTracker in CreateSessionTrackerRequest, this can be caused by an outdated Teleport node running against your cluster")
		return nil, trace.BadParameter("missing SessionTracker from CreateSessionTrackerRequest")
	}

	tracker, err := auth.ServerWithRoles.CreateSessionTracker(ctx, req.SessionTracker)
	if err != nil {
		return nil, trace.Wrap(err)
	}

	v1, ok := tracker.(*types.SessionTrackerV1)
	if !ok {
		return nil, trace.BadParameter("unexpected session type %T", tracker)
	}

	return v1, nil
}

// GetSessionTracker returns the current state of a session tracker for an active session.
func (g *GRPCServer) GetSessionTracker(ctx context.Context, req *authpb.GetSessionTrackerRequest) (*types.SessionTrackerV1, error) {
	auth, err := g.authenticate(ctx)
	if err != nil {
		return nil, trace.Wrap(err)
	}
	session, err := auth.ServerWithRoles.GetSessionTracker(ctx, req.SessionID)
	if err != nil {
		return nil, trace.Wrap(err)
	}

	defined, ok := session.(*types.SessionTrackerV1)
	if !ok {
		return nil, trace.BadParameter("unexpected session type %T", session)
	}

	return defined, nil
}

// GetActiveSessionTrackers returns a list of active session trackers.
func (g *GRPCServer) GetActiveSessionTrackers(_ *emptypb.Empty, stream authpb.AuthService_GetActiveSessionTrackersServer) error {
	ctx := stream.Context()
	auth, err := g.authenticate(ctx)
	if err != nil {
		return trace.Wrap(err)
	}
	sessions, err := auth.ServerWithRoles.GetActiveSessionTrackers(ctx)
	if err != nil {
		return trace.Wrap(err)
	}

	for _, session := range sessions {
		defined, ok := session.(*types.SessionTrackerV1)
		if !ok {
			return trace.BadParameter("unexpected session type %T", session)
		}

		err := stream.Send(defined)
		if err != nil {
			return trace.Wrap(err)
		}
	}

	return nil
}

// GetActiveSessionTrackersWithFilter returns a list of active sessions filtered by a filter.
func (g *GRPCServer) GetActiveSessionTrackersWithFilter(filter *types.SessionTrackerFilter, stream authpb.AuthService_GetActiveSessionTrackersWithFilterServer) error {
	ctx := stream.Context()
	auth, err := g.authenticate(ctx)
	if err != nil {
		return trace.Wrap(err)
	}
	sessions, err := auth.ServerWithRoles.GetActiveSessionTrackersWithFilter(ctx, filter)
	if err != nil {
		return trace.Wrap(err)
	}

	for _, session := range sessions {
		defined, ok := session.(*types.SessionTrackerV1)
		if !ok {
			return trace.BadParameter("unexpected session type %T", session)
		}

		err := stream.Send(defined)
		if err != nil {
			return trace.Wrap(err)
		}
	}

	return nil
}

// RemoveSessionTracker removes a tracker resource for an active session.
func (g *GRPCServer) RemoveSessionTracker(ctx context.Context, req *authpb.RemoveSessionTrackerRequest) (*emptypb.Empty, error) {
	auth, err := g.authenticate(ctx)
	if err != nil {
		return nil, trace.Wrap(err)
	}
	err = auth.ServerWithRoles.RemoveSessionTracker(ctx, req.SessionID)
	if err != nil {
		return nil, trace.Wrap(err)
	}
	return &emptypb.Empty{}, nil
}

// UpdateSessionTracker updates a tracker resource for an active session.
func (g *GRPCServer) UpdateSessionTracker(ctx context.Context, req *authpb.UpdateSessionTrackerRequest) (*emptypb.Empty, error) {
	auth, err := g.authenticate(ctx)
	if err != nil {
		return nil, trace.Wrap(err)
	}
	err = auth.ServerWithRoles.UpdateSessionTracker(ctx, req)
	if err != nil {
		return nil, trace.Wrap(err)
	}
	return &emptypb.Empty{}, nil
}

// GetDomainName returns local auth domain of the current auth server.
func (g *GRPCServer) GetDomainName(ctx context.Context, req *emptypb.Empty) (*authpb.GetDomainNameResponse, error) {
	auth, err := g.authenticate(ctx)
	if err != nil {
		return nil, trace.Wrap(err)
	}
	dn, err := auth.ServerWithRoles.GetDomainName(ctx)
	if err != nil {
		return nil, trace.Wrap(err)
	}
	return &authpb.GetDomainNameResponse{
		DomainName: dn,
	}, nil
}

// GetClusterCACert returns the PEM-encoded TLS certs for the local cluster
// without signing keys. If the cluster has multiple TLS certs, they will all
// be appended.
func (g *GRPCServer) GetClusterCACert(
	ctx context.Context, req *emptypb.Empty,
) (*authpb.GetClusterCACertResponse, error) {
	auth, err := g.authenticate(ctx)
	if err != nil {
		return nil, trace.Wrap(err)
	}
	return auth.ServerWithRoles.GetClusterCACert(ctx)
}

// GetConnectionDiagnostic reads a connection diagnostic.
func (g *GRPCServer) GetConnectionDiagnostic(ctx context.Context, req *authpb.GetConnectionDiagnosticRequest) (*types.ConnectionDiagnosticV1, error) {
	auth, err := g.authenticate(ctx)
	if err != nil {
		return nil, trace.Wrap(err)
	}

	connectionDiagnostic, err := auth.ServerWithRoles.GetConnectionDiagnostic(ctx, req.Name)
	if err != nil {
		return nil, trace.Wrap(err)
	}

	connectionDiagnosticV1, ok := connectionDiagnostic.(*types.ConnectionDiagnosticV1)
	if !ok {
		return nil, trace.BadParameter("unexpected connection diagnostic type %T", connectionDiagnostic)
	}

	return connectionDiagnosticV1, nil
}

// CreateConnectionDiagnostic creates a connection diagnostic
func (g *GRPCServer) CreateConnectionDiagnostic(ctx context.Context, connectionDiagnostic *types.ConnectionDiagnosticV1) (*emptypb.Empty, error) {
	auth, err := g.authenticate(ctx)
	if err != nil {
		return nil, trace.Wrap(err)
	}

	if err := auth.ServerWithRoles.CreateConnectionDiagnostic(ctx, connectionDiagnostic); err != nil {
		return nil, trace.Wrap(err)
	}
	return &emptypb.Empty{}, nil
}

// SetInstaller sets the installer script resource
func (g *GRPCServer) SetInstaller(ctx context.Context, req *types.InstallerV1) (*emptypb.Empty, error) {
	auth, err := g.authenticate(ctx)
	if err != nil {
		return nil, trace.Wrap(err)
	}
	if err := auth.SetInstaller(ctx, req); err != nil {
		return nil, trace.Wrap(err)
	}
	return &emptypb.Empty{}, nil
}

func (g *GRPCServer) SetUIConfig(ctx context.Context, req *types.UIConfigV1) (*emptypb.Empty, error) {
	// TODO (avatus) send an audit event when SetUIConfig is called
	auth, err := g.authenticate(ctx)
	if err != nil {
		return nil, trace.Wrap(err)
	}
	if err := auth.SetUIConfig(ctx, req); err != nil {
		return nil, trace.Wrap(err)
	}
	return &emptypb.Empty{}, nil
}

func (g *GRPCServer) GetUIConfig(ctx context.Context, _ *emptypb.Empty) (*types.UIConfigV1, error) {
	auth, err := g.authenticate(ctx)
	if err != nil {
		return nil, trace.Wrap(err)
	}
	uiconfig, err := auth.ServerWithRoles.GetUIConfig(ctx)
	if err != nil {
		return nil, trace.Wrap(err)
	}
	uiconfigv1, ok := uiconfig.(*types.UIConfigV1)
	if !ok {
		return nil, trace.BadParameter("unexpected type %T", uiconfig)
	}
	return uiconfigv1, nil
}

func (g *GRPCServer) DeleteUIConfig(ctx context.Context, _ *emptypb.Empty) (*emptypb.Empty, error) {
	auth, err := g.authenticate(ctx)
	if err != nil {
		return nil, trace.Wrap(err)
	}
	if err := auth.DeleteUIConfig(ctx); err != nil {
		return nil, trace.Wrap(err)
	}
	return &emptypb.Empty{}, nil
}

func (g *GRPCServer) defaultInstaller(ctx context.Context) (*types.InstallerV1, error) {
	_, err := g.AuthServer.GetAutoUpdateAgentRollout(ctx)
	switch {
	case trace.IsNotFound(err):
		return installer.LegacyDefaultInstaller, nil
	case err != nil:
		return nil, trace.Wrap(err, "failed to get query autoupdate state to build installer")
	default:
		return installer.NewDefaultInstaller, nil
	}
}

// GetInstaller retrieves the installer script resource
func (g *GRPCServer) GetInstaller(ctx context.Context, req *types.ResourceRequest) (*types.InstallerV1, error) {
	auth, err := g.authenticate(ctx)
	if err != nil {
		return nil, trace.Wrap(err)
	}
	res, err := auth.GetInstaller(ctx, req.Name)
	if err != nil {
		if trace.IsNotFound(err) {
			switch req.Name {
			case installers.InstallerScriptName:
				return g.defaultInstaller(ctx)
			case installers.InstallerScriptNameAgentless:
				return installers.DefaultAgentlessInstaller, nil
			}
		}
		return nil, trace.Wrap(err)
	}
	inst, ok := res.(*types.InstallerV1)
	if !ok {
		return nil, trace.BadParameter("unexpected installer type %T", res)
	}
	return inst, nil
}

// GetInstallers returns all installer script resources registered in the cluster.
func (g *GRPCServer) GetInstallers(ctx context.Context, _ *emptypb.Empty) (*types.InstallerV1List, error) {
	auth, err := g.authenticate(ctx)
	if err != nil {
		return nil, trace.Wrap(err)
	}
	res, err := auth.GetInstallers(ctx)
	if err != nil {
		return nil, trace.Wrap(err)
	}
	var installersV1 []*types.InstallerV1

	defaultInstaller, err := g.defaultInstaller(ctx)
	if err != nil {
		return nil, trace.Wrap(err)
	}

	defaultInstallers := map[string]*types.InstallerV1{
		types.DefaultInstallerScriptName:        defaultInstaller,
		installers.InstallerScriptNameAgentless: installers.DefaultAgentlessInstaller,
	}

	for _, inst := range res {
		instV1, ok := inst.(*types.InstallerV1)
		if !ok {
			return nil, trace.BadParameter("unsupported installer type %T", inst)
		}
		delete(defaultInstallers, inst.GetName())
		installersV1 = append(installersV1, instV1)
	}

	for _, inst := range defaultInstallers {
		installersV1 = append(installersV1, inst)
	}

	return &types.InstallerV1List{
		Installers: installersV1,
	}, nil
}

// DeleteInstaller sets the installer script resource to its default
func (g *GRPCServer) DeleteInstaller(ctx context.Context, req *types.ResourceRequest) (*emptypb.Empty, error) {
	auth, err := g.authenticate(ctx)
	if err != nil {
		return nil, trace.Wrap(err)
	}
	if err := auth.DeleteInstaller(ctx, req.Name); err != nil {
		return nil, trace.Wrap(err)
	}
	return &emptypb.Empty{}, nil
}

// DeleteALlInstallers deletes all the installers
func (g *GRPCServer) DeleteAllInstallers(ctx context.Context, _ *emptypb.Empty) (*emptypb.Empty, error) {
	auth, err := g.authenticate(ctx)
	if err != nil {
		return nil, trace.Wrap(err)
	}
	if err := auth.DeleteAllInstallers(ctx); err != nil {
		return nil, trace.Wrap(err)
	}
	return &emptypb.Empty{}, nil
}

// UpdateConnectionDiagnostic updates a connection diagnostic
func (g *GRPCServer) UpdateConnectionDiagnostic(ctx context.Context, connectionDiagnostic *types.ConnectionDiagnosticV1) (*emptypb.Empty, error) {
	auth, err := g.authenticate(ctx)
	if err != nil {
		return nil, trace.Wrap(err)
	}

	if err := auth.ServerWithRoles.UpdateConnectionDiagnostic(ctx, connectionDiagnostic); err != nil {
		return nil, trace.Wrap(err)
	}

	return &emptypb.Empty{}, nil
}

// AppendDiagnosticTrace updates a connection diagnostic
func (g *GRPCServer) AppendDiagnosticTrace(ctx context.Context, in *authpb.AppendDiagnosticTraceRequest) (*types.ConnectionDiagnosticV1, error) {
	auth, err := g.authenticate(ctx)
	if err != nil {
		return nil, trace.Wrap(err)
	}

	connectionDiagnostic, err := auth.ServerWithRoles.AppendDiagnosticTrace(ctx, in.Name, in.Trace)
	if err != nil {
		return nil, trace.Wrap(err)
	}

	connectionDiagnosticV1, ok := connectionDiagnostic.(*types.ConnectionDiagnosticV1)
	if !ok {
		return nil, trace.BadParameter("unexpected connection diagnostic type %T", connectionDiagnostic)
	}

	return connectionDiagnosticV1, nil
}

// GetKubernetesCluster returns the specified kubernetes cluster resource.
func (g *GRPCServer) GetKubernetesCluster(ctx context.Context, req *types.ResourceRequest) (*types.KubernetesClusterV3, error) {
	auth, err := g.authenticate(ctx)
	if err != nil {
		return nil, trace.Wrap(err)
	}
	kubeCluster, err := auth.GetKubernetesCluster(ctx, req.Name)
	if err != nil {
		return nil, trace.Wrap(err)
	}
	kubeClusterV3, ok := kubeCluster.(*types.KubernetesClusterV3)
	if !ok {
		return nil, trace.BadParameter("unsupported kubernetes cluster type %T", kubeCluster)
	}
	return kubeClusterV3, nil
}

// CreateKubernetesCluster creates a new kubernetes cluster resource.
func (g *GRPCServer) CreateKubernetesCluster(ctx context.Context, cluster *types.KubernetesClusterV3) (*emptypb.Empty, error) {
	auth, err := g.authenticate(ctx)
	if err != nil {
		return nil, trace.Wrap(err)
	}
	// if origin is not set, force it to be dynamic.
	if len(cluster.Origin()) == 0 {
		cluster.SetOrigin(types.OriginDynamic)
	}
	if err := auth.CreateKubernetesCluster(ctx, cluster); err != nil {
		return nil, trace.Wrap(err)
	}
	return &emptypb.Empty{}, nil
}

// UpdateKubernetesCluster updates existing kubernetes cluster resource.
func (g *GRPCServer) UpdateKubernetesCluster(ctx context.Context, cluster *types.KubernetesClusterV3) (*emptypb.Empty, error) {
	auth, err := g.authenticate(ctx)
	if err != nil {
		return nil, trace.Wrap(err)
	}
	// if origin is not set, force it to be dynamic.
	if len(cluster.Origin()) == 0 {
		cluster.SetOrigin(types.OriginDynamic)
	}
	if err := auth.UpdateKubernetesCluster(ctx, cluster); err != nil {
		return nil, trace.Wrap(err)
	}
	return &emptypb.Empty{}, nil
}

// GetKubernetesClusters returns all kubernetes cluster resources.
func (g *GRPCServer) GetKubernetesClusters(ctx context.Context, _ *emptypb.Empty) (*types.KubernetesClusterV3List, error) {
	auth, err := g.authenticate(ctx)
	if err != nil {
		return nil, trace.Wrap(err)
	}
	clusters, err := auth.GetKubernetesClusters(ctx)
	if err != nil {
		return nil, trace.Wrap(err)
	}

	kubeClusters := make([]*types.KubernetesClusterV3, 0, len(clusters))
	for _, cluster := range clusters {
		clusterV3, ok := cluster.(*types.KubernetesClusterV3)
		if !ok {
			return nil, trace.BadParameter("unsupported kube cluster type %T", cluster)
		}
		kubeClusters = append(kubeClusters, clusterV3)
	}
	return &types.KubernetesClusterV3List{
		KubernetesClusters: kubeClusters,
	}, nil
}

// DeleteKubernetesCluster removes the specified kubernetes cluster.
func (g *GRPCServer) DeleteKubernetesCluster(ctx context.Context, req *types.ResourceRequest) (*emptypb.Empty, error) {
	auth, err := g.authenticate(ctx)
	if err != nil {
		return nil, trace.Wrap(err)
	}
	if err := auth.DeleteKubernetesCluster(ctx, req.Name); err != nil {
		return nil, trace.Wrap(err)
	}
	return &emptypb.Empty{}, nil
}

// DeleteAllKubernetesClusters removes all kubernetes cluster.
func (g *GRPCServer) DeleteAllKubernetesClusters(ctx context.Context, _ *emptypb.Empty) (*emptypb.Empty, error) {
	auth, err := g.authenticate(ctx)
	if err != nil {
		return nil, trace.Wrap(err)
	}
	if err := auth.DeleteAllKubernetesClusters(ctx); err != nil {
		return nil, trace.Wrap(err)
	}
	return &emptypb.Empty{}, nil
}

func (g *GRPCServer) ChangePassword(ctx context.Context, req *authpb.ChangePasswordRequest) (*emptypb.Empty, error) {
	auth, err := g.authenticate(ctx)
	if err != nil {
		return nil, trace.Wrap(err)
	}
	if err := auth.ChangePassword(ctx, req); err != nil {
		return nil, trace.Wrap(err)
	}
	return &emptypb.Empty{}, nil
}

// SubmitUsageEvent submits an external usage event.
func (g *GRPCServer) SubmitUsageEvent(ctx context.Context, req *authpb.SubmitUsageEventRequest) (*emptypb.Empty, error) {
	auth, err := g.authenticate(ctx)
	if err != nil {
		return nil, trace.Wrap(err)
	}
	if err := auth.SubmitUsageEvent(ctx, req); err != nil {
		return nil, trace.Wrap(err)
	}
	return &emptypb.Empty{}, nil
}

// GetLicense returns the license used to start the auth server.
func (g *GRPCServer) GetLicense(ctx context.Context, req *authpb.GetLicenseRequest) (*authpb.GetLicenseResponse, error) {
	auth, err := g.authenticate(ctx)
	if err != nil {
		return nil, trace.Wrap(err)
	}
	license, err := auth.GetLicense(ctx)
	if err != nil {
		return nil, trace.Wrap(err)
	}
	return &authpb.GetLicenseResponse{
		License: []byte(license),
	}, nil
}

// ListReleases returns a list of Teleport Enterprise releases.
func (g *GRPCServer) ListReleases(ctx context.Context, req *authpb.ListReleasesRequest) (*authpb.ListReleasesResponse, error) {
	auth, err := g.authenticate(ctx)
	if err != nil {
		return nil, trace.Wrap(err)
	}
	releases, err := auth.ListReleases(ctx)
	if err != nil {
		return nil, trace.Wrap(err)
	}

	return &authpb.ListReleasesResponse{
		Releases: releases,
	}, nil
}

// ListSAMLIdPServiceProviders returns a paginated list of SAML IdP service provider resources.
func (g *GRPCServer) ListSAMLIdPServiceProviders(ctx context.Context, req *authpb.ListSAMLIdPServiceProvidersRequest) (*authpb.ListSAMLIdPServiceProvidersResponse, error) {
	auth, err := g.authenticate(ctx)
	if err != nil {
		return nil, trace.Wrap(err)
	}
	serviceProviders, nextKey, err := auth.ListSAMLIdPServiceProviders(ctx, int(req.GetLimit()), req.GetNextKey())
	if err != nil {
		return nil, trace.Wrap(err)
	}

	serviceProvidersV1 := make([]*types.SAMLIdPServiceProviderV1, len(serviceProviders))
	for i, sp := range serviceProviders {
		v1, ok := sp.(*types.SAMLIdPServiceProviderV1)
		if !ok {
			return nil, trace.BadParameter("unexpected SAML IdP service provider type %T", sp)
		}
		serviceProvidersV1[i] = v1
	}

	return &authpb.ListSAMLIdPServiceProvidersResponse{
		ServiceProviders: serviceProvidersV1,
		NextKey:          nextKey,
	}, nil
}

// GetSAMLIdPServiceProvider returns the specified SAML IdP service provider resources.
func (g *GRPCServer) GetSAMLIdPServiceProvider(ctx context.Context, req *authpb.GetSAMLIdPServiceProviderRequest) (*types.SAMLIdPServiceProviderV1, error) {
	auth, err := g.authenticate(ctx)
	if err != nil {
		return nil, trace.Wrap(err)
	}
	sp, err := auth.GetSAMLIdPServiceProvider(ctx, req.GetName())
	if err != nil {
		return nil, trace.Wrap(err)
	}

	serviceProviderV1, ok := sp.(*types.SAMLIdPServiceProviderV1)
	if !ok {
		return nil, trace.BadParameter("unexpected SAML IdP service provider type %T", sp)
	}

	return serviceProviderV1, nil
}

// CreateSAMLIdPServiceProvider creates a new SAML IdP service provider resource.
func (g *GRPCServer) CreateSAMLIdPServiceProvider(ctx context.Context, sp *types.SAMLIdPServiceProviderV1) (*emptypb.Empty, error) {
	auth, err := g.authenticate(ctx)
	if err != nil {
		return nil, trace.Wrap(err)
	}
	return &emptypb.Empty{}, trace.Wrap(auth.CreateSAMLIdPServiceProvider(ctx, sp))
}

// UpdateSAMLIdPServiceProvider updates an existing SAML IdP service provider resource.
func (g *GRPCServer) UpdateSAMLIdPServiceProvider(ctx context.Context, sp *types.SAMLIdPServiceProviderV1) (*emptypb.Empty, error) {
	auth, err := g.authenticate(ctx)
	if err != nil {
		return nil, trace.Wrap(err)
	}
	return &emptypb.Empty{}, trace.Wrap(auth.UpdateSAMLIdPServiceProvider(ctx, sp))
}

// DeleteSAMLIdPServiceProvider removes the specified SAML IdP service provider resource.
func (g *GRPCServer) DeleteSAMLIdPServiceProvider(ctx context.Context, req *authpb.DeleteSAMLIdPServiceProviderRequest) (*emptypb.Empty, error) {
	auth, err := g.authenticate(ctx)
	if err != nil {
		return nil, trace.Wrap(err)
	}
	return &emptypb.Empty{}, trace.Wrap(auth.DeleteSAMLIdPServiceProvider(ctx, req.GetName()))
}

// DeleteAllSAMLIdPServiceProviders removes all SAML IdP service providers.
func (g *GRPCServer) DeleteAllSAMLIdPServiceProviders(ctx context.Context, _ *emptypb.Empty) (*emptypb.Empty, error) {
	auth, err := g.authenticate(ctx)
	if err != nil {
		return nil, trace.Wrap(err)
	}
	return &emptypb.Empty{}, trace.Wrap(auth.DeleteAllSAMLIdPServiceProviders(ctx))
}

// ListUserGroups returns a paginated list of user group resources.
func (g *GRPCServer) ListUserGroups(ctx context.Context, req *authpb.ListUserGroupsRequest) (*authpb.ListUserGroupsResponse, error) {
	auth, err := g.authenticate(ctx)
	if err != nil {
		return nil, trace.Wrap(err)
	}
	userGroups, nextKey, err := auth.ListUserGroups(ctx, int(req.GetLimit()), req.GetNextKey())
	if err != nil {
		return nil, trace.Wrap(err)
	}

	userGroupsV1 := make([]*types.UserGroupV1, len(userGroups))
	for i, g := range userGroups {
		v1, ok := g.(*types.UserGroupV1)
		if !ok {
			return nil, trace.BadParameter("unexpected user group type %T", g)
		}
		userGroupsV1[i] = v1
	}

	return &authpb.ListUserGroupsResponse{
		UserGroups: userGroupsV1,
		NextKey:    nextKey,
	}, nil
}

// GetUserGroup returns the specified user group resources.
func (g *GRPCServer) GetUserGroup(ctx context.Context, req *authpb.GetUserGroupRequest) (*types.UserGroupV1, error) {
	auth, err := g.authenticate(ctx)
	if err != nil {
		return nil, trace.Wrap(err)
	}
	sp, err := auth.GetUserGroup(ctx, req.GetName())
	if err != nil {
		return nil, trace.Wrap(err)
	}

	serviceProviderV1, ok := sp.(*types.UserGroupV1)
	if !ok {
		return nil, trace.BadParameter("unexpected user group type %T", sp)
	}

	return serviceProviderV1, nil
}

// CreateUserGroup creates a new user group resource.
func (g *GRPCServer) CreateUserGroup(ctx context.Context, sp *types.UserGroupV1) (*emptypb.Empty, error) {
	auth, err := g.authenticate(ctx)
	if err != nil {
		return nil, trace.Wrap(err)
	}
	return &emptypb.Empty{}, trace.Wrap(auth.CreateUserGroup(ctx, sp))
}

// UpdateUserGroup updates an existing user group resource.
func (g *GRPCServer) UpdateUserGroup(ctx context.Context, sp *types.UserGroupV1) (*emptypb.Empty, error) {
	auth, err := g.authenticate(ctx)
	if err != nil {
		return nil, trace.Wrap(err)
	}
	return &emptypb.Empty{}, trace.Wrap(auth.UpdateUserGroup(ctx, sp))
}

// DeleteUserGroup removes the specified user group resource.
func (g *GRPCServer) DeleteUserGroup(ctx context.Context, req *authpb.DeleteUserGroupRequest) (*emptypb.Empty, error) {
	auth, err := g.authenticate(ctx)
	if err != nil {
		return nil, trace.Wrap(err)
	}
	return &emptypb.Empty{}, trace.Wrap(auth.DeleteUserGroup(ctx, req.GetName()))
}

// DeleteAllUserGroups removes all user groups.
func (g *GRPCServer) DeleteAllUserGroups(ctx context.Context, _ *emptypb.Empty) (*emptypb.Empty, error) {
	auth, err := g.authenticate(ctx)
	if err != nil {
		return nil, trace.Wrap(err)
	}
	return &emptypb.Empty{}, trace.Wrap(auth.DeleteAllUserGroups(ctx))
}

// UpdateHeadlessAuthenticationState updates a headless authentication state.
func (g *GRPCServer) UpdateHeadlessAuthenticationState(ctx context.Context, req *authpb.UpdateHeadlessAuthenticationStateRequest) (*emptypb.Empty, error) {
	auth, err := g.authenticate(ctx)
	if err != nil {
		return &emptypb.Empty{}, trace.Wrap(err)
	}

	err = auth.UpdateHeadlessAuthenticationState(ctx, req.Id, req.State, req.MfaResponse)
	return &emptypb.Empty{}, trace.Wrap(err)
}

// GetHeadlessAuthentication retrieves a headless authentication.
func (g *GRPCServer) GetHeadlessAuthentication(ctx context.Context, req *authpb.GetHeadlessAuthenticationRequest) (*types.HeadlessAuthentication, error) {
	auth, err := g.authenticate(ctx)
	if err != nil {
		return nil, trace.Wrap(err)
	}

	// First, try to retrieve the headless authentication directly if it already exists.
	if ha, err := auth.GetHeadlessAuthentication(ctx, req.Id); err == nil {
		return ha, nil
	} else if !trace.IsNotFound(err) {
		return nil, trace.Wrap(err)
	}

	// If the headless authentication doesn't exist yet, the headless login process may be waiting
	// for the user to create a stub to authorize the insert.
	if err := auth.UpsertHeadlessAuthenticationStub(ctx); err != nil {
		return nil, trace.Wrap(err)
	}

	// Force a short request timeout to prevent GetHeadlessAuthenticationFromWatcher
	// from waiting indefinitely for a nonexistent headless authentication. This is
	// useful for cases when the headless link/command is copied incorrectly or is
	// run with the wrong user.
	timeout := 5 * time.Second
	ctx, cancel := context.WithTimeout(ctx, timeout)
	defer cancel()

	// Wait for the login process to insert the actual headless authentication details.
	authReq, err := auth.GetHeadlessAuthenticationFromWatcher(ctx, req.Id)
	return authReq, trace.Wrap(err)
}

// WatchPendingHeadlessAuthentications watches the backend for pending headless authentication requests for the user.
func (g *GRPCServer) WatchPendingHeadlessAuthentications(_ *emptypb.Empty, stream authpb.AuthService_WatchPendingHeadlessAuthenticationsServer) error {
	auth, err := g.authenticate(stream.Context())
	if err != nil {
		return trace.Wrap(err)
	}

	watcher, err := auth.WatchPendingHeadlessAuthentications(stream.Context())
	if err != nil {
		return trace.Wrap(err)
	}
	defer watcher.Close()

	stubErr := make(chan error)
	go func() {
		stubErr <- auth.MaintainHeadlessAuthenticationStub(stream.Context())
	}()

	for {
		select {
		case err := <-stubErr:
			return trace.Wrap(err)
		case <-stream.Context().Done():
			return nil
		case <-watcher.Done():
			return watcher.Error()
		case event := <-watcher.Events():
			out, err := client.EventToGRPC(event)
			if err != nil {
				return trace.Wrap(err)
			}

			size := float64(proto.Size(out))
			watcherEventsEmitted.WithLabelValues(resourceLabel(event)).Observe(size)
			watcherEventSizes.Observe(size)

			if err := stream.Send(out); err != nil {
				return trace.Wrap(err)
			}
		}
	}
}

// ExportUpgradeWindows is used to load derived upgrade window values for agents that
// need to export schedules to external upgraders.
func (g *GRPCServer) ExportUpgradeWindows(ctx context.Context, req *authpb.ExportUpgradeWindowsRequest) (*authpb.ExportUpgradeWindowsResponse, error) {
	auth, err := g.authenticate(ctx)
	if err != nil {
		return nil, trace.Wrap(err)
	}

	rsp, err := auth.ExportUpgradeWindows(ctx, *req)
	if err != nil {
		return nil, trace.Wrap(err)
	}

	return &rsp, nil
}

// GetClusterMaintenanceConfig gets the current maintenance config singleton.
func (g *GRPCServer) GetClusterMaintenanceConfig(ctx context.Context, _ *emptypb.Empty) (*types.ClusterMaintenanceConfigV1, error) {
	auth, err := g.authenticate(ctx)
	if err != nil {
		return nil, trace.Wrap(err)
	}

	cmc, err := auth.GetClusterMaintenanceConfig(ctx)
	if err != nil {
		return nil, trace.Wrap(err)
	}

	rsp, ok := cmc.(*types.ClusterMaintenanceConfigV1)
	if !ok {
		return nil, trace.BadParameter("unexpected maintenance config type %T", cmc)
	}

	return rsp, nil
}

// UpdateClusterMaintenanceConfig updates the current maintenance config singleton.
func (g *GRPCServer) UpdateClusterMaintenanceConfig(ctx context.Context, cmc *types.ClusterMaintenanceConfigV1) (*emptypb.Empty, error) {
	auth, err := g.authenticate(ctx)
	if err != nil {
		return nil, trace.Wrap(err)
	}

	if err := auth.UpdateClusterMaintenanceConfig(ctx, cmc); err != nil {
		return nil, trace.Wrap(err)
	}

	return &emptypb.Empty{}, nil
}

// DeleteClusterMaintenanceConfig deletes the current maintenance config singleton.
func (g *GRPCServer) DeleteClusterMaintenanceConfig(ctx context.Context, _ *emptypb.Empty) (*emptypb.Empty, error) {
	auth, err := g.authenticate(ctx)
	if err != nil {
		return nil, trace.Wrap(err)
	}

	if err := auth.DeleteClusterMaintenanceConfig(ctx); err != nil {
		return nil, trace.Wrap(err)
	}

	return &emptypb.Empty{}, nil
}

// GetBackend returns the backend from the underlying auth server.
func (g *GRPCServer) GetBackend() backend.Backend {
	return g.AuthServer.bk
}

// GRPCServerConfig specifies gRPC server configuration
type GRPCServerConfig struct {
	// APIConfig is gRPC server API configuration
	APIConfig
	// TLS is gRPC server config
	TLS *tls.Config
	// Middleware is the request TLS client authenticator
	Middleware *Middleware
	// UnaryInterceptors is the gRPC unary interceptor chain.
	UnaryInterceptors []grpc.UnaryServerInterceptor
	// StreamInterceptors is the gRPC stream interceptor chain.
	StreamInterceptors []grpc.StreamServerInterceptor
}

// CheckAndSetDefaults checks and sets default values
func (cfg *GRPCServerConfig) CheckAndSetDefaults() error {
	if cfg.TLS == nil {
		return trace.BadParameter("missing parameter TLS")
	}
	if cfg.UnaryInterceptors == nil {
		return trace.BadParameter("missing parameter UnaryInterceptors")
	}
	if cfg.StreamInterceptors == nil {
		return trace.BadParameter("missing parameter StreamInterceptors")
	}
	if cfg.Middleware == nil {
		return trace.BadParameter("missing parameter Middleware")
	}
	return nil
}

// NewGRPCServer returns a new instance of gRPC server
func NewGRPCServer(cfg GRPCServerConfig) (*GRPCServer, error) {
	err := metrics.RegisterPrometheusCollectors(heartbeatConnectionsReceived, watcherEventsEmitted, watcherEventSizes, connectedResources)
	if err != nil {
		return nil, trace.Wrap(err)
	}

	if err := cfg.CheckAndSetDefaults(); err != nil {
		return nil, trace.Wrap(err)
	}

	logger := slog.With(teleport.ComponentKey, teleport.Component(teleport.ComponentAuth, teleport.ComponentGRPC))

	logger.DebugContext(context.Background(), "creating gRPC server",
		"keep_alive_period", cfg.KeepAlivePeriod,
		"keep_alive_count", cfg.KeepAliveCount,
	)

	// httplib.TLSCreds are explicitly used instead of credentials.NewTLS because the latter
	// modifies the tls.Config.NextProtos which causes problems due to multiplexing on the auth
	// listener.
	creds, err := NewTransportCredentials(TransportCredentialsConfig{
		TransportCredentials: &httplib.TLSCreds{Config: cfg.TLS},
		UserGetter:           cfg.Middleware,
		GetAuthPreference:    cfg.AuthServer.Cache.GetAuthPreference,
		Clock:                cfg.AuthServer.clock,
	})
	if err != nil {
		return nil, trace.Wrap(err)
	}

	server := grpc.NewServer(
		grpc.Creds(creds),
		grpc.ChainUnaryInterceptor(cfg.UnaryInterceptors...),
		grpc.ChainStreamInterceptor(cfg.StreamInterceptors...),
		grpc.KeepaliveParams(
			keepalive.ServerParameters{
				Time:    cfg.KeepAlivePeriod,
				Timeout: cfg.KeepAlivePeriod * time.Duration(cfg.KeepAliveCount),
			},
		),
		grpc.KeepaliveEnforcementPolicy(
			keepalive.EnforcementPolicy{
				MinTime:             cfg.KeepAlivePeriod,
				PermitWithoutStream: true,
			},
		),
		grpc.MaxConcurrentStreams(defaults.GRPCMaxConcurrentStreams),
	)

	usersService, err := usersv1.NewService(usersv1.ServiceConfig{
		Authorizer: cfg.Authorizer,
		Cache:      cfg.AuthServer.Cache,
		Backend:    cfg.AuthServer.Services,
		Emitter:    cfg.Emitter,
		Reporter:   cfg.AuthServer.Services.UsageReporter,
		Clock:      cfg.AuthServer.GetClock(),
		Logger:     cfg.AuthServer.logger.With(teleport.ComponentKey, "users.service"),
	})
	if err != nil {
		return nil, trace.Wrap(err)
	}
	usersv1pb.RegisterUsersServiceServer(server, usersService)

	presenceService, err := presencev1.NewService(presencev1.ServiceConfig{
		Authorizer: cfg.Authorizer,
		AuthServer: cfg.AuthServer,
		Backend:    cfg.AuthServer.Services,
		Cache:      cfg.AuthServer.Cache,
		Emitter:    cfg.Emitter,
		Reporter:   cfg.AuthServer.Services.UsageReporter,
		Clock:      cfg.AuthServer.GetClock(),
		Logger:     cfg.AuthServer.logger.With(teleport.ComponentKey, "presence.service"),
	})
	if err != nil {
		return nil, trace.Wrap(err)
	}
	presencev1pb.RegisterPresenceServiceServer(server, presenceService)

	botService, err := machineidv1.NewBotService(machineidv1.BotServiceConfig{
		Authorizer: cfg.Authorizer,
		Cache:      cfg.AuthServer.Cache,
		Backend:    cfg.AuthServer.Services,
		Reporter:   cfg.AuthServer.Services.UsageReporter,
		Emitter:    cfg.Emitter,
		Clock:      cfg.AuthServer.GetClock(),
		Logger:     cfg.AuthServer.logger.With(teleport.ComponentKey, "bot.service"),
	})
	if err != nil {
		return nil, trace.Wrap(err, "creating bot service")
	}
	machineidv1pb.RegisterBotServiceServer(server, botService)

	botInstanceService, err := machineidv1.NewBotInstanceService(machineidv1.BotInstanceServiceConfig{
		Authorizer: cfg.Authorizer,
		Backend:    cfg.AuthServer.Services.BotInstance,
		Clock:      cfg.AuthServer.GetClock(),
	})
	if err != nil {
		return nil, trace.Wrap(err, "creating bot instance service")
	}
	machineidv1pb.RegisterBotInstanceServiceServer(server, botInstanceService)

	workloadIdentityService, err := machineidv1.NewWorkloadIdentityService(machineidv1.WorkloadIdentityServiceConfig{
		Authorizer: cfg.Authorizer,
		Cache:      cfg.AuthServer.Cache,
		Reporter:   cfg.AuthServer.Services.UsageReporter,
		Emitter:    cfg.Emitter,
		Clock:      cfg.AuthServer.GetClock(),
		KeyStore:   cfg.AuthServer.keyStore,
		Logger:     cfg.AuthServer.logger.With(teleport.ComponentKey, "workload-identity.service"),
	})
	if err != nil {
		return nil, trace.Wrap(err, "creating workload identity service")
	}
	machineidv1pb.RegisterWorkloadIdentityServiceServer(server, workloadIdentityService)

	spiffeFederationService, err := machineidv1.NewSPIFFEFederationService(machineidv1.SPIFFEFederationServiceConfig{
		Authorizer: cfg.Authorizer,
		Backend:    cfg.AuthServer.Services.SPIFFEFederations,
		Cache:      cfg.AuthServer.Cache,
		Clock:      cfg.AuthServer.GetClock(),
		Emitter:    cfg.Emitter,
	})
	if err != nil {
		return nil, trace.Wrap(err, "creating SPIFFE federation service")
	}
	machineidv1pb.RegisterSPIFFEFederationServiceServer(server, spiffeFederationService)

	workloadIdentityResourceService, err := workloadidentityv1.NewResourceService(&workloadidentityv1.ResourceServiceConfig{
		Authorizer: cfg.Authorizer,
		Backend:    cfg.AuthServer.Services.WorkloadIdentities,
		Cache:      cfg.AuthServer.Cache,
		Emitter:    cfg.Emitter,
		Clock:      cfg.AuthServer.GetClock(),
	})
	if err != nil {
		return nil, trace.Wrap(err, "creating workload identity resource service")
	}
	workloadidentityv1pb.RegisterWorkloadIdentityResourceServiceServer(server, workloadIdentityResourceService)

	clusterName, err := cfg.AuthServer.GetClusterName(cfg.AuthServer.CloseContext())
	if err != nil {
		return nil, trace.Wrap(err, "getting cluster name")
	}
	workloadIdentityIssuanceService, err := workloadidentityv1.NewIssuanceService(&workloadidentityv1.IssuanceServiceConfig{
		Authorizer:     cfg.Authorizer,
		Cache:          cfg.AuthServer.Cache,
		Emitter:        cfg.Emitter,
		Clock:          cfg.AuthServer.GetClock(),
		KeyStore:       cfg.AuthServer.keyStore,
		OverrideGetter: cfg.AuthServer,
		ClusterName:    clusterName.GetClusterName(),
	})
	if err != nil {
		return nil, trace.Wrap(err, "creating workload identity issuance service")
	}
	workloadidentityv1pb.RegisterWorkloadIdentityIssuanceServiceServer(server, workloadIdentityIssuanceService)

	revSvcConfig := &workloadidentityv1.RevocationServiceConfig{
		Authorizer:          cfg.Authorizer,
		Emitter:             cfg.Emitter,
		Clock:               cfg.AuthServer.GetClock(),
		Store:               cfg.AuthServer.Services.WorkloadIdentityX509Revocations,
		KeyStore:            cfg.AuthServer.keyStore,
		CertAuthorityGetter: cfg.AuthServer.Cache,
		EventsWatcher:       cfg.AuthServer.Services,
		ClusterName:         clusterName.GetClusterName(),
	}
	if cfg.MutateRevocationsServiceConfig != nil {
		cfg.MutateRevocationsServiceConfig(revSvcConfig)
	}
	workloadIdentityRevocationService, err := workloadidentityv1.NewRevocationService(revSvcConfig)
	if err != nil {
		return nil, trace.Wrap(err, "creating workload identity revocation service")
	}
	workloadidentityv1pb.RegisterWorkloadIdentityRevocationServiceServer(server, workloadIdentityRevocationService)
	go workloadIdentityRevocationService.RunCRLSigner(cfg.AuthServer.CloseContext())

	if cfg.PluginRegistry == nil || !cfg.PluginRegistry.IsRegistered("auth.enterprise") {
		srv, err := workloadidentityv1.NewX509OverridesService(workloadidentityv1.X509OverridesServiceConfig{
			Authorizer: cfg.Authorizer,
			Storage:    cfg.AuthServer.Services,
			Emitter:    cfg.Emitter,

			ClusterName: clusterName.GetClusterName(),
		})
		if err != nil {
			return nil, trace.Wrap(err, "creating workload identity X509 overrides service")
		}
		workloadidentityv1pb.RegisterX509OverridesServiceServer(server, srv)
		workloadidentityv1pb.RegisterSigstorePolicyResourceServiceServer(server, workloadidentityv1.NewSigstorePolicyResourceService())
	}

	dbObjectImportRuleService, err := dbobjectimportrulev1.NewDatabaseObjectImportRuleService(dbobjectimportrulev1.DatabaseObjectImportRuleServiceConfig{
		Authorizer: cfg.Authorizer,
		Backend:    cfg.AuthServer.Services,
		Logger:     cfg.AuthServer.logger.With(teleport.ComponentKey, "db_obj_import_rule"),
	})
	if err != nil {
		return nil, trace.Wrap(err, "creating database objectImportRule service")
	}
	dbobjectimportrulev1pb.RegisterDatabaseObjectImportRuleServiceServer(server, dbObjectImportRuleService)

	dbObjectService, err := dbobjectv1.NewDatabaseObjectService(dbobjectv1.DatabaseObjectServiceConfig{
		Authorizer: cfg.Authorizer,
		Backend:    cfg.AuthServer.Services,
		Logger:     cfg.AuthServer.logger.With(teleport.ComponentKey, "db_object"),
	})
	if err != nil {
		return nil, trace.Wrap(err, "creating database object service")
	}
	dbobjectv1pb.RegisterDatabaseObjectServiceServer(server, dbObjectService)

	stableUNIXUsersServiceServer, err := stableunixusers.New(stableunixusers.Config{
		Authorizer: cfg.Authorizer,
		Emitter:    cfg.Emitter,
		Logger:     cfg.AuthServer.logger.With(teleport.ComponentKey, "stable_unix_users"),

		Backend:       cfg.AuthServer.bk,
		ReadOnlyCache: cfg.AuthServer.ReadOnlyCache,

		StableUNIXUsers:      cfg.AuthServer.Services.StableUNIXUsersInternal,
		ClusterConfiguration: cfg.AuthServer.Services.ClusterConfigurationInternal,

		CacheClock:   cfg.AuthServer.clock,
		CacheContext: cfg.AuthServer.closeCtx,
	})
	if err != nil {
		return nil, trace.Wrap(err, "creating stable UNIX user service")
	}
	stableunixusersv1.RegisterStableUNIXUsersServiceServer(
		server,
		stableUNIXUsersServiceServer,
	)

	authServer := &GRPCServer{
		APIConfig: cfg.APIConfig,
		logger:    logger,
		server:    server,
	}

	if en := os.Getenv("TELEPORT_UNSTABLE_CREATEAUDITSTREAM_INFLIGHT_LIMIT"); en != "" {
		inflightLimit, err := strconv.ParseInt(en, 10, 64)
		if err != nil {
			logger.ErrorContext(context.Background(), "Failed to parse the TELEPORT_UNSTABLE_CREATEAUDITSTREAM_INFLIGHT_LIMIT envvar, limit will not be enforced")
			inflightLimit = -1
		}
		if inflightLimit == 0 {
			logger.WarnContext(context.Background(), "TELEPORT_UNSTABLE_CREATEAUDITSTREAM_INFLIGHT_LIMIT is set to 0, no CreateAuditStream RPCs will be allowed")
		}
		metrics.RegisterPrometheusCollectors(
			createAuditStreamAcceptedTotalMetric,
			createAuditStreamRejectedTotalMetric,
			createAuditStreamLimitMetric,
		)
		createAuditStreamLimitMetric.Set(float64(inflightLimit))
		if inflightLimit >= 0 {
			authServer.createAuditStreamSemaphore = make(chan struct{}, inflightLimit)
		}
	}

	authpb.RegisterAuthServiceServer(server, authServer)
	collectortracepb.RegisterTraceServiceServer(server, authServer)
	auditlogpb.RegisterAuditLogServiceServer(server, authServer)

	dynamicWindows, err := dynamicwindowsv1.NewService(dynamicwindowsv1.ServiceConfig{
		Authorizer: cfg.Authorizer,
		Backend:    cfg.AuthServer.Services,
		Cache:      cfg.AuthServer.Cache,
	})
	if err != nil {
		return nil, trace.Wrap(err)
	}
	dynamicwindowsv1pb.RegisterDynamicWindowsServiceServer(server, dynamicWindows)

	trust, err := trustv1.NewService(&trustv1.ServiceConfig{
		Authorizer: cfg.Authorizer,
		Cache:      cfg.AuthServer.Cache,
		Backend:    cfg.AuthServer.Services,
		AuthServer: cfg.AuthServer,
	})
	if err != nil {
		return nil, trace.Wrap(err)
	}
	trustv1pb.RegisterTrustServiceServer(server, trust)

	joinServiceServer := joinserver.NewJoinServiceGRPCServer(cfg.AuthServer)
	authpb.RegisterJoinServiceServer(server, joinServiceServer)

	integrationServiceServer, err := integrationv1.NewService(&integrationv1.ServiceConfig{
		Authorizer:      cfg.Authorizer,
		Backend:         cfg.AuthServer.Services,
		Cache:           cfg.AuthServer.Cache,
		KeyStoreManager: cfg.AuthServer.GetKeyStore(),
		Clock:           cfg.AuthServer.clock,
		Emitter:         cfg.Emitter,
		Logger:          cfg.AuthServer.logger.With(teleport.ComponentKey, "integrations.service"),
	})
	if err != nil {
		return nil, trace.Wrap(err)
	}
	integrationv1pb.RegisterIntegrationServiceServer(server, integrationServiceServer)

	integrationAWSOIDCServiceServer, err := integrationv1.NewAWSOIDCService(&integrationv1.AWSOIDCServiceConfig{
		Authorizer:            cfg.Authorizer,
		IntegrationService:    integrationServiceServer,
		Cache:                 cfg.AuthServer,
		ProxyPublicAddrGetter: cfg.AuthServer.getProxyPublicAddr,
		Clock:                 cfg.AuthServer.clock,
	})
	if err != nil {
		return nil, trace.Wrap(err)
	}
	integrationv1pb.RegisterAWSOIDCServiceServer(server, integrationAWSOIDCServiceServer)

	userTask, err := usertasksv1.NewService(usertasksv1.ServiceConfig{
		Authorizer: cfg.Authorizer,
		Backend:    cfg.AuthServer.Services,
		Cache:      cfg.AuthServer.Cache,
		// This must be a function because cfg.AuthServer.UsageReporter is changed after `NewGRPCServer` is called.
		// It starts as a DiscardUsageReporter, but when running in Cloud, gets replaced by a real reporter.
		UsageReporter: func() usagereporter.UsageReporter { return cfg.AuthServer.UsageReporter },
		Emitter:       cfg.Emitter,
	})
	if err != nil {
		return nil, trace.Wrap(err)
	}
	usertaskv1pb.RegisterUserTaskServiceServer(server, userTask)

	discoveryConfig, err := discoveryconfigv1.NewService(discoveryconfigv1.ServiceConfig{
		Authorizer: cfg.Authorizer,
		Backend:    cfg.AuthServer.Services,
		Clock:      cfg.AuthServer.clock,
		Emitter:    cfg.Emitter,
		Logger:     cfg.AuthServer.logger.With(teleport.ComponentKey, "discoveryconfig_crud_service"),
	})
	if err != nil {
		return nil, trace.Wrap(err)
	}
	discoveryconfigv1pb.RegisterDiscoveryConfigServiceServer(server, discoveryConfig)

	crownJewel, err := crownjewelv1.NewService(crownjewelv1.ServiceConfig{
		Authorizer: cfg.Authorizer,
		Backend:    cfg.AuthServer.Services,
		Reader:     cfg.AuthServer.Cache,
		Emitter:    cfg.Emitter,
	})
	if err != nil {
		return nil, trace.Wrap(err)
	}
	crownjewelv1pb.RegisterCrownJewelServiceServer(server, crownJewel)

	// Initialize and register the user preferences service.
	userPreferencesSrv, err := userpreferencesv1.NewService(&userpreferencesv1.ServiceConfig{
		Backend:    cfg.AuthServer.Services,
		Authorizer: cfg.Authorizer,
	})
	if err != nil {
		return nil, trace.Wrap(err)
	}
	userpreferencesv1pb.RegisterUserPreferencesServiceServer(server, userPreferencesSrv)

	// Initialize and register the user login state service.
	userLoginState, err := local.NewUserLoginStateService(cfg.AuthServer.bk)
	if err != nil {
		return nil, trace.Wrap(err)
	}

	userLoginStateServer, err := userloginstatev1.NewService(userloginstatev1.ServiceConfig{
		Authorizer:      cfg.Authorizer,
		UserLoginStates: userLoginState,
	})
	if err != nil {
		return nil, trace.Wrap(err)
	}
	userloginstatev1pb.RegisterUserLoginStateServiceServer(server, userLoginStateServer)

	clusterConfigService, err := clusterconfigv1.NewService(clusterconfigv1.ServiceConfig{
		Cache:      cfg.AuthServer.Cache,
		Backend:    cfg.AuthServer.Services,
		Authorizer: cfg.Authorizer,
		Emitter:    cfg.Emitter,
		AccessGraph: clusterconfigv1.AccessGraphConfig{
			Enabled:  cfg.APIConfig.AccessGraph.Enabled,
			CA:       cfg.APIConfig.AccessGraph.CA,
			Address:  cfg.APIConfig.AccessGraph.Address,
			Insecure: cfg.APIConfig.AccessGraph.Insecure,
		},
		ReadOnlyCache: cfg.AuthServer.ReadOnlyCache,
		SignatureAlgorithmSuiteParams: types.SignatureAlgorithmSuiteParams{
			FIPS:          cfg.AuthServer.fips,
			UsingHSMOrKMS: cfg.AuthServer.keyStore.UsingHSMOrKMS(),
			Cloud:         modules.GetModules().Features().Cloud,
		},
	})
	if err != nil {
		return nil, trace.Wrap(err)
	}

	clusterconfigv1pb.RegisterClusterConfigServiceServer(server, clusterConfigService)

	// Initialize and register the Kubernetes waiting container service.
	kubeWaitingContsServer, err := kubewaitingcontainerv1.NewService(kubewaitingcontainerv1.ServiceConfig{
		Authorizer: cfg.Authorizer,
		Backend:    cfg.AuthServer.Services,
		Cache:      cfg.AuthServer.Cache,
	})
	if err != nil {
		return nil, trace.Wrap(err)
	}
	kubewaitingcontainerv1pb.RegisterKubeWaitingContainersServiceServer(server, kubeWaitingContsServer)

	accessMonitoringRuleServer, err := accessmonitoringrulesv1.NewService(&accessmonitoringrulesv1.ServiceConfig{
		Authorizer: cfg.Authorizer,
		Backend:    cfg.AuthServer.Services,
		Cache:      cfg.AuthServer.Cache,
	})
	if err != nil {
		return nil, trace.Wrap(err)
	}
	accessmonitoringrules.RegisterAccessMonitoringRulesServiceServer(server, accessMonitoringRuleServer)

	// Initialize and register the notifications service.
	notificationsServer, err := notificationsv1.NewService(notificationsv1.ServiceConfig{
		Authorizer:              cfg.Authorizer,
		Backend:                 cfg.AuthServer.Services,
		Clock:                   cfg.AuthServer.GetClock(),
		UserNotificationCache:   cfg.AuthServer.UserNotificationCache,
		GlobalNotificationCache: cfg.AuthServer.GlobalNotificationCache,
	})
	if err != nil {
		return nil, trace.Wrap(err)
	}
	notificationsv1pb.RegisterNotificationServiceServer(server, notificationsServer)

	vnetConfigStorage, err := local.NewVnetConfigService(cfg.AuthServer.bk)
	if err != nil {
		return nil, trace.Wrap(err)
	}
	vnetConfigServiceServer := vnetconfigv1.NewService(vnetConfigStorage, cfg.Authorizer)
	vnetv1pb.RegisterVnetConfigServiceServer(server, vnetConfigServiceServer)

	staticHostUserServer, err := userprovisioningv2.NewService(userprovisioningv2.ServiceConfig{
		Authorizer: cfg.Authorizer,
		Emitter:    cfg.Emitter,
		Backend:    cfg.AuthServer.Services,
		Cache:      cfg.AuthServer.Cache,
	})
	if err != nil {
		return nil, trace.Wrap(err)
	}
	userprovisioningv2pb.RegisterStaticHostUsersServiceServer(server, staticHostUserServer)

	autoUpdateServiceServer, err := autoupdatev1.NewService(autoupdatev1.ServiceConfig{
		Authorizer: cfg.Authorizer,
		Emitter:    cfg.Emitter,
		Backend:    cfg.AuthServer.Services,
		Cache:      cfg.AuthServer.Cache,
	})
	if err != nil {
		return nil, trace.Wrap(err)
	}
	autoupdatev1pb.RegisterAutoUpdateServiceServer(server, autoUpdateServiceServer)

	identityCenterService, err := local.NewIdentityCenterService(local.IdentityCenterServiceConfig{
		Backend: cfg.AuthServer.bk,
	})
	if err != nil {
		return nil, trace.Wrap(err)
	}
	identitycenterv1.RegisterIdentityCenterServiceServer(server, identityCenterService)

	provisioningStateService, err := local.NewProvisioningStateService(cfg.AuthServer.bk)
	if err != nil {
		return nil, trace.Wrap(err)
	}
	provisioningv1.RegisterProvisioningServiceServer(server, provisioningStateService)

	gitServerService, err := gitserverv1.NewService(gitserverv1.Config{
		Authorizer:               cfg.Authorizer,
		Backend:                  cfg.AuthServer.Services,
		ProxyPublicAddrGetter:    cfg.AuthServer.getProxyPublicAddr,
		GitHubAuthRequestCreator: cfg.AuthServer.CreateGithubAuthRequest,
	})
	if err != nil {
		return nil, trace.Wrap(err)
	}
	gitserverv1pb.RegisterGitServerServiceServer(server, gitServerService)

	// Only register the service if this is an open source build. Enterprise builds
	// register the actual service via an auth plugin, if we register here then all
	// Enterprise builds would fail with a duplicate service registered error.
	if cfg.PluginRegistry == nil || !cfg.PluginRegistry.IsRegistered("auth.enterprise") {
		loginrulev1pb.RegisterLoginRuleServiceServer(server, loginrulev1.NotImplementedService{})
	}

	decisionService, err := decisionv1.NewService(decisionv1.ServiceConfig{
		DecisionService: cfg.AuthServer.pdp,
		Authorizer:      cfg.Authorizer,
	})
	if err != nil {
		return nil, trace.Wrap(err)
	}
	decisionpb.RegisterDecisionServiceServer(server, decisionService)

	healthCheckConfigSvc, err := healthcheckconfigv1.NewService(healthcheckconfigv1.ServiceConfig{
		Authorizer: cfg.Authorizer,
		Backend:    cfg.AuthServer.Services.HealthCheckConfig,
		Cache:      cfg.AuthServer.Cache,
		Emitter:    cfg.Emitter,
	})
	if err != nil {
		return nil, trace.Wrap(err)
	}
	healthcheckconfigv1pb.RegisterHealthCheckConfigServiceServer(server, healthCheckConfigSvc)

	return authServer, nil
}

type grpcContext struct {
	*authz.Context
	*ServerWithRoles
}

// authenticate extracts authentication context and returns initialized auth server
func (g *GRPCServer) authenticate(ctx context.Context) (*grpcContext, error) {
	// HTTPS server expects auth context to be set by the auth middleware
	authContext, err := g.Authorizer.Authorize(ctx)
	if err != nil {
		return nil, trace.Wrap(err)
	}
	return &grpcContext{
		Context: authContext,
		ServerWithRoles: &ServerWithRoles{
			authServer: g.AuthServer,
			context:    *authContext,
			alog:       g.AuthServer,
		},
	}, nil
}

// GetUnstructuredEvents searches for events on the backend and sends them back in an unstructured format.
func (g *GRPCServer) GetUnstructuredEvents(ctx context.Context, req *auditlogpb.GetUnstructuredEventsRequest) (*auditlogpb.EventsUnstructured, error) {
	auth, err := g.authenticate(ctx)
	if err != nil {
		return nil, trace.Wrap(err)
	}

	rawEvents, lastkey, err := auth.ServerWithRoles.SearchEvents(ctx, events.SearchEventsRequest{
		From:       req.StartDate.AsTime(),
		To:         req.EndDate.AsTime(),
		EventTypes: req.EventTypes,
		Limit:      int(req.Limit),
		Order:      types.EventOrder(req.Order),
		StartKey:   req.StartKey,
	})
	if err != nil {
		return nil, trace.Wrap(err)
	}

	unstructuredEvents := make([]*auditlogpb.EventUnstructured, 0, len(rawEvents))
	for _, event := range rawEvents {
		unstructuredEvent, err := apievents.ToUnstructured(event)
		if err != nil {
			return nil, trace.Wrap(err)
		}
		unstructuredEvents = append(unstructuredEvents, unstructuredEvent)
	}

	return &auditlogpb.EventsUnstructured{
		Items:   unstructuredEvents,
		LastKey: lastkey,
	}, nil
}

// ExportUnstructuredEvents exports events from a given event chunk returned by GetEventExportChunks. This API prioritizes
// performance over ordering and filtering, and is intended for bulk export of events.
func (g *GRPCServer) ExportUnstructuredEvents(req *auditlogpb.ExportUnstructuredEventsRequest, stream auditlogpb.AuditLogService_ExportUnstructuredEventsServer) error {
	auth, err := g.authenticate(stream.Context())
	if err != nil {
		return trace.Wrap(err)
	}

	events := auth.ServerWithRoles.ExportUnstructuredEvents(stream.Context(), req)

	for events.Next() {
		if err := stream.Send(events.Item()); err != nil {
			events.Done()
			return trace.Wrap(err)
		}
	}

	return trace.Wrap(events.Done())
}

// GetEventExportChunks returns a stream of event chunks that can be exported via ExportUnstructuredEvents. The returned
// list isn't ordered and polling for new chunks requires re-consuming the entire stream from the beginning.
func (g *GRPCServer) GetEventExportChunks(req *auditlogpb.GetEventExportChunksRequest, stream auditlogpb.AuditLogService_GetEventExportChunksServer) error {
	auth, err := g.authenticate(stream.Context())
	if err != nil {
		return trace.Wrap(err)
	}

	chunks := auth.ServerWithRoles.GetEventExportChunks(stream.Context(), req)

	for chunks.Next() {
		if err := stream.Send(chunks.Item()); err != nil {
			chunks.Done()
			return trace.Wrap(err)
		}
	}

	return trace.Wrap(chunks.Done())
}

// StreamUnstructuredSessionEvents streams all events from a given session recording as an unstructured format.
func (g *GRPCServer) StreamUnstructuredSessionEvents(req *auditlogpb.StreamUnstructuredSessionEventsRequest, stream auditlogpb.AuditLogService_StreamUnstructuredSessionEventsServer) error {
	auth, err := g.authenticate(stream.Context())
	if err != nil {
		return trace.Wrap(err)
	}

	c, e := auth.ServerWithRoles.StreamSessionEvents(stream.Context(), session.ID(req.SessionId), int64(req.StartIndex))

	for {
		select {
		case event, more := <-c:
			if !more {
				return nil
			}
			// convert event to JSON
			eventJson, err := apievents.ToUnstructured(event)
			if err != nil {
				return trail.ToGRPC(trace.Wrap(err))
			}
			if err := stream.Send(eventJson); err != nil {
				return trail.ToGRPC(trace.Wrap(err))
			}
		case err := <-e:
			return trail.ToGRPC(trace.Wrap(err))
		}
	}
}<|MERGE_RESOLUTION|>--- conflicted
+++ resolved
@@ -27,7 +27,6 @@
 	"log/slog"
 	"net"
 	"os"
-	"slices"
 	"strconv"
 	"time"
 
@@ -2055,53 +2054,6 @@
 	}
 
 	role = maybeDowngradeRoleSSHPortForwarding(role, clientVersion)
-<<<<<<< HEAD
-	role = maybeDowngradeRoleCRD(role, clientVersion)
-
-	return role, nil
-}
-
-var minSupportedCRDVersion = semver.Version{Major: 18, Minor: 0, Patch: 0}
-
-// We introduced support for CRDs in Teleport v18. To avoid unexpected access, if there
-// is a CRD in the deny list from an older role, deny all access.
-// If there is a CRD in the allow list, it gets discarded in older versions and will
-// result in less access than expected until the customer upgrades.
-func maybeDowngradeRoleCRD(role *types.RoleV6, clientVersion *semver.Version) *types.RoleV6 {
-	// If we are V18 or higher, we don't need to downgrade the role, return as is.
-	if supported, err := utils.MinVerWithoutPreRelease(
-		clientVersion.String(),
-		minSupportedCRDVersion.String()); supported || err != nil {
-		return role
-	}
-
-	// For the `allow` list, keep all valid entries and discard the rest.
-	var allow []types.KubernetesResource
-	for _, kubeResource := range role.GetKubeResources(types.Allow) {
-		if slices.Contains(types.KubernetesResourcesKinds, kubeResource.Kind) || kubeResource.Kind == types.Wildcard {
-			allow = append(allow, kubeResource)
-		}
-	}
-	role.SetKubeResources(types.Allow, allow)
-
-	// For the `deny` list, if there is a CRD, deny all access.
-	denyAll := false
-	for _, kubeResource := range role.GetKubeResources(types.Deny) {
-		if !slices.Contains(types.KubernetesResourcesKinds, kubeResource.Kind) && kubeResource.Kind != types.Wildcard {
-			denyAll = true
-			break
-		}
-	}
-	if denyAll {
-		role.SetKubeResources(types.Deny, []types.KubernetesResource{{
-			Kind:      types.Wildcard,
-			Namespace: types.Wildcard,
-			Name:      types.Wildcard,
-			Verbs:     []string{types.Wildcard},
-		}})
-	}
-
-=======
 	role = maybeDowngradeRoleVersionToV7(role, clientVersion)
 	return role, nil
 }
@@ -2139,7 +2091,6 @@
 		role.Metadata.Labels = make(map[string]string, 1)
 	}
 	role.Metadata.Labels[types.TeleportDowngradedLabel] = reason
->>>>>>> 2c3fbae5
 	return role
 }
 
