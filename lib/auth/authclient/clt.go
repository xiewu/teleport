/*
 * Teleport
 * Copyright (C) 2023  Gravitational, Inc.
 *
 * This program is free software: you can redistribute it and/or modify
 * it under the terms of the GNU Affero General Public License as published by
 * the Free Software Foundation, either version 3 of the License, or
 * (at your option) any later version.
 *
 * This program is distributed in the hope that it will be useful,
 * but WITHOUT ANY WARRANTY; without even the implied warranty of
 * MERCHANTABILITY or FITNESS FOR A PARTICULAR PURPOSE.  See the
 * GNU Affero General Public License for more details.
 *
 * You should have received a copy of the GNU Affero General Public License
 * along with this program.  If not, see <http://www.gnu.org/licenses/>.
 */

package authclient

import (
	"context"
	"errors"
	"fmt"
	"net"
	"net/url"
	"time"

	"github.com/gravitational/roundtrip"
	"github.com/gravitational/trace"
	"golang.org/x/crypto/ssh"

	"github.com/gravitational/teleport/api/client"
	"github.com/gravitational/teleport/api/client/crownjewel"
	"github.com/gravitational/teleport/api/client/databaseobject"
	"github.com/gravitational/teleport/api/client/dynamicwindows"
	"github.com/gravitational/teleport/api/client/externalauditstorage"
	"github.com/gravitational/teleport/api/client/gitserver"
	"github.com/gravitational/teleport/api/client/proto"
	"github.com/gravitational/teleport/api/client/secreport"
	"github.com/gravitational/teleport/api/client/usertask"
	apidefaults "github.com/gravitational/teleport/api/defaults"
	accessgraphsecretsv1pb "github.com/gravitational/teleport/api/gen/proto/go/teleport/accessgraph/v1"
	clusterconfigpb "github.com/gravitational/teleport/api/gen/proto/go/teleport/clusterconfig/v1"
	dbobjectimportrulev1 "github.com/gravitational/teleport/api/gen/proto/go/teleport/dbobjectimportrule/v1"
	devicepb "github.com/gravitational/teleport/api/gen/proto/go/teleport/devicetrust/v1"
	identitycenterv1 "github.com/gravitational/teleport/api/gen/proto/go/teleport/identitycenter/v1"
	integrationv1 "github.com/gravitational/teleport/api/gen/proto/go/teleport/integration/v1"
	loginrulepb "github.com/gravitational/teleport/api/gen/proto/go/teleport/loginrule/v1"
	machineidv1pb "github.com/gravitational/teleport/api/gen/proto/go/teleport/machineid/v1"
	notificationsv1 "github.com/gravitational/teleport/api/gen/proto/go/teleport/notifications/v1"
	pluginspb "github.com/gravitational/teleport/api/gen/proto/go/teleport/plugins/v1"
	provisioningv1 "github.com/gravitational/teleport/api/gen/proto/go/teleport/provisioning/v1"
	resourceusagepb "github.com/gravitational/teleport/api/gen/proto/go/teleport/resourceusage/v1"
	samlidppb "github.com/gravitational/teleport/api/gen/proto/go/teleport/samlidp/v1"
	trustpb "github.com/gravitational/teleport/api/gen/proto/go/teleport/trust/v1"
	userspb "github.com/gravitational/teleport/api/gen/proto/go/teleport/users/v1"
	"github.com/gravitational/teleport/api/gen/proto/go/teleport/vnet/v1"
	userpreferencesv1 "github.com/gravitational/teleport/api/gen/proto/go/userpreferences/v1"
	"github.com/gravitational/teleport/api/mfa"
	"github.com/gravitational/teleport/api/types"
	apievents "github.com/gravitational/teleport/api/types/events"
	"github.com/gravitational/teleport/api/utils/keys"
	accessgraphv1 "github.com/gravitational/teleport/gen/proto/go/accessgraph/v1alpha"
	wantypes "github.com/gravitational/teleport/lib/auth/webauthntypes"
	"github.com/gravitational/teleport/lib/defaults"
	"github.com/gravitational/teleport/lib/events"
	"github.com/gravitational/teleport/lib/services"
	"github.com/gravitational/teleport/lib/session"
	"github.com/gravitational/teleport/lib/sshutils"
	"github.com/gravitational/teleport/lib/utils"
)

const (
	// CurrentVersion is a current API version
	CurrentVersion = types.V2

	// MissingNamespaceError indicates that the client failed to
	// provide the namespace in the request.
	MissingNamespaceError = "missing required parameter: namespace"
)

var (
	// ErrNoMFADevices is returned when an MFA ceremony is performed without possible devices to
	// complete the challenge with.
	ErrNoMFADevices = &trace.AccessDeniedError{
		Message: "MFA is required to access this resource but user has no MFA devices; see Account Settings in the Web UI or use 'tsh mfa add' to register MFA devices",
	}
	// InvalidUserPassError is the error for when either the provided username or
	// password is incorrect.
	InvalidUserPassError = &trace.AccessDeniedError{Message: "invalid username or password"}
	// InvalidUserPass2FError is the error for when either the provided username,
	// password, or second factor is incorrect.
	InvalidUserPass2FError = &trace.AccessDeniedError{Message: "invalid username, password or second factor"}
)

// IsInvalidLocalCredentialError checks if an error resulted from an incorrect username,
// password, or second factor.
func IsInvalidLocalCredentialError(err error) bool {
	return errors.Is(err, InvalidUserPassError) || errors.Is(err, InvalidUserPass2FError)
}

// HostFQDN consists of host UUID and cluster name joined via '.'.
func HostFQDN(hostUUID, clusterName string) string {
	return fmt.Sprintf("%v.%v", hostUUID, clusterName)
}

// APIClient is aliased here so that it can be embedded in Client.
type APIClient = client.Client

// Client is the Auth API client. It works by connecting to auth servers
// via gRPC and HTTP.
//
// When Teleport servers connect to auth API, they usually establish an SSH
// tunnel first, and then do HTTP-over-SSH. This client is wrapped by auth.TunClient
// in lib/auth/tun.go
//
// NOTE: This client is being deprecated in favor of the gRPC Client in
// teleport/api/client. This Client should only be used internally, or for
// functionality that hasn't been ported to the new client yet.
type Client struct {
	// APIClient is used to make gRPC requests to the server
	*APIClient
	// HTTPClient is used to make http requests to the server
	*HTTPClient
}

// Make sure Client implements all the necessary methods.
var _ ClientI = &Client{}

// NewClient creates a new API client with a connection to a Teleport server.
//
// The client will use the first credentials and the given dialer. If
// no dialer is given, the first address will be used. This address must
// be an auth server address.
//
// NOTE: This client is being deprecated in favor of the gRPC Client in
// teleport/api/client. This Client should only be used internally, or for
// functionality that hasn't been ported to the new client yet.
func NewClient(cfg client.Config, params ...roundtrip.ClientParam) (*Client, error) {
	cfg.DialInBackground = true

	cfg.CircuitBreakerConfig.TrippedErrorMessage = "Unable to communicate with the Teleport Auth Service"

	if err := cfg.CheckAndSetDefaults(); err != nil {
		return nil, trace.Wrap(err)
	}

	apiClient, err := client.New(cfg.Context, cfg)
	if err != nil {
		return nil, trace.Wrap(err)
	}

	// apiClient configures the tls.Config, so we clone it and reuse it for http.
	httpTLS := apiClient.Config().Clone()
	httpDialer := cfg.Dialer
	if httpDialer == nil {
		if len(cfg.Addrs) == 0 {
			return nil, trace.BadParameter("no addresses to dial")
		}
		httpDialer = client.ContextDialerFunc(func(ctx context.Context, network, _ string) (conn net.Conn, err error) {
			for _, addr := range cfg.Addrs {
				contextDialer := client.NewDialer(cfg.Context, cfg.KeepAlivePeriod, cfg.DialTimeout,
					client.WithInsecureSkipVerify(cfg.InsecureAddressDiscovery),
					client.WithALPNConnUpgrade(cfg.ALPNConnUpgradeRequired),
					client.WithPROXYHeaderGetter(cfg.PROXYHeaderGetter),
				)
				conn, err = contextDialer.DialContext(ctx, network, addr)
				if err == nil {
					return conn, nil
				}
			}
			// not wrapping on purpose to preserve the original error
			return nil, err
		})
	}
	httpClientCfg := &HTTPClientConfig{
		TLS:                        httpTLS,
		Dialer:                     httpDialer,
		ALPNSNIAuthDialClusterName: cfg.ALPNSNIAuthDialClusterName,
	}
	httpClient, err := NewHTTPClient(httpClientCfg, params...)
	if err != nil {
		return nil, trace.Wrap(err)
	}

	return &Client{
		APIClient:  apiClient,
		HTTPClient: httpClient,
	}, nil
}

func (c *Client) Close() error {
	c.HTTPClient.Close()
	return c.APIClient.Close()
}

// notImplementedMessage is the message to return for endpoints that are not
// implemented. This is due to how service interfaces are used with Teleport.
const notImplementedMessage = "not implemented: can only be called by auth locally"

// CreateAuthPreference not implemented: can only be called locally.
func (c *Client) CreateAuthPreference(context.Context, types.AuthPreference) (types.AuthPreference, error) {
	return nil, trace.NotImplemented(notImplementedMessage)
}

// CreateSessionRecordingConfig not implemented: can only be called locally.
func (c *Client) CreateSessionRecordingConfig(context.Context, types.SessionRecordingConfig) (types.SessionRecordingConfig, error) {
	return nil, trace.NotImplemented(notImplementedMessage)
}

// CreateClusterAuditConfig not implemented: can only be called locally.
func (c *Client) CreateClusterAuditConfig(context.Context, types.ClusterAuditConfig) (types.ClusterAuditConfig, error) {
	return nil, trace.NotImplemented(notImplementedMessage)
}

func (c *Client) UpdateClusterAuditConfig(context.Context, types.ClusterAuditConfig) (types.ClusterAuditConfig, error) {
	return nil, trace.NotImplemented(notImplementedMessage)
}

func (c *Client) UpsertClusterAuditConfig(context.Context, types.ClusterAuditConfig) (types.ClusterAuditConfig, error) {
	return nil, trace.NotImplemented(notImplementedMessage)
}

func (c *Client) CreateClusterNetworkingConfig(context.Context, types.ClusterNetworkingConfig) (types.ClusterNetworkingConfig, error) {
	return nil, trace.NotImplemented(notImplementedMessage)
}

// CreateCertAuthority not implemented: can only be called locally.
func (c *Client) CreateCertAuthority(ctx context.Context, ca types.CertAuthority) error {
	return trace.NotImplemented(notImplementedMessage)
}

// UpsertCertAuthority updates or inserts new cert authority
func (c *Client) UpsertCertAuthority(ctx context.Context, ca types.CertAuthority) error {
	if err := services.ValidateCertAuthority(ca); err != nil {
		return trace.Wrap(err)
	}

	_, err := c.APIClient.UpsertCertAuthority(ctx, ca)
	return trace.Wrap(err)
}

// CompareAndSwapCertAuthority updates existing cert authority if the existing cert authority
// value matches the value stored in the backend.
func (c *Client) CompareAndSwapCertAuthority(new, existing types.CertAuthority) error {
	return trace.BadParameter("this function is not supported on the client")
}

// GetCertAuthorities returns a list of certificate authorities
func (c *Client) GetCertAuthorities(ctx context.Context, caType types.CertAuthType, loadKeys bool) ([]types.CertAuthority, error) {
	if err := caType.Check(); err != nil {
		return nil, trace.Wrap(err)
	}

	cas, err := c.APIClient.GetCertAuthorities(ctx, caType, loadKeys)
	return cas, trace.Wrap(err)
}

// GetCertAuthority returns certificate authority by given id. Parameter loadSigningKeys
// controls if signing keys are loaded
func (c *Client) GetCertAuthority(ctx context.Context, id types.CertAuthID, loadSigningKeys bool) (types.CertAuthority, error) {
	if err := id.Check(); err != nil {
		return nil, trace.Wrap(err)
	}

	ca, err := c.APIClient.GetCertAuthority(ctx, id, loadSigningKeys)
	return ca, trace.Wrap(err)
}

// DeleteCertAuthority deletes cert authority by ID
func (c *Client) DeleteCertAuthority(ctx context.Context, id types.CertAuthID) error {
	if err := id.Check(); err != nil {
		return trace.Wrap(err)
	}

	err := c.APIClient.DeleteCertAuthority(ctx, id)
	return trace.Wrap(err)
}

// ActivateCertAuthority not implemented: can only be called locally.
func (c *Client) ActivateCertAuthority(id types.CertAuthID) error {
	return trace.NotImplemented(notImplementedMessage)
}

// DeactivateCertAuthority not implemented: can only be called locally.
func (c *Client) DeactivateCertAuthority(id types.CertAuthID) error {
	return trace.NotImplemented(notImplementedMessage)
}

// UpdateUserCARoleMap not implemented: can only be called locally.
func (c *Client) UpdateUserCARoleMap(ctx context.Context, name string, roleMap types.RoleMap, activated bool) error {
	return trace.NotImplemented(notImplementedMessage)
}

// KeepAliveServer not implemented: can only be called locally.
func (c *Client) KeepAliveServer(ctx context.Context, keepAlive types.KeepAlive) error {
	return trace.BadParameter("not implemented, use StreamKeepAlives instead")
}

// GetReverseTunnel not implemented: can only be called locally.
func (c *Client) GetReverseTunnel(ctx context.Context, name string) (types.ReverseTunnel, error) {
	return nil, trace.NotImplemented(notImplementedMessage)
}

// DeleteAllTokens not implemented: can only be called locally.
func (c *Client) DeleteAllTokens() error {
	return trace.NotImplemented(notImplementedMessage)
}

// AddUserLoginAttempt logs user login attempt
func (c *Client) AddUserLoginAttempt(user string, attempt services.LoginAttempt, ttl time.Duration) error {
	panic("not implemented")
}

// GetUserLoginAttempts returns user login attempts
func (c *Client) GetUserLoginAttempts(user string) ([]services.LoginAttempt, error) {
	panic("not implemented")
}

// DeleteAllAuthServers not implemented: can only be called locally.
func (c *Client) DeleteAllAuthServers() error {
	return trace.NotImplemented(notImplementedMessage)
}

// DeleteAuthServer not implemented: can only be called locally.
func (c *Client) DeleteAuthServer(name string) error {
	return trace.NotImplemented(notImplementedMessage)
}

// UpdateAndSwapUser not implemented: can only be called locally.
func (c *Client) UpdateAndSwapUser(ctx context.Context, user string, withSecrets bool, fn func(types.User) (bool, error)) (types.User, error) {
	return nil, trace.NotImplemented(notImplementedMessage)
}

// CompareAndSwapUser not implemented: can only be called locally
func (c *Client) CompareAndSwapUser(ctx context.Context, new, expected types.User) error {
	return trace.NotImplemented(notImplementedMessage)
}

// StreamSessionEvents streams all events from a given session recording. An error is returned on the first
// channel if one is encountered. Otherwise the event channel is closed when the stream ends.
// The event channel is not closed on error to prevent race conditions in downstream select statements.
func (c *Client) StreamSessionEvents(ctx context.Context, sessionID session.ID, startIndex int64) (chan apievents.AuditEvent, chan error) {
	return c.APIClient.StreamSessionEvents(ctx, string(sessionID), startIndex)
}

// SearchEvents allows searching for audit events with pagination support.
func (c *Client) SearchEvents(ctx context.Context, req events.SearchEventsRequest) ([]apievents.AuditEvent, string, error) {
	events, lastKey, err := c.APIClient.SearchEvents(ctx, req.From, req.To, apidefaults.Namespace, req.EventTypes, req.Limit, req.Order, req.StartKey)
	if err != nil {
		return nil, "", trace.Wrap(err)
	}

	return events, lastKey, nil
}

// SearchSessionEvents returns session related events to find completed sessions.
func (c *Client) SearchSessionEvents(ctx context.Context, req events.SearchSessionEventsRequest) ([]apievents.AuditEvent, string, error) {
	events, lastKey, err := c.APIClient.SearchSessionEvents(ctx, req.From, req.To, req.Limit, req.Order, req.StartKey)
	if err != nil {
		return nil, "", trace.Wrap(err)
	}

	return events, lastKey, nil
}

// UpsertClusterName not implemented: can only be called locally.
func (c *Client) UpsertClusterName(cn types.ClusterName) error {
	return trace.NotImplemented(notImplementedMessage)
}

// DeleteClusterName not implemented: can only be called locally.
func (c *Client) DeleteClusterName() error {
	return trace.NotImplemented(notImplementedMessage)
}

// DeleteAllCertAuthorities not implemented: can only be called locally.
func (c *Client) DeleteAllCertAuthorities(caType types.CertAuthType) error {
	return trace.NotImplemented(notImplementedMessage)
}

// DeleteAllReverseTunnels not implemented: can only be called locally.
func (c *Client) DeleteAllReverseTunnels(ctx context.Context) error {
	return trace.NotImplemented(notImplementedMessage)
}

// DeleteAllRemoteClusters not implemented: can only be called locally.
func (c *Client) DeleteAllRemoteClusters(ctx context.Context) error {
	return trace.NotImplemented(notImplementedMessage)
}

// CreateRemoteCluster not implemented: can only be called locally.
func (c *Client) CreateRemoteCluster(ctx context.Context, rc types.RemoteCluster) (types.RemoteCluster, error) {
	return nil, trace.NotImplemented(notImplementedMessage)
}

// PatchRemoteCluster not implemented: can only be called locally.
func (c *Client) PatchRemoteCluster(ctx context.Context, name string, updateFn func(rc types.RemoteCluster) (types.RemoteCluster, error)) (types.RemoteCluster, error) {
	return nil, trace.NotImplemented(notImplementedMessage)
}

// DeleteAllNamespaces not implemented: can only be called locally.
func (c *Client) DeleteAllNamespaces() error {
	return trace.NotImplemented(notImplementedMessage)
}

// DeleteAllRoles not implemented: can only be called locally.
func (c *Client) DeleteAllRoles(context.Context) error {
	return trace.NotImplemented(notImplementedMessage)
}

// ListWindowsDesktops not implemented: can only be called locally.
func (c *Client) ListWindowsDesktops(ctx context.Context, req types.ListWindowsDesktopsRequest) (*types.ListWindowsDesktopsResponse, error) {
	return nil, trace.NotImplemented(notImplementedMessage)
}

// ListWindowsDesktopServices not implemented: can only be called locally.
func (c *Client) ListWindowsDesktopServices(ctx context.Context, req types.ListWindowsDesktopServicesRequest) (*types.ListWindowsDesktopServicesResponse, error) {
	return nil, trace.NotImplemented(notImplementedMessage)
}

// DeleteAllUsers not implemented: can only be called locally.
func (c *Client) DeleteAllUsers(ctx context.Context) error {
	return trace.NotImplemented(notImplementedMessage)
}

const (
	// UserTokenTypeResetPasswordInvite is a token type used for the UI invite flow that
	// allows users to change their password and set second factor (if enabled).
	UserTokenTypeResetPasswordInvite = "invite"
	// UserTokenTypeResetPassword is a token type used for the UI flow where user
	// re-sets their password and second factor (if enabled).
	UserTokenTypeResetPassword = "password"
	// UserTokenTypeRecoveryStart describes a recovery token issued to users who
	// successfully verified their recovery code.
	UserTokenTypeRecoveryStart = "recovery_start"
	// UserTokenTypeRecoveryApproved describes a recovery token issued to users who
	// successfully verified their second auth credential (either password or a second factor) and
	// can now start changing their password or add a new second factor device.
	// This token is also used to allow users to delete exisiting second factor devices
	// and retrieve their new set of recovery codes as part of the recovery flow.
	UserTokenTypeRecoveryApproved = "recovery_approved"
	// UserTokenTypePrivilege describes a token type that grants access to a privileged action
	// that requires users to re-authenticate with their second factor while looged in. This
	// token is issued to users who has successfully re-authenticated.
	UserTokenTypePrivilege = "privilege"
	// UserTokenTypePrivilegeException describes a token type that allowed a user to bypass
	// second factor re-authentication which in other cases would be required eg:
	// allowing user to add a mfa device if they don't have any registered.
	UserTokenTypePrivilegeException = "privilege_exception"

	// userTokenTypePrivilegeOTP is used to hold OTP data during (otherwise)
	// token-less registrations.
	// This kind of token is an internal artifact of Teleport and should only be
	// allowed for OTP device registrations.
	userTokenTypePrivilegeOTP = "privilege_otp"
)

// CreateUserTokenRequest is a request to create a new user token.
type CreateUserTokenRequest struct {
	// Name is the user name for token.
	Name string `json:"name"`
	// TTL specifies how long the generated token is valid for.
	TTL time.Duration `json:"ttl"`
	// Type is the token type.
	Type string `json:"type"`
}

// CheckAndSetDefaults checks and sets the defaults.
func (r *CreateUserTokenRequest) CheckAndSetDefaults() error {
	if r.Name == "" {
		return trace.BadParameter("user name can't be empty")
	}

	if r.TTL < 0 {
		return trace.BadParameter("TTL can't be negative")
	}

	if r.Type == "" {
		r.Type = UserTokenTypeResetPassword
	}

	switch r.Type {
	case UserTokenTypeResetPasswordInvite:
		if r.TTL == 0 {
			r.TTL = defaults.SignupTokenTTL
		}

		if r.TTL > defaults.MaxSignupTokenTTL {
			return trace.BadParameter(
				"failed to create user token for reset password invite: maximum token TTL is %v hours",
				defaults.MaxSignupTokenTTL)
		}

	case UserTokenTypeResetPassword:
		if r.TTL == 0 {
			r.TTL = defaults.ChangePasswordTokenTTL
		}

		if r.TTL > defaults.MaxChangePasswordTokenTTL {
			return trace.BadParameter(
				"failed to create user token for reset password: maximum token TTL is %v hours",
				defaults.MaxChangePasswordTokenTTL)
		}

	case UserTokenTypeRecoveryStart:
		r.TTL = defaults.RecoveryStartTokenTTL

	case UserTokenTypeRecoveryApproved:
		r.TTL = defaults.RecoveryApprovedTokenTTL

	case UserTokenTypePrivilege, UserTokenTypePrivilegeException, userTokenTypePrivilegeOTP:
		r.TTL = defaults.PrivilegeTokenTTL

	default:
		return trace.BadParameter("unknown user token request type(%v)", r.Type)
	}

	return nil
}

// CreateResetPasswordToken creates reset password token
func (c *Client) CreateResetPasswordToken(ctx context.Context, req CreateUserTokenRequest) (types.UserToken, error) {
	return c.APIClient.CreateResetPasswordToken(ctx, &proto.CreateResetPasswordTokenRequest{
		Name: req.Name,
		TTL:  proto.Duration(req.TTL),
		Type: req.Type,
	})
}

// GetDatabaseServers returns all registered database proxy servers.
func (c *Client) GetDatabaseServers(ctx context.Context, namespace string, opts ...services.MarshalOption) ([]types.DatabaseServer, error) {
	return c.APIClient.GetDatabaseServers(ctx, namespace)
}

// UpsertAppSession not implemented: can only be called locally.
func (c *Client) UpsertAppSession(ctx context.Context, session types.WebSession) error {
	return trace.NotImplemented(notImplementedMessage)
}

// UpsertSnowflakeSession not implemented: can only be called locally.
func (c *Client) UpsertSnowflakeSession(_ context.Context, _ types.WebSession) error {
	return trace.NotImplemented(notImplementedMessage)
}

// UpsertSAMLIdPSession not implemented: can only be called locally.
func (c *Client) UpsertSAMLIdPSession(_ context.Context, _ types.WebSession) error {
	return trace.NotImplemented(notImplementedMessage)
}

// ResumeAuditStream resumes existing audit stream.
func (c *Client) ResumeAuditStream(ctx context.Context, sid session.ID, uploadID string) (apievents.Stream, error) {
	return c.APIClient.ResumeAuditStream(ctx, string(sid), uploadID)
}

// CreateAuditStream creates new audit stream.
func (c *Client) CreateAuditStream(ctx context.Context, sid session.ID) (apievents.Stream, error) {
	return c.APIClient.CreateAuditStream(ctx, string(sid))
}

// GetClusterAuditConfig gets cluster audit configuration.
func (c *Client) GetClusterAuditConfig(ctx context.Context) (types.ClusterAuditConfig, error) {
	return c.APIClient.GetClusterAuditConfig(ctx)
}

// GetClusterNetworkingConfig gets cluster networking configuration.
func (c *Client) GetClusterNetworkingConfig(ctx context.Context) (types.ClusterNetworkingConfig, error) {
	return c.APIClient.GetClusterNetworkingConfig(ctx)
}

// GetSessionRecordingConfig gets session recording configuration.
func (c *Client) GetSessionRecordingConfig(ctx context.Context) (types.SessionRecordingConfig, error) {
	return c.APIClient.GetSessionRecordingConfig(ctx)
}

// GenerateCertAuthorityCRL generates an empty CRL for a CA.
func (c *Client) GenerateCertAuthorityCRL(ctx context.Context, caType types.CertAuthType) ([]byte, error) {
	resp, err := c.APIClient.GenerateCertAuthorityCRL(ctx, &proto.CertAuthorityRequest{Type: caType})
	if err != nil {
		return nil, trace.Wrap(err)
	}
	return resp.CRL, nil
}

// DeleteClusterNetworkingConfig not implemented: can only be called locally.
func (c *Client) DeleteClusterNetworkingConfig(ctx context.Context) error {
	return trace.NotImplemented(notImplementedMessage)
}

// DeleteSessionRecordingConfig not implemented: can only be called locally.
func (c *Client) DeleteSessionRecordingConfig(ctx context.Context) error {
	return trace.NotImplemented(notImplementedMessage)
}

// DeleteAuthPreference not implemented: can only be called locally.
func (c *Client) DeleteAuthPreference(context.Context) error {
	return trace.NotImplemented(notImplementedMessage)
}

// SetClusterAuditConfig not implemented: can only be called locally.
func (c *Client) SetClusterAuditConfig(ctx context.Context, auditConfig types.ClusterAuditConfig) error {
	return trace.NotImplemented(notImplementedMessage)
}

// DeleteClusterAuditConfig not implemented: can only be called locally.
func (c *Client) DeleteClusterAuditConfig(ctx context.Context) error {
	return trace.NotImplemented(notImplementedMessage)
}

// DeleteAllLocks not implemented: can only be called locally.
func (c *Client) DeleteAllLocks(context.Context) error {
	return trace.NotImplemented(notImplementedMessage)
}

func (c *Client) UpdatePresence(ctx context.Context, sessionID, user string) error {
	return trace.NotImplemented(notImplementedMessage)
}

func (c *Client) GetLicense(ctx context.Context) (string, error) {
	return c.APIClient.GetLicense(ctx)
}

func (c *Client) ListReleases(ctx context.Context) ([]*types.Release, error) {
	return c.APIClient.ListReleases(ctx, &proto.ListReleasesRequest{})
}

func (c *Client) OktaClient() services.Okta {
	return c.APIClient.OktaClient()
}

func (c *Client) SCIMClient() services.SCIM {
	return c.APIClient.SCIMClient()
}

// SecReportsClient returns a client for security reports.
func (c *Client) SecReportsClient() *secreport.Client {
	return c.APIClient.SecReportsClient()
}

func (c *Client) AccessListClient() services.AccessLists {
	return c.APIClient.AccessListClient()
}

// AccessMonitoringRuleClient returns the access monitoring rules client.
func (c *Client) AccessMonitoringRuleClient() services.AccessMonitoringRules {
	return c.APIClient.AccessMonitoringRulesClient()
}

func (c *Client) ExternalAuditStorageClient() *externalauditstorage.Client {
	return c.APIClient.ExternalAuditStorageClient()
}

func (c *Client) UserLoginStateClient() services.UserLoginStates {
	return c.APIClient.UserLoginStateClient()
}

func (c *Client) AccessGraphClient() accessgraphv1.AccessGraphServiceClient {
	return accessgraphv1.NewAccessGraphServiceClient(c.APIClient.GetConnection())
}

func (c *Client) AccessGraphSecretsScannerClient() accessgraphsecretsv1pb.SecretsScannerServiceClient {
	return accessgraphsecretsv1pb.NewSecretsScannerServiceClient(c.APIClient.GetConnection())
}

func (c *Client) IntegrationAWSOIDCClient() integrationv1.AWSOIDCServiceClient {
	return integrationv1.NewAWSOIDCServiceClient(c.APIClient.GetConnection())
}

// UserTasksClient returns a client for managing User Task resources.
func (c *Client) UserTasksClient() services.UserTasks {
	return c.APIClient.UserTasksServiceClient()
}

func (c *Client) NotificationServiceClient() notificationsv1.NotificationServiceClient {
	return notificationsv1.NewNotificationServiceClient(c.APIClient.GetConnection())
}

// DatabaseObjectsClient returns a client for managing the DatabaseObject resource.
func (c *Client) DatabaseObjectsClient() *databaseobject.Client {
	return databaseobject.NewClient(c.APIClient.DatabaseObjectClient())
}

// DiscoveryConfigClient returns a client for managing the DiscoveryConfig resource.
func (c *Client) DiscoveryConfigClient() services.DiscoveryConfigWithStatusUpdater {
	return c.APIClient.DiscoveryConfigClient()
}

// CrownJewelsClient returns a client for managing Crown Jewel resources.
func (c *Client) CrownJewelsClient() services.CrownJewels {
	return c.APIClient.CrownJewelServiceClient()
}

// StaticHostUserClient returns a client for managing static host user resources.
func (c *Client) StaticHostUserClient() services.StaticHostUser {
	return c.APIClient.StaticHostUserClient()
}

// DeleteStaticTokens deletes static tokens
func (c *Client) DeleteStaticTokens() error {
	return trace.NotImplemented(notImplementedMessage)
}

// GetStaticTokens returns a list of static register tokens
func (c *Client) GetStaticTokens() (types.StaticTokens, error) {
	return nil, trace.NotImplemented(notImplementedMessage)
}

// SetStaticTokens sets a list of static register tokens
func (c *Client) SetStaticTokens(st types.StaticTokens) error {
	return trace.NotImplemented(notImplementedMessage)
}

// UpsertUserNotificationState creates or updates a user notification state which records whether the user has clicked on or dismissed a notification.
func (c *Client) UpsertUserNotificationState(ctx context.Context, username string, uns *notificationsv1.UserNotificationState) (*notificationsv1.UserNotificationState, error) {
	return c.APIClient.UpsertUserNotificationState(ctx, &notificationsv1.UpsertUserNotificationStateRequest{
		Username:              username,
		UserNotificationState: uns,
	})
}

// UpsertUserLastSeenNotification creates or updates a user's last seen notification item.
func (c *Client) UpsertUserLastSeenNotification(ctx context.Context, username string, ulsn *notificationsv1.UserLastSeenNotification) (*notificationsv1.UserLastSeenNotification, error) {
	return c.APIClient.UpsertUserLastSeenNotification(ctx, &notificationsv1.UpsertUserLastSeenNotificationRequest{
		Username:                 username,
		UserLastSeenNotification: ulsn,
	})
}

// CreateGlobalNotification creates a global notification.
func (c *Client) CreateGlobalNotification(ctx context.Context, gn *notificationsv1.GlobalNotification) (*notificationsv1.GlobalNotification, error) {
	rsp, err := c.APIClient.CreateGlobalNotification(ctx, &notificationsv1.CreateGlobalNotificationRequest{
		GlobalNotification: gn,
	})
	return rsp, trace.Wrap(err)
}

// CreateUserNotification creates a user-specific notification.
func (c *Client) CreateUserNotification(ctx context.Context, notification *notificationsv1.Notification) (*notificationsv1.Notification, error) {
	rsp, err := c.APIClient.CreateUserNotification(ctx, &notificationsv1.CreateUserNotificationRequest{
		Notification: notification,
	})
	return rsp, trace.Wrap(err)
}

// DeleteGlobalNotification deletes a global notification.
func (c *Client) DeleteGlobalNotification(ctx context.Context, notificationId string) error {
	err := c.APIClient.DeleteGlobalNotification(ctx, &notificationsv1.DeleteGlobalNotificationRequest{
		NotificationId: notificationId,
	})
	return trace.Wrap(err)
}

// DeleteUserNotification not implemented: can only be called locally.
func (c *Client) DeleteUserNotification(ctx context.Context, username string, notificationId string) error {
	err := c.APIClient.DeleteUserNotification(ctx, &notificationsv1.DeleteUserNotificationRequest{
		Username:       username,
		NotificationId: notificationId,
	})
	return trace.Wrap(err)
}

// DeleteAllGlobalNotifications not implemented: can only be called locally.
func (c *Client) DeleteAllGlobalNotifications(ctx context.Context) error {
	return trace.NotImplemented(notImplementedMessage)
}

// DeleteAllUserNotificationStatesForUser not implemented: can only be called locally.
func (c *Client) DeleteAllUserNotificationStatesForUser(ctx context.Context, username string) error {
	return trace.NotImplemented(notImplementedMessage)
}

// DeleteAllUserNotifications not implemented: can only be called locally.
func (c *Client) DeleteAllUserNotifications(ctx context.Context) error {
	return trace.NotImplemented(notImplementedMessage)
}

// DeleteAllUserNotificationsForUser not implemented: can only be called locally.
func (c *Client) DeleteAllUserNotificationsForUser(ctx context.Context, username string) error {
	return trace.NotImplemented(notImplementedMessage)
}

// DeleteUserLastSeenNotification not implemented: can only be called locally.
func (c *Client) DeleteUserLastSeenNotification(ctx context.Context, username string) error {
	return trace.NotImplemented(notImplementedMessage)
}

// DeleteUserNotificationState not implemented: can only be called locally.
func (c *Client) DeleteUserNotificationState(ctx context.Context, username string, notificationId string) error {
	return trace.NotImplemented(notImplementedMessage)
}

// GetUserLastSeenNotification not implemented: can only be called locally.
func (c *Client) GetUserLastSeenNotification(ctx context.Context, username string) (*notificationsv1.UserLastSeenNotification, error) {
	return nil, trace.NotImplemented(notImplementedMessage)
}

// ListGlobalNotifications not implemented: can only be called locally.
func (c *Client) ListGlobalNotifications(ctx context.Context, pageSize int, startKey string) ([]*notificationsv1.GlobalNotification, string, error) {
	return nil, "", trace.NotImplemented(notImplementedMessage)
}

// ListUserNotifications not implemented: can only be called locally.
func (c *Client) ListUserNotifications(ctx context.Context, pageSize int, startKey string) ([]*notificationsv1.Notification, string, error) {
	return nil, "", trace.NotImplemented(notImplementedMessage)
}

// ListUserNotificationStates not implemented: can only be called locally.
func (c *Client) ListUserNotificationStates(ctx context.Context, username string, pageSize int, nextToken string) ([]*notificationsv1.UserNotificationState, string, error) {
	return nil, "", trace.NotImplemented(notImplementedMessage)
}

// UpsertGlobalNotification not implemented: can only be called locally.
func (c *Client) UpsertGlobalNotification(ctx context.Context, globalNotification *notificationsv1.GlobalNotification) (*notificationsv1.GlobalNotification, error) {
	return nil, trace.NotImplemented(notImplementedMessage)
}

// UpsertUserNotification not implemented: can only be called locally.
func (c *Client) UpsertUserNotification(ctx context.Context, notification *notificationsv1.Notification) (*notificationsv1.Notification, error) {
	return nil, trace.NotImplemented(notImplementedMessage)
}

// ListUserNotificationStatesForAllUsers not implemented: can only be called locally.
func (c *Client) ListNotificationStatesForAllUsers(ctx context.Context, pageSize int, nextToken string) ([]*notificationsv1.UserNotificationState, string, error) {
	return nil, "", trace.NotImplemented(notImplementedMessage)
}

// GetAccessGraphSettings gets the access graph settings from the backend.
func (c *Client) GetAccessGraphSettings(context.Context) (*clusterconfigpb.AccessGraphSettings, error) {
	return nil, trace.NotImplemented(notImplementedMessage)
}

// CreateAccessGraphSettings creates the access graph settings in the backend.
func (c *Client) CreateAccessGraphSettings(context.Context, *clusterconfigpb.AccessGraphSettings) (*clusterconfigpb.AccessGraphSettings, error) {
	return nil, trace.NotImplemented(notImplementedMessage)
}

// UpdateAccessGraphSettings updates the access graph settings in the backend.
func (c *Client) UpdateAccessGraphSettings(context.Context, *clusterconfigpb.AccessGraphSettings) (*clusterconfigpb.AccessGraphSettings, error) {
	return nil, trace.NotImplemented(notImplementedMessage)
}

// UpsertAccessGraphSettings creates or updates the access graph settings in the backend.
func (c *Client) UpsertAccessGraphSettings(context.Context, *clusterconfigpb.AccessGraphSettings) (*clusterconfigpb.AccessGraphSettings, error) {
	return nil, trace.NotImplemented(notImplementedMessage)
}

// DeleteAccessGraphSettings deletes the access graph settings from the backend.
func (c *Client) DeleteAccessGraphSettings(context.Context) error {
	return trace.NotImplemented(notImplementedMessage)
}

type WebSessionReq struct {
	// User is the user name associated with the session id.
	User string `json:"user"`
	// PrevSessionID is the id of current session.
	PrevSessionID string `json:"prev_session_id"`
	// AccessRequestID is an optional field that holds the id of an approved access request.
	AccessRequestID string `json:"access_request_id"`
	// Switchback is a flag to indicate if user is wanting to switchback from an assumed role
	// back to their default role.
	Switchback bool `json:"switchback"`
	// ReloadUser is a flag to indicate if user needs to be refetched from the backend
	// to apply new user changes e.g. user traits were updated.
	ReloadUser bool `json:"reload_user"`
}

// WebService implements features used by Web UI clients
type WebService interface {
	// GetWebSessionInfo checks if a web session is valid, returns session id in case if
	// it is valid, or error otherwise.
	GetWebSessionInfo(ctx context.Context, user, sessionID string) (types.WebSession, error)
	// ExtendWebSession creates a new web session for a user based on another
	// valid web session
	ExtendWebSession(ctx context.Context, req WebSessionReq) (types.WebSession, error)
	// CreateWebSession creates a new web session for a user
	CreateWebSession(ctx context.Context, user string) (types.WebSession, error)

	// AppSession defines application session features.
	services.AppSession
	// SnowflakeSession defines Snowflake session features.
	services.SnowflakeSession
}

// OIDCAuthResponse is returned when auth server validated callback parameters
// returned from OIDC provider
type OIDCAuthResponse struct {
	// Username is authenticated teleport username
	Username string `json:"username"`
	// Identity contains validated OIDC identity
	Identity types.ExternalIdentity `json:"identity"`
	// Web session will be generated by auth server if requested in OIDCAuthRequest
	Session types.WebSession `json:"session,omitempty"`
	// Cert will be generated by certificate authority
	Cert []byte `json:"cert,omitempty"`
	// TLSCert is PEM encoded TLS certificate
	TLSCert []byte `json:"tls_cert,omitempty"`
	// Req is original oidc auth request
	Req OIDCAuthRequest `json:"req"`
	// HostSigners is a list of signing host public keys
	// trusted by proxy, used in console login
	HostSigners []types.CertAuthority `json:"host_signers"`
	// MFAToken is an SSO MFA token.
	MFAToken string `json:"mfa_token"`
}

// OIDCAuthRequest is an OIDC auth request that supports standard json marshaling.
type OIDCAuthRequest struct {
	// ConnectorID is ID of OIDC connector this request uses
	ConnectorID string `json:"connector_id"`
	// CSRFToken is associated with user web session token
	CSRFToken string `json:"csrf_token"`
	// PublicKey is a public key the user wants as the subject of their SSH and TLS
	// certificates. It must be in SSH authorized_keys format.
	//
	// Deprecated: prefer SSHPubKey and/or TLSPubKey.
	PublicKey []byte `json:"public_key,omitempty"`
	// SSHPubKey is an SSH public key the user wants as the subject of their SSH
	// certificate. It must be in SSH authorized_keys format.
	SSHPubKey []byte `json:"ssh_pub_key,omitempty"`
	// TLSPubKey is a TLS public key the user wants as the subject of their TLS
	// certificate. It must be in PEM-encoded PKCS#1 or PKIX format.
	TLSPubKey []byte `json:"tls_pub_key,omitempty"`
	// CreateWebSession indicates if user wants to generate a web
	// session after successful authentication
	CreateWebSession bool `json:"create_web_session"`
	// ClientRedirectURL is a URL client wants to be redirected
	// after successful authentication
	ClientRedirectURL string `json:"client_redirect_url"`
}

// SAMLAuthResponse is returned when auth server validated callback parameters
// returned from SAML identity provider
type SAMLAuthResponse struct {
	// Username is an authenticated teleport username
	Username string `json:"username"`
	// Identity contains validated SAML identity
	Identity types.ExternalIdentity `json:"identity"`
	// Web session will be generated by auth server if requested in SAMLAuthRequest
	Session types.WebSession `json:"session,omitempty"`
	// Cert will be generated by certificate authority
	Cert []byte `json:"cert,omitempty"`
	// TLSCert is a PEM encoded TLS certificate
	TLSCert []byte `json:"tls_cert,omitempty"`
	// Req is an original SAML auth request
	Req SAMLAuthRequest `json:"req"`
	// HostSigners is a list of signing host public keys
	// trusted by proxy, used in console login
	HostSigners []types.CertAuthority `json:"host_signers"`
	// MFAToken is an SSO MFA token.
	MFAToken string `json:"mfa_token"`
}

// SAMLAuthRequest is a SAML auth request that supports standard json marshaling.
type SAMLAuthRequest struct {
	// ID is a unique request ID.
	ID string `json:"id"`
	// PublicKey is a public key the user wants as the subject of their SSH and TLS
	// certificates. It must be in SSH authorized_keys format.
	//
	// Deprecated: prefer SSHPubKey and/or TLSPubKey.
	PublicKey []byte `json:"public_key,omitempty"`
	// SSHPubKey is an SSH public key the user wants as the subject of their SSH
	// certificate. It must be in SSH authorized_keys format.
	SSHPubKey []byte `json:"ssh_pub_key,omitempty"`
	// TLSPubKey is a TLS public key the user wants as the subject of their TLS
	// certificate. It must be in PEM-encoded PKCS#1 or PKIX format.
	TLSPubKey []byte `json:"tls_pub_key,omitempty"`
	// CSRFToken is associated with user web session token.
	CSRFToken string `json:"csrf_token"`
	// CreateWebSession indicates if user wants to generate a web
	// session after successful authentication.
	CreateWebSession bool `json:"create_web_session"`
	// ClientRedirectURL is a URL client wants to be redirected
	// after successful authentication.
	ClientRedirectURL string `json:"client_redirect_url"`
}

// GithubAuthResponse represents Github auth callback validation response
type GithubAuthResponse struct {
	// Username is the name of authenticated user
	Username string `json:"username"`
	// Identity is the external identity
	Identity types.ExternalIdentity `json:"identity"`
	// Session is the created web session
	Session types.WebSession `json:"session,omitempty"`
	// Cert is the generated SSH client certificate
	Cert []byte `json:"cert,omitempty"`
	// TLSCert is PEM encoded TLS client certificate
	TLSCert []byte `json:"tls_cert,omitempty"`
	// Req is the original auth request
	Req GithubAuthRequest `json:"req"`
	// HostSigners is a list of signing host public keys
	// trusted by proxy, used in console login
	HostSigners []types.CertAuthority `json:"host_signers"`
}

// GithubAuthRequest is an Github auth request that supports standard json marshaling
type GithubAuthRequest struct {
	// ConnectorID is the name of the connector to use.
	ConnectorID string `json:"connector_id"`
	// CSRFToken is used to protect against CSRF attacks.
	CSRFToken string `json:"csrf_token"`
	// PublicKey is a public key the user wants as the subject of their SSH and TLS
	// certificates. It must be in SSH authorized_keys format.
	//
	// Deprecated: prefer SSHPubKey and/or TLSPubKey.
	PublicKey []byte `json:"public_key,omitempty"`
	// SSHPubKey is an SSH public key the user wants as the subject of their SSH
	// certificate. It must be in SSH authorized_keys format.
	SSHPubKey []byte `json:"ssh_pub_key,omitempty"`
	// TLSPubKey is a TLS public key the user wants as the subject of their TLS
	// certificate. It must be in PEM-encoded PKCS#1 or PKIX format.
	TLSPubKey []byte `json:"tls_pub_key,omitempty"`
	// CreateWebSession indicates that a user wants to generate a web session
	// after successful authentication.
	CreateWebSession bool `json:"create_web_session"`
	// ClientRedirectURL is the URL where client will be redirected after
	// successful auth.
	ClientRedirectURL string `json:"client_redirect_url"`
}

// IdentityService manages identities and users
type IdentityService interface {
	// CreateOIDCConnector creates a new OIDC connector.
	CreateOIDCConnector(ctx context.Context, connector types.OIDCConnector) (types.OIDCConnector, error)
	// UpdateOIDCConnector updates an existing OIDC connector.
	UpdateOIDCConnector(ctx context.Context, connector types.OIDCConnector) (types.OIDCConnector, error)
	// UpsertOIDCConnector updates or creates an OIDC connector.
	UpsertOIDCConnector(ctx context.Context, connector types.OIDCConnector) (types.OIDCConnector, error)
	// GetOIDCConnector returns OIDC connector information by id
	GetOIDCConnector(ctx context.Context, id string, withSecrets bool) (types.OIDCConnector, error)
	// GetOIDCConnectors gets valid OIDC connectors list
	GetOIDCConnectors(ctx context.Context, withSecrets bool) ([]types.OIDCConnector, error)
	// DeleteOIDCConnector deletes OIDC connector by ID
	DeleteOIDCConnector(ctx context.Context, connectorID string) error
	// CreateOIDCAuthRequest creates OIDCAuthRequest
	CreateOIDCAuthRequest(ctx context.Context, req types.OIDCAuthRequest) (*types.OIDCAuthRequest, error)
	// GetOIDCAuthRequest returns OIDC auth request if found
	GetOIDCAuthRequest(ctx context.Context, id string) (*types.OIDCAuthRequest, error)
	// ValidateOIDCAuthCallback validates OIDC auth callback returned from redirect
	ValidateOIDCAuthCallback(ctx context.Context, q url.Values) (*OIDCAuthResponse, error)

	// CreateSAMLConnector creates a new SAML connector.
	CreateSAMLConnector(ctx context.Context, connector types.SAMLConnector) (types.SAMLConnector, error)
	// UpdateSAMLConnector updates an existing SAML connector
	UpdateSAMLConnector(ctx context.Context, connector types.SAMLConnector) (types.SAMLConnector, error)
	// UpsertSAMLConnector updates or creates a SAML connector
	UpsertSAMLConnector(ctx context.Context, connector types.SAMLConnector) (types.SAMLConnector, error)
	// GetSAMLConnector returns SAML connector information by id
	GetSAMLConnector(ctx context.Context, id string, withSecrets bool) (types.SAMLConnector, error)
	// GetSAMLConnectors gets valid SAML connectors list
	GetSAMLConnectors(ctx context.Context, withSecrets bool) ([]types.SAMLConnector, error)
	// DeleteSAMLConnector deletes SAML connector by ID
	DeleteSAMLConnector(ctx context.Context, connectorID string) error
	// CreateSAMLAuthRequest creates SAML AuthnRequest
	CreateSAMLAuthRequest(ctx context.Context, req types.SAMLAuthRequest) (*types.SAMLAuthRequest, error)
	// ValidateSAMLResponse validates SAML auth response
	ValidateSAMLResponse(ctx context.Context, samlResponse, connectorID, clientIP string) (*SAMLAuthResponse, error)
	// GetSAMLAuthRequest returns SAML auth request if found
	GetSAMLAuthRequest(ctx context.Context, authRequestID string) (*types.SAMLAuthRequest, error)

	// CreateGithubConnector creates a new Github connector.
	CreateGithubConnector(ctx context.Context, connector types.GithubConnector) (types.GithubConnector, error)
	// UpdateGithubConnector updates an existing Github connector.
	UpdateGithubConnector(ctx context.Context, connector types.GithubConnector) (types.GithubConnector, error)
	// UpsertGithubConnector creates or updates a Github connector.
	UpsertGithubConnector(ctx context.Context, connector types.GithubConnector) (types.GithubConnector, error)
	// GetGithubConnectors returns valid Github connectors
	GetGithubConnectors(ctx context.Context, withSecrets bool) ([]types.GithubConnector, error)
	// GetGithubConnector returns the specified Github connector
	GetGithubConnector(ctx context.Context, id string, withSecrets bool) (types.GithubConnector, error)
	// DeleteGithubConnector deletes the specified Github connector
	DeleteGithubConnector(ctx context.Context, id string) error
	// CreateGithubAuthRequest creates a new request for Github OAuth2 flow
	CreateGithubAuthRequest(ctx context.Context, req types.GithubAuthRequest) (*types.GithubAuthRequest, error)
	// GetGithubAuthRequest returns Github auth request if found
	GetGithubAuthRequest(ctx context.Context, id string) (*types.GithubAuthRequest, error)
	// ValidateGithubAuthCallback validates Github auth callback
	ValidateGithubAuthCallback(ctx context.Context, q url.Values) (*GithubAuthResponse, error)

	// GetSSODiagnosticInfo returns SSO diagnostic info records.
	GetSSODiagnosticInfo(ctx context.Context, authKind string, authRequestID string) (*types.SSODiagnosticInfo, error)

	// GetUser returns user by name
	GetUser(ctx context.Context, name string, withSecrets bool) (types.User, error)

	// GetCurrentUser returns current user as seen by the server.
	// Useful especially in the context of remote clusters which perform role and trait mapping.
	GetCurrentUser(ctx context.Context) (types.User, error)

	// GetCurrentUserRoles returns current user's roles.
	GetCurrentUserRoles(ctx context.Context) ([]types.Role, error)

	// CreateUser inserts a new entry in a backend.
	CreateUser(ctx context.Context, user types.User) (types.User, error)

	// UpdateUser updates an existing user in a backend.
	UpdateUser(ctx context.Context, user types.User) (types.User, error)

	// UpdateAndSwapUser reads an existing user, runs `fn` against it and writes
	// the result to storage. Return `false` from `fn` to avoid storage changes.
	// Roughly equivalent to [GetUser] followed by [CompareAndSwapUser].
	// Returns the storage user.
	UpdateAndSwapUser(ctx context.Context, user string, withSecrets bool, fn func(types.User) (changed bool, err error)) (types.User, error)

	// UpsertUser user updates or inserts user entry
	UpsertUser(ctx context.Context, user types.User) (types.User, error)

	// CompareAndSwapUser updates an existing user in a backend, but fails if
	// the user in the backend does not match the expected value.
	CompareAndSwapUser(ctx context.Context, new, expected types.User) error

	// DeleteUser deletes an existng user in a backend by username.
	DeleteUser(ctx context.Context, user string) error

	// GetUsers returns a list of usernames registered in the system
	GetUsers(ctx context.Context, withSecrets bool) ([]types.User, error)

	// ListUsers returns a page of users.
	ListUsers(ctx context.Context, req *userspb.ListUsersRequest) (*userspb.ListUsersResponse, error)

	// ChangePassword changes user password
	ChangePassword(ctx context.Context, req *proto.ChangePasswordRequest) error

	// GenerateUserCerts takes the public key in the OpenSSH `authorized_keys` plain
	// text format, signs it using User Certificate Authority signing key and
	// returns the resulting certificates.
	GenerateUserCerts(ctx context.Context, req proto.UserCertsRequest) (*proto.Certs, error)

	// IsMFARequired is a request to check whether MFA is required to
	// access the Target.
	IsMFARequired(ctx context.Context, req *proto.IsMFARequiredRequest) (*proto.IsMFARequiredResponse, error)

	// DeleteAllUsers deletes all users
	DeleteAllUsers(ctx context.Context) error

	// CreateResetPasswordToken creates a new user reset token
	CreateResetPasswordToken(ctx context.Context, req CreateUserTokenRequest) (types.UserToken, error)

	// ChangeUserAuthentication allows a user with a reset or invite token to change their password and if enabled also adds a new mfa device.
	// Upon success, creates new web session and creates new set of recovery codes (if user meets requirements).
	ChangeUserAuthentication(ctx context.Context, req *proto.ChangeUserAuthenticationRequest) (*proto.ChangeUserAuthenticationResponse, error)

	// GetResetPasswordToken returns a reset password token.
	GetResetPasswordToken(ctx context.Context, username string) (types.UserToken, error)

	// GetMFADevices fetches all MFA devices registered for the calling user.
	GetMFADevices(ctx context.Context, in *proto.GetMFADevicesRequest) (*proto.GetMFADevicesResponse, error)
	// AddMFADeviceSync adds a new MFA device (nonstream).
	AddMFADeviceSync(ctx context.Context, req *proto.AddMFADeviceSyncRequest) (*proto.AddMFADeviceSyncResponse, error)
	// DeleteMFADeviceSync deletes a users MFA device (nonstream).
	DeleteMFADeviceSync(ctx context.Context, req *proto.DeleteMFADeviceSyncRequest) error
	// CreateAuthenticateChallenge creates and returns MFA challenges for a users registered MFA devices.
	CreateAuthenticateChallenge(ctx context.Context, req *proto.CreateAuthenticateChallengeRequest) (*proto.MFAAuthenticateChallenge, error)
	// CreateRegisterChallenge creates and returns MFA register challenge for a new MFA device.
	CreateRegisterChallenge(ctx context.Context, req *proto.CreateRegisterChallengeRequest) (*proto.MFARegisterChallenge, error)

	// MaintainSessionPresence establishes a channel used to continuously verify the presence for a session.
	MaintainSessionPresence(ctx context.Context) (proto.AuthService_MaintainSessionPresenceClient, error)

	// StartAccountRecovery creates a recovery start token for a user who successfully verified their username and their recovery code.
	// This token is used as part of a URL that will be emailed to the user (not done in this request).
	// Represents step 1 of the account recovery process.
	StartAccountRecovery(ctx context.Context, req *proto.StartAccountRecoveryRequest) (types.UserToken, error)
	// VerifyAccountRecovery creates a recovery approved token after successful verification of users password or second factor
	// (authn depending on what user needed to recover). This token will allow users to perform protected actions while not logged in.
	// Represents step 2 of the account recovery process after RPC StartAccountRecovery.
	VerifyAccountRecovery(ctx context.Context, req *proto.VerifyAccountRecoveryRequest) (types.UserToken, error)
	// CompleteAccountRecovery sets a new password or adds a new mfa device,
	// allowing user to regain access to their account using the new credentials.
	// Represents the last step in the account recovery process after RPC's StartAccountRecovery and VerifyAccountRecovery.
	CompleteAccountRecovery(ctx context.Context, req *proto.CompleteAccountRecoveryRequest) error

	// CreateAccountRecoveryCodes creates new set of recovery codes for a user, replacing and invalidating any previously owned codes.
	CreateAccountRecoveryCodes(ctx context.Context, req *proto.CreateAccountRecoveryCodesRequest) (*proto.RecoveryCodes, error)
	// GetAccountRecoveryToken returns a user token resource after verifying the token in
	// request is not expired and is of the correct recovery type.
	GetAccountRecoveryToken(ctx context.Context, req *proto.GetAccountRecoveryTokenRequest) (types.UserToken, error)
	// GetAccountRecoveryCodes returns the user in context their recovery codes resource without any secrets.
	GetAccountRecoveryCodes(ctx context.Context, req *proto.GetAccountRecoveryCodesRequest) (*proto.RecoveryCodes, error)

	// CreatePrivilegeToken creates a privilege token for the logged in user who has successfully re-authenticated with their second factor.
	// A privilege token allows users to perform privileged action eg: add/delete their MFA device.
	CreatePrivilegeToken(ctx context.Context, req *proto.CreatePrivilegeTokenRequest) (*types.UserTokenV3, error)

	// UpdateHeadlessAuthenticationState updates a headless authentication state.
	UpdateHeadlessAuthenticationState(ctx context.Context, id string, state types.HeadlessAuthenticationState, mfaResponse *proto.MFAAuthenticateResponse) error
	// GetHeadlessAuthentication retrieves a headless authentication by id.
	GetHeadlessAuthentication(ctx context.Context, id string) (*types.HeadlessAuthentication, error)
	// WatchPendingHeadlessAuthentications creates a watcher for pending headless authentication for the current user.
	WatchPendingHeadlessAuthentications(ctx context.Context) (types.Watcher, error)
}

// ProvisioningService is a service in control
// of adding new nodes, auth servers and proxies to the cluster
type ProvisioningService interface {
	// GetTokens returns a list of active invitation tokens for nodes and users
	GetTokens(ctx context.Context) (tokens []types.ProvisionToken, err error)

	// GetToken returns provisioning token
	GetToken(ctx context.Context, token string) (types.ProvisionToken, error)

	// DeleteToken deletes a given provisioning token on the auth server (CA). It
	// could be a reset password token or a machine token
	DeleteToken(ctx context.Context, token string) error

	// DeleteAllTokens deletes all provisioning tokens
	DeleteAllTokens() error

	// UpsertToken adds provisioning tokens for the auth server
	UpsertToken(ctx context.Context, token types.ProvisionToken) error

	// CreateToken creates a new provision token for the auth server
	CreateToken(ctx context.Context, token types.ProvisionToken) error

	// RegisterUsingToken calls the auth service API to register a new node via registration token
	// which has been previously issued via GenerateToken
	RegisterUsingToken(ctx context.Context, req *types.RegisterUsingTokenRequest) (*proto.Certs, error)
}

type ValidateTrustedClusterRequest struct {
	Token           string                `json:"token"`
	CAs             []types.CertAuthority `json:"certificate_authorities"`
	TeleportVersion string                `json:"teleport_version"`
}

func (v *ValidateTrustedClusterRequest) ToRaw() (*ValidateTrustedClusterRequestRaw, error) {
	var cas [][]byte

	for _, certAuthority := range v.CAs {
		data, err := services.MarshalCertAuthority(certAuthority)
		if err != nil {
			return nil, trace.Wrap(err)
		}

		cas = append(cas, data)
	}

	return &ValidateTrustedClusterRequestRaw{
		Token:           v.Token,
		CAs:             cas,
		TeleportVersion: v.TeleportVersion,
	}, nil
}

type ValidateTrustedClusterRequestRaw struct {
	Token           string   `json:"token"`
	CAs             [][]byte `json:"certificate_authorities"`
	TeleportVersion string   `json:"teleport_version"`
}

func (v *ValidateTrustedClusterRequestRaw) ToNative() (*ValidateTrustedClusterRequest, error) {
	var cas []types.CertAuthority

	for _, rawCertAuthority := range v.CAs {
		certAuthority, err := services.UnmarshalCertAuthority(rawCertAuthority)
		if err != nil {
			return nil, trace.Wrap(err)
		}

		cas = append(cas, certAuthority)
	}

	return &ValidateTrustedClusterRequest{
		Token:           v.Token,
		CAs:             cas,
		TeleportVersion: v.TeleportVersion,
	}, nil
}

type ValidateTrustedClusterResponse struct {
	CAs []types.CertAuthority `json:"certificate_authorities"`
}

func (v *ValidateTrustedClusterResponse) ToRaw() (*ValidateTrustedClusterResponseRaw, error) {
	var cas [][]byte

	for _, certAuthority := range v.CAs {
		data, err := services.MarshalCertAuthority(certAuthority)
		if err != nil {
			return nil, trace.Wrap(err)
		}

		cas = append(cas, data)
	}

	return &ValidateTrustedClusterResponseRaw{
		CAs: cas,
	}, nil
}

type ValidateTrustedClusterResponseRaw struct {
	CAs [][]byte `json:"certificate_authorities"`
}

func (v *ValidateTrustedClusterResponseRaw) ToNative() (*ValidateTrustedClusterResponse, error) {
	var cas []types.CertAuthority

	for _, rawCertAuthority := range v.CAs {
		certAuthority, err := services.UnmarshalCertAuthority(rawCertAuthority)
		if err != nil {
			return nil, trace.Wrap(err)
		}

		cas = append(cas, certAuthority)
	}

	return &ValidateTrustedClusterResponse{
		CAs: cas,
	}, nil
}

// AuthenticateUserRequest is a request to authenticate interactive user
type AuthenticateUserRequest struct {
	// Username is a username
	Username string `json:"username"`

	// PublicKey is a public key in ssh authorized_keys format.
	// Deprecated: prefer SSHPublicKey and/or TLSPublicKey.
	PublicKey []byte `json:"public_key,omitempty"`

	// SSHPublicKey is a public key in ssh authorized_keys format.
	SSHPublicKey []byte `json:"ssh_public_key,omitempty"`
	// TLSPublicKey is a public key in PEM-encoded PKCS#1 or PKIX format.
	TLSPublicKey []byte `json:"tls_public_key,omitempty"`

	// Pass is a password used in local authentication schemes
	Pass *PassCreds `json:"pass,omitempty"`
	// Webauthn is a signed credential assertion, used in MFA authentication
	Webauthn *wantypes.CredentialAssertionResponse `json:"webauthn,omitempty"`
	// OTP is a password and second factor, used for MFA authentication
	OTP *OTPCreds `json:"otp,omitempty"`
	// Session is a web session credential used to authenticate web sessions
	Session *SessionCreds `json:"session,omitempty"`
	// ClientMetadata includes forwarded information about a client
	ClientMetadata *ForwardedClientMetadata `json:"client_metadata,omitempty"`
	// HeadlessAuthenticationID is the ID for a headless authentication resource.
	HeadlessAuthenticationID string `json:"headless_authentication_id"`
}

// ForwardedClientMetadata can be used by the proxy web API to forward information about
// the client to the auth service.
type ForwardedClientMetadata struct {
	UserAgent string `json:"user_agent,omitempty"`
	// RemoteAddr is the IP address of the end user. This IP address is derived
	// either from a direct client connection, or from a PROXY protocol header
	// if the connection is forwarded through a load balancer.
	RemoteAddr string `json:"remote_addr,omitempty"`
}

// CheckAndSetDefaults checks and sets defaults
func (a *AuthenticateUserRequest) CheckAndSetDefaults() error {
	switch {
	case a.Username == "" && a.Webauthn != nil: // OK, passwordless.
	case a.Username == "":
		return trace.BadParameter("missing parameter 'username'")
	case a.Pass == nil && a.Webauthn == nil && a.OTP == nil && a.Session == nil && a.HeadlessAuthenticationID == "":
		return trace.BadParameter("at least one authentication method is required")
	case len(a.PublicKey) > 0 && len(a.SSHPublicKey) > 0:
		return trace.BadParameter("'public_key' and 'ssh_public_key' cannot both be set")
	case len(a.PublicKey) > 0 && len(a.TLSPublicKey) > 0:
		return trace.BadParameter("'public_key' and 'tls_public_key' cannot both be set")
	}
	var err error
	a.SSHPublicKey, a.TLSPublicKey, err = UserPublicKeys(a.PublicKey, a.SSHPublicKey, a.TLSPublicKey)
	a.PublicKey = nil
	return trace.Wrap(err)
}

// UserPublicKeys is a helper for the transition from clients sending a single
// public key for both SSH and TLS, to separate public keys for each protocol.
// [pubIn] should be the single public key that should be set by any pre-17.0.0
// client in SSH authorized_keys format. If set, both returned keys will be
// derived from this. If empty, sshPubIn and tlsPubIn will be returned.
// [sshPubIn] should be the SSH public key set by any post-17.0.0 client in SSH
// authorized_keys format.
// [tlsPubIn] should be the TLS public key set by any post-17.0.0 client in
// PEM-encoded PKIX or PKCS#1 ASN.1 DER form.
// [sshPubOut] will be nil or an SSH public key in SSH authorized_keys format.
// [tlsPubOut] will be nil or a TLS public key in PEM-encoded PKIX or PKCS#1
// ASN.1 DER form.
//
// TODO(nklaassen): DELETE IN 18.0.0 after all clients should be using
// the separated keys.
func UserPublicKeys(pubIn, sshPubIn, tlsPubIn []byte) (sshPubOut, tlsPubOut []byte, err error) {
	if len(pubIn) == 0 {
		return sshPubIn, tlsPubIn, nil
	}
	sshPubOut = pubIn
	cryptoPubKey, err := sshutils.CryptoPublicKey(pubIn)
	if err != nil {
		return nil, nil, trace.Wrap(err)
	}
	tlsPubOut, err = keys.MarshalPublicKey(cryptoPubKey)
	return sshPubOut, tlsPubOut, trace.Wrap(err)
}

// UserAttestationStatements is a helper for the transition from clients sending
// a single attestation statement for both SSH and TLS, to separate public keys
// and attestation statements for each protocol.
// [attIn] should be the single attestation that should be set by any pre-17.0.0
// client. If set, it will be returned in both return positions. If nil,
// sshAttIn and tlsAttIn will be returned.
// [sshAttIn] and [tlsAttIn] should be the SSH and TLS attestation statements
// set by any post-17.0.0 client.
func UserAttestationStatements(attIn, sshAttIn, tlsAttIn *keys.AttestationStatement) (sshAttOut, tlsAttOut *keys.AttestationStatement) {
	if attIn == nil {
		return sshAttIn, tlsAttIn
	}
	return attIn, attIn
}

// PassCreds is a password credential
type PassCreds struct {
	// Password is a user password
	Password []byte `json:"password"`
}

// OTPCreds is a two-factor authentication credentials
type OTPCreds struct {
	// Password is a user password
	Password []byte `json:"password"`
	// Token is a user second factor token
	Token string `json:"token"`
}

// SessionCreds is a web session credentials
type SessionCreds struct {
	// ID is a web session id
	ID string `json:"id"`
}

// AuthenticateSSHRequest is a request to authenticate SSH client user via CLI
type AuthenticateSSHRequest struct {
	// AuthenticateUserRequest is a request with credentials
	AuthenticateUserRequest
	// TTL is a requested TTL for certificates to be issues
	TTL time.Duration `json:"ttl"`
	// CompatibilityMode sets certificate compatibility mode with old SSH clients
	CompatibilityMode string `json:"compatibility_mode"`
	RouteToCluster    string `json:"route_to_cluster"`
	// KubernetesCluster sets the target kubernetes cluster for the TLS
	// certificate. This can be empty on older clients.
	KubernetesCluster string `json:"kubernetes_cluster"`

	// AttestationStatement is an attestation statement associated with the given public key.
	//
	// Deprecated: prefer SSHAttestationStatement and/or TLSAttestationStatement.
	AttestationStatement *keys.AttestationStatement `json:"attestation_statement,omitempty"`

	// SSHAttestationStatement is an attestation statement associated with the
	// given SSH public key.
	SSHAttestationStatement *keys.AttestationStatement `json:"ssh_attestation_statement,omitempty"`
	// TLSAttestationStatement is an attestation statement associated with the
	// given TLS public key.
	TLSAttestationStatement *keys.AttestationStatement `json:"tls_attestation_statement,omitempty"`
}

// CheckAndSetDefaults checks and sets default certificate values
func (a *AuthenticateSSHRequest) CheckAndSetDefaults() error {
	if err := a.AuthenticateUserRequest.CheckAndSetDefaults(); err != nil {
		return trace.Wrap(err)
	}
	switch {
	case len(a.SSHPublicKey)+len(a.TLSPublicKey) == 0:
		return trace.BadParameter("'ssh_public_key' or 'tls_public_key' must be set")
	case a.AttestationStatement != nil && a.SSHAttestationStatement != nil:
		return trace.BadParameter("'attestation_statement' and 'ssh_attestation_statement' cannot both be set")
	case a.AttestationStatement != nil && a.TLSAttestationStatement != nil:
		return trace.BadParameter("'attestation_statement' and 'tls_attestation_statement' cannot both be set")
	}
	a.SSHAttestationStatement, a.TLSAttestationStatement = UserAttestationStatements(a.AttestationStatement, a.SSHAttestationStatement, a.TLSAttestationStatement)
	a.AttestationStatement = nil
	certificateFormat, err := utils.CheckCertificateFormatFlag(a.CompatibilityMode)
	if err != nil {
		return trace.Wrap(err)
	}
	a.CompatibilityMode = certificateFormat
	return nil
}

// SSHLoginResponse is a response returned by web proxy, it preserves backwards compatibility
// on the wire, which is the primary reason for non-matching json tags
type SSHLoginResponse struct {
	// User contains a logged-in user information
	Username string `json:"username"`
	// Cert is a PEM encoded  signed certificate
	Cert []byte `json:"cert"`
	// TLSCertPEM is a PEM encoded TLS certificate signed by TLS certificate authority
	TLSCert []byte `json:"tls_cert"`
	// HostSigners is a list of signing host public keys trusted by proxy
	HostSigners []TrustedCerts `json:"host_signers"`
	// SAMLSingleLogoutEnabled is whether SAML SLO (single logout) is enabled for the SAML auth connector being used, if applicable.
	SAMLSingleLogoutEnabled bool `json:"samlSingleLogoutEnabled"`
	// MFAToken is an SSO MFA token.
	MFAToken string `json:"mfa_token"`
}

// TrustedCerts contains host certificates, it preserves backwards compatibility
// on the wire, which is the primary reason for non-matching json tags
type TrustedCerts struct {
	// ClusterName identifies teleport cluster name this authority serves,
	// for host authorities that means base hostname of all servers,
	// for user authorities that means organization name
	ClusterName string `json:"domain_name"`
	// AuthorizedKeys is a list of SSH public keys in authorized_keys format
	// that can be used to check host key signatures.
	AuthorizedKeys [][]byte `json:"checking_keys"`
	// TLSCertificates is a list of TLS certificates of the certificate authority
	// of the authentication server
	TLSCertificates [][]byte `json:"tls_certs"`
}

// SSHCertPublicKeys returns a list of trusted host SSH certificate authority public keys
func (c *TrustedCerts) SSHCertPublicKeys() ([]ssh.PublicKey, error) {
	out := make([]ssh.PublicKey, 0, len(c.AuthorizedKeys))
	for _, keyBytes := range c.AuthorizedKeys {
		publicKey, _, _, _, err := ssh.ParseAuthorizedKey(keyBytes)
		if err != nil {
			return nil, trace.Wrap(err)
		}
		out = append(out, publicKey)
	}
	return out, nil
}

// AuthoritiesToTrustedCerts serializes authorities to TrustedCerts data structure
func AuthoritiesToTrustedCerts(authorities []types.CertAuthority) []TrustedCerts {
	out := make([]TrustedCerts, len(authorities))
	for i, ca := range authorities {
		out[i] = TrustedCerts{
			ClusterName:     ca.GetClusterName(),
			AuthorizedKeys:  services.GetSSHCheckingKeys(ca),
			TLSCertificates: services.GetTLSCerts(ca),
		}
	}
	return out
}

// KubeCSR is a kubernetes CSR request
type KubeCSR struct {
	// Username of user's certificate
	Username string `json:"username"`
	// ClusterName is a name of the target cluster to generate certificate for
	ClusterName string `json:"cluster_name"`
	// CSR is a kubernetes CSR
	CSR []byte `json:"csr"`
}

// CheckAndSetDefaults checks and sets defaults
func (a *KubeCSR) CheckAndSetDefaults() error {
	if len(a.CSR) == 0 {
		return trace.BadParameter("missing parameter 'csr'")
	}
	return nil
}

// KubeCSRResponse is a response to kubernetes CSR request
type KubeCSRResponse struct {
	// Cert is a signed certificate PEM block
	Cert []byte `json:"cert"`
	// CertAuthorities is a list of PEM block with trusted cert authorities
	CertAuthorities [][]byte `json:"cert_authorities"`
	// TargetAddr is an optional target address
	// of the kubernetes API server that can be set
	// in the kubeconfig
	TargetAddr string `json:"target_addr"`
}

// ClientI is a client to Auth service
type ClientI interface {
	IdentityService
	ProvisioningService
	services.Trust
	events.AuditLogSessionStreamer
	events.Streamer
	apievents.Emitter
	services.Presence
	services.Access
	services.DynamicAccess
	services.DynamicAccessOracle
	services.Restrictions
	services.Apps
	services.Databases
	services.DatabaseServices
	services.Kubernetes
	services.WindowsDesktops
	services.SAMLIdPServiceProviders
	services.UserGroups
	WebService
	services.Status
	services.ClusterConfiguration
	services.AutoUpdateServiceGetter
	services.SessionTrackerService
	services.ConnectionsDiagnostic
	services.SAMLIdPSession
	services.Integrations
	services.KubeWaitingContainer
	services.Notifications
	services.VnetConfigGetter
	types.Events

	types.WebSessionsGetter
	types.WebTokensGetter

	DynamicDesktopClient() *dynamicwindows.Client

	// TrustClient returns a client to the Trust service.
	TrustClient() trustpb.TrustServiceClient

	// DevicesClient returns a Device Trust client.
	// Clients connecting to non-Enterprise clusters, or older Teleport versions,
	// still get a client when calling this method, but all RPCs will return
	// "not implemented" errors (as per the default gRPC behavior).
	DevicesClient() devicepb.DeviceTrustServiceClient

	// LoginRuleClient returns a client to the Login Rule gRPC service.
	// Clients connecting to non-Enterprise clusters, or older Teleport versions,
	// still get a client when calling this method, but all RPCs will return
	// "not implemented" errors (as per the default gRPC behavior).
	LoginRuleClient() loginrulepb.LoginRuleServiceClient

	// AccessGraphClient returns a client to the Access Graph gRPC service.
	AccessGraphClient() accessgraphv1.AccessGraphServiceClient

	AccessGraphSecretsScannerClient() accessgraphsecretsv1pb.SecretsScannerServiceClient

	// IntegrationAWSOIDCClient returns a client to the Integration AWS OIDC gRPC service.
	IntegrationAWSOIDCClient() integrationv1.AWSOIDCServiceClient

	// UserTasksServiceClient returns an User Task service client.
	UserTasksServiceClient() *usertask.Client

	// NewKeepAliver returns a new instance of keep aliver
	NewKeepAliver(ctx context.Context) (types.KeepAliver, error)

	// RotateCertAuthority starts or restarts certificate authority rotation process.
	RotateCertAuthority(ctx context.Context, req types.RotateRequest) error

	// RotateExternalCertAuthority rotates external certificate authority,
	// this method is used to update only public keys and certificates of the
	// the certificate authorities of trusted clusters.
	RotateExternalCertAuthority(ctx context.Context, ca types.CertAuthority) error

	// ValidateTrustedCluster validates trusted cluster token with
	// main cluster, in case if validation is successful, main cluster
	// adds remote cluster
	ValidateTrustedCluster(context.Context, *ValidateTrustedClusterRequest) (*ValidateTrustedClusterResponse, error)

	// GetDomainName returns auth server cluster name
	GetDomainName(ctx context.Context) (string, error)

	// GetClusterCACert returns the PEM-encoded TLS certs for the local cluster.
	// If the cluster has multiple TLS certs, they will all be concatenated.
	GetClusterCACert(ctx context.Context) (*proto.GetClusterCACertResponse, error)

	// GenerateHostCerts generates new host certificates (signed
	// by the host certificate authority) for a node
	GenerateHostCerts(context.Context, *proto.HostCertsRequest) (*proto.Certs, error)
	// GenerateOpenSSHCert signs a SSH certificate with OpenSSH CA that
	// can be used to connect to Agentless nodes.
	GenerateOpenSSHCert(ctx context.Context, req *proto.OpenSSHCertRequest) (*proto.OpenSSHCert, error)
	// AuthenticateWebUser authenticates web user, creates and  returns web session
	// in case if authentication is successful
	AuthenticateWebUser(ctx context.Context, req AuthenticateUserRequest) (types.WebSession, error)
	// AuthenticateSSHUser authenticates SSH console user, creates and  returns a pair of signed TLS and SSH
	// short-lived certificates as a result
	AuthenticateSSHUser(ctx context.Context, req AuthenticateSSHRequest) (*SSHLoginResponse, error)

	// ProcessKubeCSR processes CSR request against Kubernetes CA, returns
	// signed certificate if successful.
	ProcessKubeCSR(req KubeCSR) (*KubeCSRResponse, error)

	// Ping gets basic info about the auth server.
	Ping(ctx context.Context) (proto.PingResponse, error)

	// CreateAppSession creates an application web session. Application web
	// sessions represent a browser session the client holds.
	CreateAppSession(context.Context, *proto.CreateAppSessionRequest) (types.WebSession, error)

	// CreateSnowflakeSession creates a Snowflake web session. Snowflake web
	// sessions represent Database Access Snowflake session the client holds.
	CreateSnowflakeSession(context.Context, types.CreateSnowflakeSessionRequest) (types.WebSession, error)

	// CreateSAMLIdPSession creates a SAML IdP. SAML IdP sessions represent
	// sessions created by the SAML identity provider.
	CreateSAMLIdPSession(context.Context, types.CreateSAMLIdPSessionRequest) (types.WebSession, error)

	// GenerateDatabaseCert generates a client certificate used by a database
	// service to authenticate with the database instance, or a server certificate
	// for configuring a self-hosted database, depending on the requester_name.
	GenerateDatabaseCert(context.Context, *proto.DatabaseCertRequest) (*proto.DatabaseCertResponse, error)

	// GetWebSession queries the existing web session described with req.
	// Implements ReadAccessPoint.
	GetWebSession(ctx context.Context, req types.GetWebSessionRequest) (types.WebSession, error)

	// GetWebToken queries the existing web token described with req.
	// Implements ReadAccessPoint.
	GetWebToken(ctx context.Context, req types.GetWebTokenRequest) (types.WebToken, error)

	// GenerateAWSOIDCToken generates a token to be used to execute an AWS OIDC Integration action.
	GenerateAWSOIDCToken(ctx context.Context, integration string) (string, error)

	// ResetAuthPreference resets cluster auth preference to defaults.
	ResetAuthPreference(ctx context.Context) error

	// ResetClusterNetworkingConfig resets cluster networking configuration to defaults.
	ResetClusterNetworkingConfig(ctx context.Context) error

	// ResetSessionRecordingConfig resets session recording configuration to defaults.
	ResetSessionRecordingConfig(ctx context.Context) error

	// GenerateWindowsDesktopCert generates client smartcard certificate used
	// by an RDP client to authenticate with Windows.
	GenerateWindowsDesktopCert(context.Context, *proto.WindowsDesktopCertRequest) (*proto.WindowsDesktopCertResponse, error)
	// GenerateCertAuthorityCRL generates an empty CRL for a CA.
	GenerateCertAuthorityCRL(context.Context, types.CertAuthType) ([]byte, error)

	// GetInventoryStatus gets basic status info about instance inventory.
	GetInventoryStatus(ctx context.Context, req proto.InventoryStatusRequest) (proto.InventoryStatusSummary, error)

	// PingInventory attempts to trigger a downstream ping against a connected instance.
	PingInventory(ctx context.Context, req proto.InventoryPingRequest) (proto.InventoryPingResponse, error)

	// SubmitUsageEvent submits an external usage event.
	SubmitUsageEvent(ctx context.Context, req *proto.SubmitUsageEventRequest) error

	// GetLicense returns the license used to start Teleport Enterprise
	GetLicense(ctx context.Context) (string, error)

	// ListReleases returns a list of Teleport Enterprise releases
	ListReleases(ctx context.Context) ([]*types.Release, error)

	// PluginsClient returns a Plugins client.
	// Clients connecting to non-Enterprise clusters, or older Teleport versions,
	// still get a plugins client when calling this method, but all RPCs will return
	// "not implemented" errors (as per the default gRPC behavior).
	PluginsClient() pluginspb.PluginServiceClient

	// SAMLIdPClient returns a SAML IdP client.
	// Clients connecting to non-Enterprise clusters, or older Teleport versions,
	// still get a SAML IdP client when calling this method, but all RPCs will return
	// "not implemented" errors (as per the default gRPC behavior).
	SAMLIdPClient() samlidppb.SAMLIdPServiceClient

	// OktaClient returns an Okta client.
	// Clients connecting to non-Enterprise clusters, or older Teleport versions,
	// still get an Okta client when calling this method, but all RPCs will return
	// "not implemented" errors (as per the default gRPC behavior).
	OktaClient() services.Okta

	// SCIMClient returns a client for the SCIM provisioning service. Clients
	// connecting to OSS clusters will still get a client when calling this method,
	// but the back-end service will fail all requests with "Not Implemented" as per the
	// default GRPC behavior.
	SCIMClient() services.SCIM

	// AccessListClient returns an access list client.
	// Clients connecting to older Teleport versions still get an access list client
	// when calling this method, but all RPCs will return "not implemented" errors
	// (as per the default gRPC behavior).
	AccessListClient() services.AccessLists

	// AccessMonitoringRuleClient returns an access monitoring rule client.
	// Clients connecting to older Teleport versions still get an access list client
	// when calling this method, but all RPCs will return "not implemented" errors
	// (as per the default gRPC behavior).
	AccessMonitoringRuleClient() services.AccessMonitoringRules

	// DatabaseObjectImportRuleClient returns a database object import rule client.
	DatabaseObjectImportRuleClient() dbobjectimportrulev1.DatabaseObjectImportRuleServiceClient

	// DatabaseObjectsClient returns a database object client.
	DatabaseObjectsClient() *databaseobject.Client

	// SecReportsClient returns a client for security reports.
	// Clients connecting to  older Teleport versions, still get an access list client
	// when calling this method, but all RPCs will return "not implemented" errors
	// (as per the default gRPC behavior).
	SecReportsClient() *secreport.Client

	// BotServiceClient returns a client for the Machine ID Bot Service.
	// Clients connecting to older Teleport versions, still get a bot service client
	// when calling this method, but all RPCs will return "not implemented" errors
	// (as per the default gRPC behavior).
	BotServiceClient() machineidv1pb.BotServiceClient

	// BotInstanceServiceClient returns a client for interacting with Machine ID
	// Bot Instances.
	// Clients connecting to older Teleport versions, still get a bot service client
	// when calling this method, but all RPCs will return "not implemented" errors
	// (as per the default gRPC behavior).
	BotInstanceServiceClient() machineidv1pb.BotInstanceServiceClient

	// UserLoginStateClient returns a user login state client.
	// Clients connecting to older Teleport versions still get a user login state client
	// when calling this method, but all RPCs will return "not implemented" errors
	// (as per the default gRPC behavior).
	UserLoginStateClient() services.UserLoginStates

	// DiscoveryConfigClient returns a DiscoveryConfig client.
	// Clients connecting to older Teleport versions, still get an DiscoveryConfig client
	// when calling this method, but all RPCs will return "not implemented" errors
	// (as per the default gRPC behavior).
	DiscoveryConfigClient() services.DiscoveryConfigWithStatusUpdater

	// CrownJewelServiceClient returns a Crown Jewel service client.
	CrownJewelServiceClient() *crownjewel.Client

	// ResourceUsageClient returns a resource usage service client.
	// Clients connecting to non-Enterprise clusters, or older Teleport versions,
	// still get a client when calling this method, but all RPCs will return
	// "not implemented" errors (as per the default gRPC behavior).
	ResourceUsageClient() resourceusagepb.ResourceUsageServiceClient

	// ExternalAuditStorageClient returns an External Audit Storage client.
	// Clients connecting to non-Enterprise clusters, or older Teleport versions,
	// still get a client when calling this method, but all RPCs will return
	// "not implemented" errors (as per the default gRPC behavior).
	ExternalAuditStorageClient() *externalauditstorage.Client

	// WorkloadIdentityServiceClient returns a workload identity service client.
	// Clients connecting to  older Teleport versions, still get a client
	// when calling this method, but all RPCs will return "not implemented" errors
	// (as per the default gRPC behavior).
	WorkloadIdentityServiceClient() machineidv1pb.WorkloadIdentityServiceClient

	// NotificationServiceClient returns a notification service client.
	// Clients connecting to  older Teleport versions, still get a client
	// when calling this method, but all RPCs will return "not implemented" errors
	// (as per the default gRPC behavior).
	NotificationServiceClient() notificationsv1.NotificationServiceClient

	// ClusterConfigClient returns a Cluster Configuration client.
	// Clients connecting to non-Enterprise clusters, or older Teleport versions,
	// still get a client when calling this method, but all RPCs will return
	// "not implemented" errors (as per the default gRPC behavior).
	ClusterConfigClient() clusterconfigpb.ClusterConfigServiceClient

	// VnetConfigServiceClient returns a VnetConfig service client.
	// Clients connecting to older Teleport versions still get a client when calling this method, but all RPCs
	// will return "not implemented" errors (as per the default gRPC behavior).
	VnetConfigServiceClient() vnet.VnetConfigServiceClient

	// StaticHostUserClient returns a StaticHostUser client.
	// Clients connecting to older Teleport versions still get a client when calling this method, but all RPCs
	// will return "not implemented" errors (as per the default gRPC behavior).
	StaticHostUserClient() services.StaticHostUser

	// CloneHTTPClient creates a new HTTP client with the same configuration.
	CloneHTTPClient(params ...roundtrip.ClientParam) (*HTTPClient, error)

	// GetResources returns a paginated list of resources.
	GetResources(ctx context.Context, req *proto.ListResourcesRequest) (*proto.ListResourcesResponse, error)

	// GetUserPreferences returns the user preferences for a given user.
	GetUserPreferences(ctx context.Context, req *userpreferencesv1.GetUserPreferencesRequest) (*userpreferencesv1.GetUserPreferencesResponse, error)

	// UpsertUserPreferences creates or updates user preferences for a given username.
	UpsertUserPreferences(ctx context.Context, req *userpreferencesv1.UpsertUserPreferencesRequest) error

	// ListAllAccessRequests is a helper for using the ListAccessRequests API's additional sort order/index features without
	// mucking about with pagination. It also implements backwards-comatibility with older control planes that only
	// support GetAccessRequests.
	ListAllAccessRequests(ctx context.Context, req *proto.ListAccessRequestsRequest) ([]*types.AccessRequestV3, error)

	// ListUnifiedResources returns a paginated list of unified resources.
	ListUnifiedResources(ctx context.Context, req *proto.ListUnifiedResourcesRequest) (*proto.ListUnifiedResourcesResponse, error)

	// GetSSHTargets gets all servers that would match an equivalent ssh dial request. Note that this method
	// returns all resources directly accessible to the user *and* all resources available via 'SearchAsRoles',
	// which is what we want when handling things like ambiguous host errors and resource-based access requests,
	// but may result in confusing behavior if it is used outside of those contexts.
	GetSSHTargets(ctx context.Context, req *proto.GetSSHTargetsRequest) (*proto.GetSSHTargetsResponse, error)

	// PerformMFACeremony retrieves an MFA challenge from the server with the given challenge extensions
	// and prompts the user to answer the challenge with the given promptOpts, and ultimately returning
	// an MFA challenge response for the user.
	PerformMFACeremony(ctx context.Context, challengeRequest *proto.CreateAuthenticateChallengeRequest, promptOpts ...mfa.PromptOpt) (*proto.MFAAuthenticateResponse, error)

	// GetClusterAccessGraphConfig retrieves the cluster Access Graph configuration from Auth server.
	GetClusterAccessGraphConfig(ctx context.Context) (*clusterconfigpb.AccessGraphConfig, error)

	// GenerateAppToken creates a JWT token with application access.
	GenerateAppToken(ctx context.Context, req types.GenerateAppTokenRequest) (string, error)

	// IdentityCenterClient returns Identity Center service client.
	IdentityCenterClient() identitycenterv1.IdentityCenterServiceClient

	// ProvisioningServiceClient returns provisioning service client.
	ProvisioningServiceClient() provisioningv1.ProvisioningServiceClient

	// IntegrationsClient returns integrations client.
	IntegrationsClient() integrationv1.IntegrationServiceClient

	// GitServerClient returns git server client.
<<<<<<< HEAD
	GitServerClient() gitserverv1.GitServerServiceClient

	// SignDatabaseCSR generates client certificate used by proxy to
	// authenticate with a remote database service.
	SignDatabaseCSR(ctx context.Context, req *proto.DatabaseCSRRequest) (*proto.DatabaseCSRResponse, error)
=======
	GitServerClient() *gitserver.Client
>>>>>>> f7bf7eb0
}<|MERGE_RESOLUTION|>--- conflicted
+++ resolved
@@ -1896,13 +1896,5 @@
 	IntegrationsClient() integrationv1.IntegrationServiceClient
 
 	// GitServerClient returns git server client.
-<<<<<<< HEAD
-	GitServerClient() gitserverv1.GitServerServiceClient
-
-	// SignDatabaseCSR generates client certificate used by proxy to
-	// authenticate with a remote database service.
-	SignDatabaseCSR(ctx context.Context, req *proto.DatabaseCSRRequest) (*proto.DatabaseCSRResponse, error)
-=======
 	GitServerClient() *gitserver.Client
->>>>>>> f7bf7eb0
 }