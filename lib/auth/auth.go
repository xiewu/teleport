/*
 * Teleport
 * Copyright (C) 2023  Gravitational, Inc.
 *
 * This program is free software: you can redistribute it and/or modify
 * it under the terms of the GNU Affero General Public License as published by
 * the Free Software Foundation, either version 3 of the License, or
 * (at your option) any later version.
 *
 * This program is distributed in the hope that it will be useful,
 * but WITHOUT ANY WARRANTY; without even the implied warranty of
 * MERCHANTABILITY or FITNESS FOR A PARTICULAR PURPOSE.  See the
 * GNU Affero General Public License for more details.
 *
 * You should have received a copy of the GNU Affero General Public License
 * along with this program.  If not, see <http://www.gnu.org/licenses/>.
 */

// Package auth implements certificate signing authority and access control server
// Authority server is composed of several parts:
//
// * Authority server itself that implements signing and acl logic
// * HTTP server wrapper for authority server
// * HTTP client wrapper
package auth

import (
	"bytes"
	"cmp"
	"context"
	"crypto"
	"crypto/rand"
	"crypto/subtle"
	"crypto/x509"
	"encoding/pem"
	"errors"
	"fmt"
	"io"
	"log/slog"
	"math/big"
	insecurerand "math/rand"
	"os"
	"slices"
	"sort"
	"strconv"
	"strings"
	"sync"
	"time"

	"github.com/coreos/go-oidc/oauth2"
	"github.com/google/uuid"
	liblicense "github.com/gravitational/license"
	"github.com/gravitational/trace"
	"github.com/jonboulle/clockwork"
	"github.com/prometheus/client_golang/prometheus"
	"go.opentelemetry.io/otel/exporters/otlp/otlptrace"
	"golang.org/x/crypto/bcrypt"
	"golang.org/x/crypto/ssh"
	"golang.org/x/exp/maps"
	"golang.org/x/time/rate"
	"google.golang.org/protobuf/types/known/durationpb"
	"google.golang.org/protobuf/types/known/timestamppb"

	"github.com/gravitational/teleport"
	"github.com/gravitational/teleport/api/client"
	"github.com/gravitational/teleport/api/client/proto"
	"github.com/gravitational/teleport/api/constants"
	apidefaults "github.com/gravitational/teleport/api/defaults"
	devicepb "github.com/gravitational/teleport/api/gen/proto/go/teleport/devicetrust/v1"
	headerv1 "github.com/gravitational/teleport/api/gen/proto/go/teleport/header/v1"
	mfav1 "github.com/gravitational/teleport/api/gen/proto/go/teleport/mfa/v1"
	notificationsv1 "github.com/gravitational/teleport/api/gen/proto/go/teleport/notifications/v1"
	"github.com/gravitational/teleport/api/internalutils/stream"
	"github.com/gravitational/teleport/api/metadata"
	"github.com/gravitational/teleport/api/types"
	apievents "github.com/gravitational/teleport/api/types/events"
	"github.com/gravitational/teleport/api/types/wrappers"
	apiutils "github.com/gravitational/teleport/api/utils"
	"github.com/gravitational/teleport/api/utils/keys"
	"github.com/gravitational/teleport/api/utils/retryutils"
	apisshutils "github.com/gravitational/teleport/api/utils/sshutils"
	"github.com/gravitational/teleport/entitlements"
	"github.com/gravitational/teleport/lib/auth/authclient"
	"github.com/gravitational/teleport/lib/auth/keystore"
	"github.com/gravitational/teleport/lib/auth/native"
	"github.com/gravitational/teleport/lib/auth/userloginstate"
	wanlib "github.com/gravitational/teleport/lib/auth/webauthn"
	wantypes "github.com/gravitational/teleport/lib/auth/webauthntypes"
	"github.com/gravitational/teleport/lib/authz"
	"github.com/gravitational/teleport/lib/backend"
	"github.com/gravitational/teleport/lib/cache"
	"github.com/gravitational/teleport/lib/circleci"
	"github.com/gravitational/teleport/lib/cloud"
	"github.com/gravitational/teleport/lib/cryptosuites"
	"github.com/gravitational/teleport/lib/defaults"
	"github.com/gravitational/teleport/lib/devicetrust/assertserver"
	"github.com/gravitational/teleport/lib/events"
	"github.com/gravitational/teleport/lib/gcp"
	"github.com/gravitational/teleport/lib/githubactions"
	"github.com/gravitational/teleport/lib/gitlab"
	"github.com/gravitational/teleport/lib/inventory"
	kubeutils "github.com/gravitational/teleport/lib/kube/utils"
	"github.com/gravitational/teleport/lib/kubernetestoken"
	"github.com/gravitational/teleport/lib/limiter"
	"github.com/gravitational/teleport/lib/loginrule"
	"github.com/gravitational/teleport/lib/modules"
	"github.com/gravitational/teleport/lib/observability/metrics"
	"github.com/gravitational/teleport/lib/observability/tracing"
	"github.com/gravitational/teleport/lib/release"
	"github.com/gravitational/teleport/lib/resourceusage"
	"github.com/gravitational/teleport/lib/service/servicecfg"
	"github.com/gravitational/teleport/lib/services"
	"github.com/gravitational/teleport/lib/services/local"
	"github.com/gravitational/teleport/lib/services/readonly"
	"github.com/gravitational/teleport/lib/spacelift"
	"github.com/gravitational/teleport/lib/srv/db/common/role"
	"github.com/gravitational/teleport/lib/sshca"
	"github.com/gravitational/teleport/lib/sshutils"
	"github.com/gravitational/teleport/lib/terraformcloud"
	"github.com/gravitational/teleport/lib/tlsca"
	"github.com/gravitational/teleport/lib/tpm"
	usagereporter "github.com/gravitational/teleport/lib/usagereporter/teleport"
	"github.com/gravitational/teleport/lib/utils"
	"github.com/gravitational/teleport/lib/utils/interval"
	vc "github.com/gravitational/teleport/lib/versioncontrol"
	"github.com/gravitational/teleport/lib/versioncontrol/github"
	uw "github.com/gravitational/teleport/lib/versioncontrol/upgradewindow"
)

const (
	ErrFieldKeyUserMaxedAttempts = "maxed-attempts"

	// MaxFailedAttemptsErrMsg is a user friendly error message that tells a user that they are locked.
	MaxFailedAttemptsErrMsg = "too many incorrect attempts, please try again later"
)

const (
	// githubCacheTimeout is how long Github org entries are cached.
	githubCacheTimeout = time.Hour

	// mfaDeviceNameMaxLen is the maximum length of a device name.
	mfaDeviceNameMaxLen = 30
)

const (
	OSSDesktopsCheckPeriod  = 5 * time.Minute
	OSSDesktopsAlertID      = "oss-desktops"
	OSSDesktopsAlertMessage = "Your cluster is beyond its allocation of 5 non-Active Directory Windows desktops. " +
		"Reach out for unlimited desktops with Teleport Enterprise."

	OSSDesktopAlertLink = "https://goteleport.com/r/upgrade-community?utm_campaign=CTA_windows_local"
	OSSDesktopsLimit    = 5
)

const (
	dynamicLabelCheckPeriod  = time.Hour
	dynamicLabelAlertID      = "dynamic-labels-in-deny-rules"
	dynamicLabelAlertMessage = "One or more roles has deny rules that include dynamic/ labels. " +
		"This is not recommended due to the volatility of dynamic/ labels and is not allowed for new roles. " +
		"(hint: use 'tctl get roles' to find roles that need updating)"
)

var ErrRequiresEnterprise = services.ErrRequiresEnterprise

// ServerOption allows setting options as functional arguments to Server
type ServerOption func(*Server) error

// NewServer creates and configures a new Server instance
func NewServer(cfg *InitConfig, opts ...ServerOption) (*Server, error) {
	err := metrics.RegisterPrometheusCollectors(prometheusCollectors...)
	if err != nil {
		return nil, trace.Wrap(err)
	}

	if cfg.VersionStorage == nil {
		return nil, trace.BadParameter("version storage is not set")
	}
	if cfg.Trust == nil {
		cfg.Trust = local.NewCAService(cfg.Backend)
	}
	if cfg.Presence == nil {
		cfg.Presence = local.NewPresenceService(cfg.Backend)
	}
	if cfg.Provisioner == nil {
		cfg.Provisioner = local.NewProvisioningService(cfg.Backend)
	}
	if cfg.Identity == nil {
		cfg.Identity = local.NewIdentityService(cfg.Backend)
	}
	if cfg.Access == nil {
		cfg.Access = local.NewAccessService(cfg.Backend)
	}
	if cfg.DynamicAccessExt == nil {
		cfg.DynamicAccessExt = local.NewDynamicAccessService(cfg.Backend)
	}
	if cfg.ClusterConfiguration == nil {
		clusterConfig, err := local.NewClusterConfigurationService(cfg.Backend)
		if err != nil {
			return nil, trace.Wrap(err)
		}
		cfg.ClusterConfiguration = clusterConfig
	}
	if cfg.Restrictions == nil {
		cfg.Restrictions = local.NewRestrictionsService(cfg.Backend)
	}
	if cfg.Apps == nil {
		cfg.Apps = local.NewAppService(cfg.Backend)
	}
	if cfg.Databases == nil {
		cfg.Databases = local.NewDatabasesService(cfg.Backend)
	}
	if cfg.DatabaseServices == nil {
		cfg.DatabaseServices = local.NewDatabaseServicesService(cfg.Backend)
	}
	if cfg.Kubernetes == nil {
		cfg.Kubernetes = local.NewKubernetesService(cfg.Backend)
	}
	if cfg.Status == nil {
		cfg.Status = local.NewStatusService(cfg.Backend)
	}
	if cfg.Events == nil {
		cfg.Events = local.NewEventsService(cfg.Backend)
	}
	if cfg.AuditLog == nil {
		cfg.AuditLog = events.NewDiscardAuditLog()
	}
	if cfg.Emitter == nil {
		cfg.Emitter = events.NewDiscardEmitter()
	}
	if cfg.Streamer == nil {
		cfg.Streamer = events.NewDiscardStreamer()
	}
	if cfg.WindowsDesktops == nil {
		cfg.WindowsDesktops = local.NewWindowsDesktopService(cfg.Backend)
	}
	if cfg.SAMLIdPServiceProviders == nil {
		cfg.SAMLIdPServiceProviders, err = local.NewSAMLIdPServiceProviderService(cfg.Backend)
		if err != nil {
			return nil, trace.Wrap(err)
		}
	}
	if cfg.UserGroups == nil {
		cfg.UserGroups, err = local.NewUserGroupService(cfg.Backend)
		if err != nil {
			return nil, trace.Wrap(err)
		}
	}

	if cfg.CrownJewels == nil {
		cfg.CrownJewels, err = local.NewCrownJewelsService(cfg.Backend)
		if err != nil {
			return nil, trace.Wrap(err)
		}
	}
	if cfg.ConnectionsDiagnostic == nil {
		cfg.ConnectionsDiagnostic = local.NewConnectionsDiagnosticService(cfg.Backend)
	}
	if cfg.SessionTrackerService == nil {
		cfg.SessionTrackerService, err = local.NewSessionTrackerService(cfg.Backend)
		if err != nil {
			return nil, trace.Wrap(err)
		}
	}
	if cfg.AssertionReplayService == nil {
		cfg.AssertionReplayService = local.NewAssertionReplayService(cfg.Backend)
	}
	if cfg.TraceClient == nil {
		cfg.TraceClient = tracing.NewNoopClient()
	}
	if cfg.UsageReporter == nil {
		cfg.UsageReporter = usagereporter.DiscardUsageReporter{}
	}
	if cfg.Okta == nil {
		cfg.Okta, err = local.NewOktaService(cfg.Backend, cfg.Clock)
		if err != nil {
			return nil, trace.Wrap(err)
		}
	}
	if cfg.SecReports == nil {
		cfg.SecReports, err = local.NewSecReportsService(cfg.Backend, cfg.Clock)
		if err != nil {
			return nil, trace.Wrap(err)
		}
	}
	if cfg.AccessLists == nil {
		cfg.AccessLists, err = local.NewAccessListService(cfg.Backend, cfg.Clock)
		if err != nil {
			return nil, trace.Wrap(err)
		}
	}
	if cfg.DatabaseObjectImportRules == nil {
		cfg.DatabaseObjectImportRules, err = local.NewDatabaseObjectImportRuleService(cfg.Backend)
		if err != nil {
			return nil, trace.Wrap(err)
		}
	}
	if cfg.DatabaseObjects == nil {
		cfg.DatabaseObjects, err = local.NewDatabaseObjectService(cfg.Backend)
		if err != nil {
			return nil, trace.Wrap(err)
		}
	}
	if cfg.PluginData == nil {
		cfg.PluginData = local.NewPluginData(cfg.Backend, cfg.DynamicAccessExt)
	}
	if cfg.Integrations == nil {
		cfg.Integrations, err = local.NewIntegrationsService(cfg.Backend)
		if err != nil {
			return nil, trace.Wrap(err)
		}
	}
	if cfg.DiscoveryConfigs == nil {
		cfg.DiscoveryConfigs, err = local.NewDiscoveryConfigService(cfg.Backend)
		if err != nil {
			return nil, trace.Wrap(err)
		}
	}
	if cfg.UserPreferences == nil {
		cfg.UserPreferences = local.NewUserPreferencesService(cfg.Backend)
	}
	if cfg.UserLoginState == nil {
		cfg.UserLoginState, err = local.NewUserLoginStateService(cfg.Backend)
		if err != nil {
			return nil, trace.Wrap(err)
		}
	}
	if cfg.ProvisioningStates == nil {
		cfg.ProvisioningStates, err = local.NewProvisioningStateService(
			cfg.Backend,
			local.ProvisioningStateServiceModeStrict)
		if err != nil {
			return nil, trace.Wrap(err, "Creating provisioning state service")
		}
	}

	if cfg.IdentityCenter == nil {
		svcCfg := local.IdentityCenterServiceConfig{
			Backend: cfg.Backend,
			Mode:    local.IdentityCenterServiceModeStrict,
<<<<<<< HEAD
			Logger:  slog.Default().With(),
=======
>>>>>>> e7f105b5
		}
		cfg.IdentityCenter, err = local.NewIdentityCenterService(svcCfg)
		if err != nil {
			return nil, trace.Wrap(err, "Creating identity center service")
		}
	}

	if cfg.CloudClients == nil {
		cfg.CloudClients, err = cloud.NewClients()
		if err != nil {
			return nil, trace.Wrap(err)
		}
	}
	if cfg.Notifications == nil {
		cfg.Notifications, err = local.NewNotificationsService(cfg.Backend, cfg.Clock)
		if err != nil {
			return nil, trace.Wrap(err)
		}
	}
	if cfg.BotInstance == nil {
		cfg.BotInstance, err = local.NewBotInstanceService(cfg.Backend, cfg.Clock)
		if err != nil {
			return nil, trace.Wrap(err)
		}
	}
	if cfg.SPIFFEFederations == nil {
		cfg.SPIFFEFederations, err = local.NewSPIFFEFederationService(cfg.Backend)
		if err != nil {
			return nil, trace.Wrap(err, "creating SPIFFEFederation service")
		}
	}

	limiter, err := limiter.NewConnectionsLimiter(limiter.Config{
		MaxConnections: defaults.LimiterMaxConcurrentSignatures,
	})
	if err != nil {
		return nil, trace.Wrap(err)
	}

	keystoreOpts := &keystore.Options{
		HostUUID:             cfg.HostUUID,
		ClusterName:          cfg.ClusterName,
		CloudClients:         cfg.CloudClients,
		AuthPreferenceGetter: cfg.ClusterConfiguration,
	}
	if cfg.KeyStoreConfig.PKCS11 != (servicecfg.PKCS11Config{}) {
		if !modules.GetModules().Features().GetEntitlement(entitlements.HSM).Enabled {
			return nil, fmt.Errorf("PKCS11 HSM support requires a license with the HSM feature enabled: %w", ErrRequiresEnterprise)
		}
	} else if cfg.KeyStoreConfig.GCPKMS != (servicecfg.GCPKMSConfig{}) {
		if !modules.GetModules().Features().GetEntitlement(entitlements.HSM).Enabled {
			return nil, fmt.Errorf("Google Cloud KMS support requires a license with the HSM feature enabled: %w", ErrRequiresEnterprise)
		}
	} else if cfg.KeyStoreConfig.AWSKMS != (servicecfg.AWSKMSConfig{}) {
		if !modules.GetModules().Features().GetEntitlement(entitlements.HSM).Enabled {
			return nil, fmt.Errorf("AWS KMS support requires a license with the HSM feature enabled: %w", ErrRequiresEnterprise)
		}
	} else {
		native.PrecomputeKeys()
	}
	keyStore, err := keystore.NewManager(context.Background(), &cfg.KeyStoreConfig, keystoreOpts)
	if err != nil {
		return nil, trace.Wrap(err)
	}

	if cfg.KubeWaitingContainers == nil {
		cfg.KubeWaitingContainers, err = local.NewKubeWaitingContainerService(cfg.Backend)
		if err != nil {
			return nil, trace.Wrap(err)
		}
	}

	if cfg.AccessMonitoringRules == nil {
		cfg.AccessMonitoringRules, err = local.NewAccessMonitoringRulesService(cfg.Backend)
		if err != nil {
			return nil, trace.Wrap(err)
		}
	}

	if cfg.StaticHostUsers == nil {
		cfg.StaticHostUsers, err = local.NewStaticHostUserService(cfg.Backend)
		if err != nil {
			return nil, trace.Wrap(err)
		}
	}

	closeCtx, cancelFunc := context.WithCancel(context.TODO())
	services := &Services{
		TrustInternal:             cfg.Trust,
		PresenceInternal:          cfg.Presence,
		Provisioner:               cfg.Provisioner,
		Identity:                  cfg.Identity,
		Access:                    cfg.Access,
		DynamicAccessExt:          cfg.DynamicAccessExt,
		ClusterConfiguration:      cfg.ClusterConfiguration,
		Restrictions:              cfg.Restrictions,
		Apps:                      cfg.Apps,
		Kubernetes:                cfg.Kubernetes,
		Databases:                 cfg.Databases,
		DatabaseServices:          cfg.DatabaseServices,
		AuditLogSessionStreamer:   cfg.AuditLog,
		Events:                    cfg.Events,
		WindowsDesktops:           cfg.WindowsDesktops,
		SAMLIdPServiceProviders:   cfg.SAMLIdPServiceProviders,
		UserGroups:                cfg.UserGroups,
		SessionTrackerService:     cfg.SessionTrackerService,
		ConnectionsDiagnostic:     cfg.ConnectionsDiagnostic,
		Integrations:              cfg.Integrations,
		DiscoveryConfigs:          cfg.DiscoveryConfigs,
		Okta:                      cfg.Okta,
		AccessLists:               cfg.AccessLists,
		DatabaseObjectImportRules: cfg.DatabaseObjectImportRules,
		DatabaseObjects:           cfg.DatabaseObjects,
		SecReports:                cfg.SecReports,
		UserLoginStates:           cfg.UserLoginState,
		StatusInternal:            cfg.Status,
		UsageReporter:             cfg.UsageReporter,
		UserPreferences:           cfg.UserPreferences,
		PluginData:                cfg.PluginData,
		KubeWaitingContainer:      cfg.KubeWaitingContainers,
		Notifications:             cfg.Notifications,
		AccessMonitoringRules:     cfg.AccessMonitoringRules,
		CrownJewels:               cfg.CrownJewels,
		BotInstance:               cfg.BotInstance,
		SPIFFEFederations:         cfg.SPIFFEFederations,
		ProvisioningStates:        cfg.ProvisioningStates,
		IdentityCenter:            cfg.IdentityCenter,
		StaticHostUser:            cfg.StaticHostUsers,
	}

	as := Server{
		bk:                      cfg.Backend,
		clock:                   cfg.Clock,
		limiter:                 limiter,
		Authority:               cfg.Authority,
		AuthServiceName:         cfg.AuthServiceName,
		ServerID:                cfg.HostUUID,
		githubClients:           make(map[string]*githubClient),
		cancelFunc:              cancelFunc,
		closeCtx:                closeCtx,
		emitter:                 cfg.Emitter,
		Streamer:                cfg.Streamer,
		Unstable:                local.NewUnstableService(cfg.Backend, cfg.AssertionReplayService),
		Services:                services,
		Cache:                   services,
		keyStore:                keyStore,
		traceClient:             cfg.TraceClient,
		fips:                    cfg.FIPS,
		loadAllCAs:              cfg.LoadAllCAs,
		httpClientForAWSSTS:     cfg.HTTPClientForAWSSTS,
		accessMonitoringEnabled: cfg.AccessMonitoringEnabled,
	}
	as.inventory = inventory.NewController(&as, services,
		inventory.WithAuthServerID(cfg.HostUUID),
		inventory.WithOnConnect(func(s string) {
			if g, ok := connectedResourceGauges[s]; ok {
				g.Inc()
			} else {
				log.Warnf("missing connected resources gauge for keep alive %s (this is a bug)", s)
			}
		}),
		inventory.WithOnDisconnect(func(s string) {
			if g, ok := connectedResourceGauges[s]; ok {
				g.Dec()
			} else {
				log.Warnf("missing connected resources gauge for keep alive %s (this is a bug)", s)
			}
		}),
	)
	for _, o := range opts {
		if err := o(&as); err != nil {
			return nil, trace.Wrap(err)
		}
	}
	if as.clock == nil {
		as.clock = clockwork.NewRealClock()
	}
	as.githubOrgSSOCache, err = utils.NewFnCache(utils.FnCacheConfig{
		TTL: githubCacheTimeout,
	})
	if err != nil {
		return nil, trace.Wrap(err)
	}

	as.ttlCache, err = utils.NewFnCache(utils.FnCacheConfig{
		TTL: time.Second * 3,
	})
	if err != nil {
		return nil, trace.Wrap(err)
	}

	_, cacheEnabled := as.getCache()

	// cluster config ttl cache *must* be set up after `opts` has been applied to the server because
	// the Cache field starts off as a pointer to the local backend services and is only switched
	// over to being a proper cache during option processing.
	as.ReadOnlyCache, err = readonly.NewCache(readonly.CacheConfig{
		Upstream:    as.Cache,
		Disabled:    !cacheEnabled,
		ReloadOnErr: true,
	})
	if err != nil {
		return nil, trace.Wrap(err)
	}

	if as.ghaIDTokenValidator == nil {
		as.ghaIDTokenValidator = githubactions.NewIDTokenValidator(
			githubactions.IDTokenValidatorConfig{
				Clock: as.clock,
			},
		)
	}
	if as.spaceliftIDTokenValidator == nil {
		as.spaceliftIDTokenValidator = spacelift.NewIDTokenValidator(
			spacelift.IDTokenValidatorConfig{
				Clock: as.clock,
			},
		)
	}
	if as.gitlabIDTokenValidator == nil {
		as.gitlabIDTokenValidator, err = gitlab.NewIDTokenValidator(
			gitlab.IDTokenValidatorConfig{
				Clock:             as.clock,
				ClusterNameGetter: services,
			},
		)
		if err != nil {
			return nil, trace.Wrap(err)
		}
	}
	if as.circleCITokenValidate == nil {
		as.circleCITokenValidate = func(
			ctx context.Context, organizationID, token string,
		) (*circleci.IDTokenClaims, error) {
			return circleci.ValidateToken(
				ctx, as.clock, circleci.IssuerURLTemplate, organizationID, token,
			)
		}
	}
	if as.tpmValidator == nil {
		as.tpmValidator = tpm.Validate
	}
	if as.k8sTokenReviewValidator == nil {
		as.k8sTokenReviewValidator = &kubernetestoken.TokenReviewValidator{}
	}
	if as.k8sJWKSValidator == nil {
		as.k8sJWKSValidator = kubernetestoken.ValidateTokenWithJWKS
	}

	if as.gcpIDTokenValidator == nil {
		as.gcpIDTokenValidator = gcp.NewIDTokenValidator(
			gcp.IDTokenValidatorConfig{
				Clock: as.clock,
			},
		)
	}

	if as.terraformIDTokenValidator == nil {
		as.terraformIDTokenValidator = terraformcloud.NewIDTokenValidator(terraformcloud.IDTokenValidatorConfig{
			Clock: as.clock,
		})
	}

	// Add in a login hook for generating state during user login.
	as.ulsGenerator, err = userloginstate.NewGenerator(userloginstate.GeneratorConfig{
		Log:         log,
		AccessLists: &as,
		Access:      &as,
		UsageEvents: &as,
		Clock:       cfg.Clock,
	})
	if err != nil {
		return nil, trace.Wrap(err)
	}

	as.RegisterLoginHook(as.ulsGenerator.LoginHook(services.UserLoginStates))

	if _, ok := as.getCache(); !ok {
		log.Warn("Auth server starting without cache (may have negative performance implications).")
	}

	return &as, nil
}

// Services is a collection of services that are used by the auth server.
// Avoid using this type as a dependency and instead depend on the actual
// methods/services you need. It should really only be necessary to directly
// reference this type on auth.Server itself and on code that manages
// the lifecycle of the auth server.
type Services struct {
	services.TrustInternal
	services.PresenceInternal
	services.Provisioner
	services.Identity
	services.Access
	services.DynamicAccessExt
	services.ClusterConfiguration
	services.Restrictions
	services.Apps
	services.Kubernetes
	services.Databases
	services.DatabaseServices
	services.WindowsDesktops
	services.SAMLIdPServiceProviders
	services.UserGroups
	services.SessionTrackerService
	services.ConnectionsDiagnostic
	services.StatusInternal
	services.Integrations
	services.IntegrationsTokenGenerator
	services.DiscoveryConfigs
	services.Okta
	services.AccessLists
	services.DatabaseObjectImportRules
	services.DatabaseObjects
	services.UserLoginStates
	services.UserPreferences
	services.PluginData
	services.SCIM
	services.Notifications
	usagereporter.UsageReporter
	types.Events
	events.AuditLogSessionStreamer
	services.SecReports
	services.KubeWaitingContainer
	services.AccessMonitoringRules
	services.CrownJewels
	services.BotInstance
	services.AccessGraphSecretsGetter
	services.DevicesGetter
	services.SPIFFEFederations
	services.ProvisioningStates
	services.IdentityCenter
	services.StaticHostUser
}

// GetWebSession returns existing web session described by req.
// Implements ReadAccessPoint
func (r *Services) GetWebSession(ctx context.Context, req types.GetWebSessionRequest) (types.WebSession, error) {
	return r.Identity.WebSessions().Get(ctx, req)
}

// GetWebToken returns existing web token described by req.
// Implements ReadAccessPoint
func (r *Services) GetWebToken(ctx context.Context, req types.GetWebTokenRequest) (types.WebToken, error) {
	return r.Identity.WebTokens().Get(ctx, req)
}

// GenerateAWSOIDCToken generates a token to be used to execute an AWS OIDC Integration action.
func (r *Services) GenerateAWSOIDCToken(ctx context.Context, integration string) (string, error) {
	return r.IntegrationsTokenGenerator.GenerateAWSOIDCToken(ctx, integration)
}

var (
	generateRequestsCount = prometheus.NewCounter(
		prometheus.CounterOpts{
			Name: teleport.MetricGenerateRequests,
			Help: "Number of requests to generate new server keys",
		},
	)
	generateThrottledRequestsCount = prometheus.NewCounter(
		prometheus.CounterOpts{
			Name: teleport.MetricGenerateRequestsThrottled,
			Help: "Number of throttled requests to generate new server keys",
		},
	)
	generateRequestsCurrent = prometheus.NewGauge(
		prometheus.GaugeOpts{
			Name: teleport.MetricGenerateRequestsCurrent,
			Help: "Number of current generate requests for server keys",
		},
	)
	generateRequestsLatencies = prometheus.NewHistogram(
		prometheus.HistogramOpts{
			Name: teleport.MetricGenerateRequestsHistogram,
			Help: "Latency for generate requests for server keys",
			// lowest bucket start of upper bound 0.001 sec (1 ms) with factor 2
			// highest bucket start of 0.001 sec * 2^15 == 32.768 sec
			Buckets: prometheus.ExponentialBuckets(0.001, 2, 16),
		},
	)
	// UserLoginCount counts user logins
	UserLoginCount = prometheus.NewCounter(
		prometheus.CounterOpts{
			Name: teleport.MetricUserLoginCount,
			Help: "Number of times there was a user login",
		},
	)

	heartbeatsMissedByAuth = prometheus.NewGauge(
		prometheus.GaugeOpts{
			Name: teleport.MetricHeartbeatsMissed,
			Help: "Number of heartbeats missed by auth server",
		},
	)

	registeredAgents = prometheus.NewGaugeVec(
		prometheus.GaugeOpts{
			Namespace: teleport.MetricNamespace,
			Name:      teleport.MetricRegisteredServers,
			Help:      "The number of Teleport services that are connected to an auth server.",
		},
		[]string{
			teleport.TagVersion,
			teleport.TagAutomaticUpdates,
		},
	)

	registeredAgentsInstallMethod = prometheus.NewGaugeVec(
		prometheus.GaugeOpts{
			Namespace: teleport.MetricNamespace,
			Name:      teleport.MetricRegisteredServersByInstallMethods,
			Help:      "The number of Teleport services that are connected to an auth server by install method.",
		},
		[]string{teleport.TagInstallMethods},
	)

	migrations = prometheus.NewGaugeVec(
		prometheus.GaugeOpts{
			Namespace: teleport.MetricNamespace,
			Name:      teleport.MetricMigrations,
			Help:      "Migrations tracks for each migration if it is active (1) or not (0).",
		},
		[]string{teleport.TagMigration},
	)

	totalInstancesMetric = prometheus.NewGauge(
		prometheus.GaugeOpts{
			Namespace: teleport.MetricNamespace,
			Name:      teleport.MetricTotalInstances,
			Help:      "Total teleport instances",
		},
	)

	enrolledInUpgradesMetric = prometheus.NewGauge(
		prometheus.GaugeOpts{
			Namespace: teleport.MetricNamespace,
			Name:      teleport.MetricEnrolledInUpgrades,
			Help:      "Number of instances enrolled in automatic upgrades",
		},
	)

	upgraderCountsMetric = prometheus.NewGaugeVec(
		prometheus.GaugeOpts{
			Namespace: teleport.MetricNamespace,
			Name:      teleport.MetricUpgraderCounts,
			Help:      "Tracks the number of instances advertising each upgrader",
		},
		[]string{
			teleport.TagUpgrader,
			teleport.TagVersion,
		},
	)

	accessRequestsCreatedMetric = prometheus.NewCounterVec(
		prometheus.CounterOpts{
			Namespace: teleport.MetricNamespace,
			Name:      teleport.MetricAccessRequestsCreated,
			Help:      "Tracks the number of created access requests",
		},
		[]string{teleport.TagRoles, teleport.TagResources},
	)

	userCertificatesGeneratedMetric = prometheus.NewCounterVec(
		prometheus.CounterOpts{
			Namespace: teleport.MetricNamespace,
			Name:      teleport.MetricUserCertificatesGenerated,
			Help:      "Tracks the number of user certificates generated",
		},
		[]string{teleport.TagPrivateKeyPolicy},
	)

	prometheusCollectors = []prometheus.Collector{
		generateRequestsCount, generateThrottledRequestsCount,
		generateRequestsCurrent, generateRequestsLatencies, UserLoginCount, heartbeatsMissedByAuth,
		registeredAgents, migrations,
		totalInstancesMetric, enrolledInUpgradesMetric, upgraderCountsMetric,
		accessRequestsCreatedMetric,
		registeredAgentsInstallMethod,
		userCertificatesGeneratedMetric,
	}
)

// LoginHook is a function that will be called on a successful login. This will likely be used
// for enterprise services that need to add in feature specific operations after a user has been
// successfully authenticated. An example would be creating objects based on the user.
type LoginHook func(context.Context, types.User) error

// CreateDeviceWebTokenFunc creates a new DeviceWebToken for the logged in user.
//
// Used during a successful Web login, after the user was verified and the
// WebSession created.
//
// May return `nil, nil` if device trust isn't supported (OSS), disabled, or if
// the user has no suitable trusted device.
type CreateDeviceWebTokenFunc func(context.Context, *devicepb.DeviceWebToken) (*devicepb.DeviceWebToken, error)

// CreateDeviceAssertionFunc creates a new device assertion ceremony to authenticate
// a trusted device.
type CreateDeviceAssertionFunc func() (assertserver.Ceremony, error)

// ReadOnlyCache is a type alias used to assist with embedding [readonly.Cache] in places
// where it would have a naming conflict with other types named Cache.
type ReadOnlyCache = readonly.Cache

// Server keeps the cluster together. It acts as a certificate authority (CA) for
// a cluster and:
//   - generates the keypair for the node it's running on
//   - invites other SSH nodes to a cluster, by issuing invite tokens
//   - adds other SSH nodes to a cluster, by checking their token and signing their keys
//   - same for users and their sessions
//   - checks public keys to see if they're signed by it (can be trusted or not)
type Server struct {
	lock          sync.RWMutex
	githubClients map[string]*githubClient
	clock         clockwork.Clock
	bk            backend.Backend

	closeCtx   context.Context
	cancelFunc context.CancelFunc

	samlAuthService SAMLService
	oidcAuthService OIDCService

	releaseService release.Client

	loginRuleEvaluator loginrule.Evaluator

	sshca.Authority

	upgradeWindowStartHourGetter func(context.Context) (int64, error)

	// AuthServiceName is a human-readable name of this CA. If several Auth services are running
	// (managing multiple teleport clusters) this field is used to tell them apart in UIs
	// It usually defaults to the hostname of the machine the Auth service runs on.
	AuthServiceName string

	// ServerID is the server ID of this auth server.
	ServerID string

	// Unstable implements Unstable backend methods not suitable
	// for inclusion in Services.
	Unstable local.UnstableService

	// Services encapsulate services - provisioner, trust, etc. used by the auth
	// server in a separate structure. Reads through Services hit the backend.
	*Services

	// Cache should either be the same as Services, or a caching layer over it.
	// As it's an interface (and thus directly implementing all of its methods)
	// its embedding takes priority over Services (which only indirectly
	// implements its methods), thus any implemented GetFoo method on both Cache
	// and Services will call the one from Cache. To bypass the cache, call the
	// method on Services instead.
	authclient.Cache

	// ReadOnlyCache is a specialized cache that provides read-only shared references
	// in certain performance-critical paths where deserialization/cloning may be too
	// expensive at scale.
	*ReadOnlyCache

	// privateKey is used in tests to use pre-generated private keys
	privateKey []byte

	// cipherSuites is a list of ciphersuites that the auth server supports.
	cipherSuites []uint16

	// limiter limits the number of active connections per client IP.
	limiter *limiter.ConnectionsLimiter

	// Emitter is events emitter, used to submit discrete events
	emitter apievents.Emitter

	// Streamer is an events session streamer, used to create continuous
	// session related streams
	events.Streamer

	// keyStore manages all CA private keys, which  may or may not be backed by
	// HSMs
	keyStore *keystore.Manager

	// lockWatcher is a lock watcher, used to verify cert generation requests.
	lockWatcher *services.LockWatcher

	// UnifiedResourceCache is a cache of multiple resource kinds to be presented
	// in a unified manner in the web UI.
	UnifiedResourceCache *services.UnifiedResourceCache

	// AccessRequestCache is a cache of access requests that specifically provides
	// custom sorting options not available via the standard backend.
	AccessRequestCache *services.AccessRequestCache

	// UserNotificationCache is a cache of user-specific notifications.
	UserNotificationCache *services.UserNotificationCache

	// GlobalNotificationCache is a cache of global notifications.
	GlobalNotificationCache *services.GlobalNotificationCache

	inventory *inventory.Controller

	// githubOrgSSOCache is used to cache whether Github organizations use
	// external SSO or not.
	githubOrgSSOCache *utils.FnCache

	// ttlCache is a generic ttl cache. typed keys must be used.
	ttlCache *utils.FnCache

	// traceClient is used to forward spans to the upstream collector for components
	// within the cluster that don't have a direct connection to said collector
	traceClient otlptrace.Client

	// fips means FedRAMP/FIPS 140-2 compliant configuration was requested.
	fips bool

	// ghaIDTokenValidator allows ID tokens from GitHub Actions to be validated
	// by the auth server. It can be overridden for the purpose of tests.
	ghaIDTokenValidator ghaIDTokenValidator

	// spaceliftIDTokenValidator allows ID tokens from Spacelift to be validated
	// by the auth server. It can be overridden for the purpose of tests.
	spaceliftIDTokenValidator spaceliftIDTokenValidator

	// gitlabIDTokenValidator allows ID tokens from GitLab CI to be validated by
	// the auth server. It can be overridden for the purpose of tests.
	gitlabIDTokenValidator gitlabIDTokenValidator

	// tpmValidator allows TPMs to be validated by the auth server. It can be
	// overridden for the purpose of tests.
	tpmValidator func(
		ctx context.Context, log *slog.Logger, params tpm.ValidateParams,
	) (*tpm.ValidatedTPM, error)

	// circleCITokenValidate allows ID tokens from CircleCI to be validated by
	// the auth server. It can be overridden for the purpose of tests.
	circleCITokenValidate func(ctx context.Context, organizationID, token string) (*circleci.IDTokenClaims, error)

	// k8sTokenReviewValidator allows tokens from Kubernetes to be validated
	// by the auth server using k8s Token Review API. It can be overridden for
	// the purpose of tests.
	k8sTokenReviewValidator k8sTokenReviewValidator
	// k8sJWKSValidator allows tokens from Kubernetes to be validated
	// by the auth server using a known JWKS. It can be overridden for the
	// purpose of tests.
	k8sJWKSValidator k8sJWKSValidator

	// gcpIDTokenValidator allows ID tokens from GCP to be validated by the auth
	// server. It can be overridden for the purpose of tests.
	gcpIDTokenValidator gcpIDTokenValidator

	// terraformIDTokenValidator allows JWTs from Terraform Cloud to be
	// validated by the auth server using a known JWKS. It can be overridden for
	// the purpose of tests.
	terraformIDTokenValidator terraformCloudIDTokenValidator

	// loadAllCAs tells tsh to load the host CAs for all clusters when trying to ssh into a node.
	loadAllCAs bool

	// license is the Teleport Enterprise license used to start the auth server
	license *liblicense.License

	// headlessAuthenticationWatcher is a headless authentication watcher,
	// used to catch and propagate headless authentication request changes.
	headlessAuthenticationWatcher *local.HeadlessAuthenticationWatcher

	loginHooksMu sync.RWMutex
	// loginHooks are a list of hooks that will be called on login.
	loginHooks []LoginHook

	// httpClientForAWSSTS overwrites the default HTTP client used for making
	// STS requests.
	httpClientForAWSSTS utils.HTTPDoClient

	// accessMonitoringEnabled is a flag that indicates whether access monitoring is enabled.
	accessMonitoringEnabled bool

	// ulsGenerator is the user login state generator.
	ulsGenerator *userloginstate.Generator

	// createDeviceWebTokenFunc is the CreateDeviceWebToken implementation.
	// Is nil on OSS clusters.
	createDeviceWebTokenFunc CreateDeviceWebTokenFunc

	// deviceAssertionServer holds the server-side implementation of device assertions.
	//
	// It is used to authenticate devices previously enrolled in the cluster. The goal
	// is to provide an API for devices to authenticate with the cluster without the need
	// for valid user credentials, e.g. when running `tsh scan keys`.
	//
	// The value is nil on OSS clusters.
	deviceAssertionServer CreateDeviceAssertionFunc

	// bcryptCostOverride overrides the bcrypt cost for operations executed
	// directly by [Server].
	// Used for testing.
	bcryptCostOverride *int
}

// SetSAMLService registers svc as the SAMLService that provides the SAML
// connector implementation. If a SAMLService has already been registered, this
// will override the previous registration.
func (a *Server) SetSAMLService(svc SAMLService) {
	a.samlAuthService = svc
}

// SetOIDCService registers svc as the OIDCService that provides the OIDC
// connector implementation. If a OIDCService has already been registered, this
// will override the previous registration.
func (a *Server) SetOIDCService(svc OIDCService) {
	a.oidcAuthService = svc
}

// SetLicense sets the license
func (a *Server) SetLicense(license *liblicense.License) {
	a.license = license
}

// SetReleaseService sets the release service
func (a *Server) SetReleaseService(svc release.Client) {
	a.releaseService = svc
}

// SetUpgradeWindowStartHourGetter sets the getter used to sync the ClusterMaintenanceConfig resource
// with the cloud UpgradeWindowStartHour value.
func (a *Server) SetUpgradeWindowStartHourGetter(fn func(context.Context) (int64, error)) {
	a.lock.Lock()
	defer a.lock.Unlock()
	a.upgradeWindowStartHourGetter = fn
}

func (a *Server) getUpgradeWindowStartHourGetter() func(context.Context) (int64, error) {
	a.lock.Lock()
	defer a.lock.Unlock()
	return a.upgradeWindowStartHourGetter
}

// SetLoginRuleEvaluator sets the login rule evaluator.
func (a *Server) SetLoginRuleEvaluator(l loginrule.Evaluator) {
	a.loginRuleEvaluator = l
}

// GetLoginRuleEvaluator returns the login rule evaluator. It is guaranteed not
// to return nil, if no evaluator has been installed it will return
// [loginrule.NullEvaluator].
func (a *Server) GetLoginRuleEvaluator() loginrule.Evaluator {
	if a.loginRuleEvaluator == nil {
		return loginrule.NullEvaluator{}
	}
	return a.loginRuleEvaluator
}

// RegisterLoginHook will register a login hook with the auth server.
func (a *Server) RegisterLoginHook(hook LoginHook) {
	a.loginHooksMu.Lock()
	defer a.loginHooksMu.Unlock()

	a.loginHooks = append(a.loginHooks, hook)
}

// CallLoginHooks will call the registered login hooks.
func (a *Server) CallLoginHooks(ctx context.Context, user types.User) error {
	// Make a copy of the login hooks to operate on.
	a.loginHooksMu.RLock()
	loginHooks := make([]LoginHook, len(a.loginHooks))
	copy(loginHooks, a.loginHooks)
	a.loginHooksMu.RUnlock()

	if len(loginHooks) == 0 {
		return nil
	}

	var errs []error
	for _, hook := range loginHooks {
		errs = append(errs, hook(ctx, user))
	}

	return trace.NewAggregate(errs...)
}

// ResetLoginHooks will clear out the login hooks.
func (a *Server) ResetLoginHooks() {
	a.loginHooksMu.Lock()
	a.loginHooks = nil
	a.loginHooksMu.Unlock()
}

// CloseContext returns the close context
func (a *Server) CloseContext() context.Context {
	return a.closeCtx
}

// SetUnifiedResourcesCache sets the unified resource cache.
func (a *Server) SetUnifiedResourcesCache(unifiedResourcesCache *services.UnifiedResourceCache) {
	a.lock.Lock()
	defer a.lock.Unlock()
	a.UnifiedResourceCache = unifiedResourcesCache
}

// SetAccessRequestCache sets the access request cache.
func (a *Server) SetAccessRequestCache(accessRequestCache *services.AccessRequestCache) {
	a.lock.Lock()
	defer a.lock.Unlock()
	a.AccessRequestCache = accessRequestCache
}

// SetUserNotificationsCache sets the user notification cache.
func (a *Server) SetUserNotificationCache(userNotificationCache *services.UserNotificationCache) {
	a.lock.Lock()
	defer a.lock.Unlock()
	a.UserNotificationCache = userNotificationCache
}

// SetGlobalNotificationsCache sets the global notification cache.
func (a *Server) SetGlobalNotificationCache(globalNotificationCache *services.GlobalNotificationCache) {
	a.lock.Lock()
	defer a.lock.Unlock()
	a.GlobalNotificationCache = globalNotificationCache
}

func (a *Server) SetLockWatcher(lockWatcher *services.LockWatcher) {
	a.lock.Lock()
	defer a.lock.Unlock()
	a.lockWatcher = lockWatcher
}

func (a *Server) checkLockInForce(mode constants.LockingMode, targets []types.LockTarget) error {
	a.lock.RLock()
	defer a.lock.RUnlock()
	if a.lockWatcher == nil {
		return trace.BadParameter("lockWatcher is not set")
	}
	return a.lockWatcher.CheckLockInForce(mode, targets...)
}

func (a *Server) SetHeadlessAuthenticationWatcher(headlessAuthenticationWatcher *local.HeadlessAuthenticationWatcher) {
	a.lock.Lock()
	defer a.lock.Unlock()
	a.headlessAuthenticationWatcher = headlessAuthenticationWatcher
}

// SetDeviceAssertionServer sets the device assertion implementation.
func (a *Server) SetDeviceAssertionServer(f CreateDeviceAssertionFunc) {
	a.lock.Lock()
	a.deviceAssertionServer = f
	a.lock.Unlock()
}

// GetDeviceAssertionServer returns the device assertion implementation.
// On OSS clusters, this will return a non nil function that returns an error.
func (a *Server) GetDeviceAssertionServer() CreateDeviceAssertionFunc {
	a.lock.RLock()
	defer a.lock.RUnlock()
	if a.deviceAssertionServer == nil {
		return func() (assertserver.Ceremony, error) {
			return nil, trace.NotImplemented("device assertions are not supported on OSS clusters")
		}
	}
	return a.deviceAssertionServer
}

func (a *Server) SetCreateDeviceWebTokenFunc(f CreateDeviceWebTokenFunc) {
	a.lock.Lock()
	a.createDeviceWebTokenFunc = f
	a.lock.Unlock()
}

// createDeviceWebToken safely calls the underlying [CreateDeviceWebTokenFunc].
func (a *Server) createDeviceWebToken(ctx context.Context, webToken *devicepb.DeviceWebToken) (*devicepb.DeviceWebToken, error) {
	a.lock.RLock()
	defer a.lock.RUnlock()
	if a.createDeviceWebTokenFunc == nil {
		return nil, nil
	}
	token, err := a.createDeviceWebTokenFunc(ctx, webToken)
	return token, trace.Wrap(err)
}

func (a *Server) bcryptCost() int {
	if cost := a.bcryptCostOverride; cost != nil {
		return *cost
	}
	return bcrypt.DefaultCost
}

// syncUpgradeWindowStartHour attempts to load the cloud UpgradeWindowStartHour value and set
// the ClusterMaintenanceConfig resource's AgentUpgrade.UTCStartHour field to match it.
func (a *Server) syncUpgradeWindowStartHour(ctx context.Context) error {
	getter := a.getUpgradeWindowStartHourGetter()
	if getter == nil {
		return trace.Errorf("getter has not been registered")
	}

	startHour, err := getter(ctx)
	if err != nil {
		return trace.Wrap(err)
	}

	cmc, err := a.GetClusterMaintenanceConfig(ctx)
	if err != nil {
		if !trace.IsNotFound(err) {
			return trace.Wrap(err)
		}

		// create an empty maintenance config resource on NotFound
		cmc = types.NewClusterMaintenanceConfig()
	}

	agentWindow, _ := cmc.GetAgentUpgradeWindow()

	agentWindow.UTCStartHour = uint32(startHour)

	cmc.SetAgentUpgradeWindow(agentWindow)

	if err := a.UpdateClusterMaintenanceConfig(ctx, cmc); err != nil {
		return trace.Wrap(err)
	}

	return nil
}

func (a *Server) periodicSyncUpgradeWindowStartHour() {
	checkInterval := interval.New(interval.Config{
		Duration:      time.Minute * 3,
		FirstDuration: utils.FullJitter(time.Second * 30),
		Jitter:        retryutils.NewSeventhJitter(),
	})
	defer checkInterval.Stop()

	for {
		select {
		case <-checkInterval.Next():
			if err := a.syncUpgradeWindowStartHour(a.closeCtx); err != nil {
				if a.closeCtx.Err() == nil {
					// we run this periodic at a fairly high frequency, so errors are just
					// logged but otherwise ignored.
					log.Warnf("Failed to sync upgrade window start hour: %v", err)
				}
			}
		case <-a.closeCtx.Done():
			return
		}
	}
}

// runPeriodicOperations runs some periodic bookkeeping operations
// performed by auth server
func (a *Server) runPeriodicOperations() {
	ctx := context.TODO()
	// run periodic functions with a semi-random period
	// to avoid contention on the database in case if there are multiple
	// auth servers running - so they don't compete trying
	// to update the same resources.
	r := insecurerand.New(insecurerand.NewSource(a.GetClock().Now().UnixNano()))
	period := defaults.HighResPollingPeriod + time.Duration(r.Intn(int(defaults.HighResPollingPeriod/time.Second)))*time.Second
	log.Debugf("Ticking with period: %v.", period)
	a.lock.RLock()
	ticker := a.clock.NewTicker(period)
	a.lock.RUnlock()
	// Create a ticker with jitter
	heartbeatCheckTicker := interval.New(interval.Config{
		Duration: apidefaults.ServerKeepAliveTTL() * 2,
		Jitter:   retryutils.NewSeventhJitter(),
	})
	promTicker := interval.New(interval.Config{
		FirstDuration: 5 * time.Second,
		Duration:      defaults.PrometheusScrapeInterval,
		Jitter:        retryutils.NewSeventhJitter(),
	})
	missedKeepAliveCount := 0
	defer ticker.Stop()
	defer heartbeatCheckTicker.Stop()
	defer promTicker.Stop()

	firstReleaseCheck := utils.FullJitter(time.Hour * 6)

	// this environment variable is "unstable" since it will be deprecated
	// by an upcoming tctl command. currently exists for testing purposes only.
	if os.Getenv("TELEPORT_UNSTABLE_VC_SYNC_ON_START") == "yes" {
		firstReleaseCheck = utils.HalfJitter(time.Second * 10)
	}

	// note the use of FullJitter for the releases check interval. this lets us ensure
	// that frequent restarts don't prevent checks from happening despite the infrequent
	// effective check rate.
	releaseCheck := interval.New(interval.Config{
		Duration:      time.Hour * 24,
		FirstDuration: firstReleaseCheck,
		Jitter:        retryutils.NewFullJitter(),
	})
	defer releaseCheck.Stop()

	// more frequent release check that just re-calculates alerts based on previously
	// pulled versioning info.
	localReleaseCheck := interval.New(interval.Config{
		Duration:      time.Minute * 10,
		FirstDuration: utils.HalfJitter(time.Second * 10),
		Jitter:        retryutils.NewHalfJitter(),
	})
	defer localReleaseCheck.Stop()

	instancePeriodics := interval.New(interval.Config{
		Duration:      time.Minute * 9,
		FirstDuration: utils.HalfJitter(time.Minute),
		Jitter:        retryutils.NewSeventhJitter(),
	})
	defer instancePeriodics.Stop()

	var ossDesktopsCheck <-chan time.Time
	if modules.GetModules().IsOSSBuild() {
		ossDesktopsCheck = interval.New(interval.Config{
			Duration:      OSSDesktopsCheckPeriod,
			FirstDuration: utils.HalfJitter(time.Second * 10),
			Jitter:        retryutils.NewHalfJitter(),
		}).Next()
	} else if err := a.DeleteClusterAlert(ctx, OSSDesktopsAlertID); err != nil && !trace.IsNotFound(err) {
		log.Warnf("Can't delete OSS non-AD desktops limit alert: %v", err)
	}

	dynamicLabelsCheck := interval.New(interval.Config{
		Duration:      dynamicLabelCheckPeriod,
		FirstDuration: utils.HalfJitter(time.Second * 10),
		Jitter:        retryutils.NewSeventhJitter(),
	})
	defer dynamicLabelsCheck.Stop()

	// isolate the schedule of potentially long-running refreshRemoteClusters() from other tasks
	go func() {
		// reasonably small interval to ensure that users observe clusters as online within 1 minute of adding them.
		remoteClustersRefresh := interval.New(interval.Config{
			Duration: time.Second * 40,
			Jitter:   retryutils.NewSeventhJitter(),
		})
		defer remoteClustersRefresh.Stop()

		for {
			select {
			case <-a.closeCtx.Done():
				return
			case <-remoteClustersRefresh.Next():
				a.refreshRemoteClusters(ctx, r)
			}
		}
	}()

	// cloud auth servers need to periodically sync the upgrade window
	// from the cloud db.
	if modules.GetModules().Features().Cloud {
		go a.periodicSyncUpgradeWindowStartHour()
	}

	for {
		select {
		case <-a.closeCtx.Done():
			return
		case <-ticker.Chan():
			err := a.autoRotateCertAuthorities(ctx)
			if err != nil {
				if trace.IsCompareFailed(err) {
					log.Debugf("Cert authority has been updated concurrently: %v.", err)
				} else {
					log.Errorf("Failed to perform cert rotation check: %v.", err)
				}
			}
		case <-heartbeatCheckTicker.Next():
			nodes, err := a.GetNodes(ctx, apidefaults.Namespace)
			if err != nil {
				log.Errorf("Failed to load nodes for heartbeat metric calculation: %v", err)
			}
			for _, node := range nodes {
				if services.NodeHasMissedKeepAlives(node) {
					missedKeepAliveCount++
				}
			}
			// Update prometheus gauge
			heartbeatsMissedByAuth.Set(float64(missedKeepAliveCount))
		case <-promTicker.Next():
			a.updateAgentMetrics()
		case <-releaseCheck.Next():
			a.syncReleaseAlerts(ctx, true)
		case <-localReleaseCheck.Next():
			a.syncReleaseAlerts(ctx, false)
		case <-instancePeriodics.Next():
			// instance periodics are rate-limited and may be time-consuming in large
			// clusters, so launch them in the background.
			go a.doInstancePeriodics(ctx)
		case <-ossDesktopsCheck:
			a.syncDesktopsLimitAlert(ctx)
		case <-dynamicLabelsCheck.Next():
			a.syncDynamicLabelsAlert(ctx)
		}
	}
}

func (a *Server) doInstancePeriodics(ctx context.Context) {
	const slowRate = time.Millisecond * 200 // 5 reads per second
	const fastRate = time.Millisecond * 5   // 200 reads per second
	const dynamicPeriod = time.Minute * 3

	instances := a.GetInstances(ctx, types.InstanceFilter{})

	// dynamically scale the rate-limiting we apply to reading instances
	// s.t. we read at a progressively faster rate as we observe larger
	// connected instance counts. this isn't a perfect metric, but it errs
	// on the side of slowness, which is preferable for this kind of periodic.
	instanceRate := slowRate
	if ci := a.inventory.ConnectedInstances(); ci > 0 {
		localDynamicRate := dynamicPeriod / time.Duration(ci)
		if localDynamicRate < fastRate {
			localDynamicRate = fastRate
		}

		if localDynamicRate < instanceRate {
			instanceRate = localDynamicRate
		}
	}

	limiter := rate.NewLimiter(rate.Every(instanceRate), 100)
	instances = stream.RateLimit(instances, func() error {
		return limiter.Wait(ctx)
	})

	// cloud deployments shouldn't include control-plane elements in
	// metrics since information about them is not actionable and may
	// produce misleading/confusing results.
	skipControlPlane := modules.GetModules().Features().Cloud

	// set up aggregators for our periodics
	uep := newUpgradeEnrollPeriodic()

	// stream all instances to all aggregators
	for instances.Next() {
		if skipControlPlane {
			for _, service := range instances.Item().GetServices() {
				if service.IsControlPlane() {
					continue
				}
			}
		}

		uep.VisitInstance(instances.Item())
	}

	if err := instances.Done(); err != nil {
		log.Warnf("Failed stream instances for periodics: %v", err)
		return
	}

	// create/delete upgrade enroll prompt as appropriate
	enrollMsg, shouldPrompt := uep.GenerateEnrollPrompt()
	a.handleUpgradeEnrollPrompt(ctx, enrollMsg, shouldPrompt)
}

const (
	upgradeEnrollAlertID = "auto-upgrade-enroll"
)

func (a *Server) handleUpgradeEnrollPrompt(ctx context.Context, msg string, shouldPrompt bool) {
	const alertTTL = time.Minute * 30

	if !shouldPrompt {
		if err := a.DeleteClusterAlert(ctx, upgradeEnrollAlertID); err != nil && !trace.IsNotFound(err) {
			log.Warnf("Failed to delete %s alert: %v", upgradeEnrollAlertID, err)
		}
		return
	}
	alert, err := types.NewClusterAlert(
		upgradeEnrollAlertID,
		msg,
		// Defaulting to "low" severity level. We may want to make this dynamic
		// in the future depending on the distance from up-to-date.
		types.WithAlertSeverity(types.AlertSeverity_LOW),
		types.WithAlertLabel(types.AlertVerbPermit, fmt.Sprintf("%s:%s", types.KindInstance, types.VerbRead)),
		// hide the normal upgrade alert for users who can see this alert as it is
		// generally more actionable/specific.
		types.WithAlertLabel(types.AlertSupersedes, releaseAlertID),
		types.WithAlertLabel(types.AlertOnLogin, "yes"),
		types.WithAlertExpires(a.clock.Now().Add(alertTTL)),
	)
	if err != nil {
		log.Warnf("Failed to build %s alert: %v (this is a bug)", upgradeEnrollAlertID, err)
		return
	}
	if err := a.UpsertClusterAlert(ctx, alert); err != nil {
		log.Warnf("Failed to set %s alert: %v", upgradeEnrollAlertID, err)
		return
	}
}

const (
	releaseAlertID = "upgrade-suggestion"
	secAlertID     = "security-patch-available"
	verInUseLabel  = "teleport.internal/ver-in-use"
)

// syncReleaseAlerts calculates alerts related to new teleport releases. When checkRemote
// is true it pulls the latest release info from github.  Otherwise, it loads the versions used
// for the most recent alerts and re-syncs with latest cluster state.
func (a *Server) syncReleaseAlerts(ctx context.Context, checkRemote bool) {
	log.Debug("Checking for new teleport releases via github api.")

	// NOTE: essentially everything in this function is going to be
	// scrapped/replaced once the inventory and version-control systems
	// are a bit further along.

	current := vc.NewTarget(vc.Normalize(teleport.Version))

	// this environment variable is "unstable" since it will be deprecated
	// by an upcoming tctl command. currently exists for testing purposes only.
	if t := vc.NewTarget(os.Getenv("TELEPORT_UNSTABLE_VC_VERSION")); t.Ok() {
		current = t
	}

	visitor := vc.Visitor{
		Current: current,
	}

	// users cannot upgrade their own auth instances in cloud, so it isn't helpful
	// to generate alerts for releases newer than the current auth server version.
	if modules.GetModules().Features().Cloud {
		visitor.NotNewerThan = current
	}

	var loadFailed bool

	if checkRemote {
		// scrape the github releases API with our visitor
		if err := github.Visit(&visitor); err != nil {
			log.Warnf("Failed to load github releases: %v (this will not impact teleport functionality)", err)
			loadFailed = true
		}
	} else {
		if err := a.visitCachedAlertVersions(ctx, &visitor); err != nil {
			log.Warnf("Failed to load release alert into: %v (this will not impact teleport functionality)", err)
			loadFailed = true
		}
	}

	a.doReleaseAlertSync(ctx, current, visitor, !loadFailed)
}

// visitCachedAlertVersions updates the visitor with targets reconstructed from the metadata
// of existing alerts. This lets us "reevaluate" the alerts based on newer cluster state without
// re-pulling the releases page. Future version of teleport will cache actual full release
// descriptions, rending this unnecessary.
func (a *Server) visitCachedAlertVersions(ctx context.Context, visitor *vc.Visitor) error {
	// reconstruct the target for the "latest stable" alert if it exists.
	alert, err := a.getClusterAlert(ctx, releaseAlertID)
	if err != nil && !trace.IsNotFound(err) {
		return trace.Wrap(err)
	}
	if err == nil {
		if t := vc.NewTarget(alert.Metadata.Labels[verInUseLabel]); t.Ok() {
			visitor.Visit(t)
		}
	}

	// reconstruct the target for the "latest sec patch" alert if it exists.
	alert, err = a.getClusterAlert(ctx, secAlertID)
	if err != nil && !trace.IsNotFound(err) {
		return trace.Wrap(err)
	}
	if err == nil {
		if t := vc.NewTarget(alert.Metadata.Labels[verInUseLabel], vc.SecurityPatch(true)); t.Ok() {
			visitor.Visit(t)
		}
	}
	return nil
}

func (a *Server) getClusterAlert(ctx context.Context, id string) (types.ClusterAlert, error) {
	alerts, err := a.GetClusterAlerts(ctx, types.GetClusterAlertsRequest{
		AlertID: id,
	})
	if err != nil {
		return types.ClusterAlert{}, trace.Wrap(err)
	}
	if len(alerts) == 0 {
		return types.ClusterAlert{}, trace.NotFound("cluster alert %q not found", id)
	}
	return alerts[0], nil
}

func (a *Server) doReleaseAlertSync(ctx context.Context, current vc.Target, visitor vc.Visitor, cleanup bool) {
	const alertTTL = time.Minute * 30
	// use visitor to find the oldest version among connected instances.
	// TODO(fspmarshall): replace this check as soon as we have a backend inventory repr. using
	// connected instances is a poor approximation and may lead to missed notifications if auth
	// server is up to date, but instances not connected to this auth need update.
	var instanceVisitor vc.Visitor
	a.inventory.Iter(func(handle inventory.UpstreamHandle) {
		v := vc.Normalize(handle.Hello().Version)
		instanceVisitor.Visit(vc.NewTarget(v))
	})

	if sp := visitor.NewestSecurityPatch(); sp.Ok() && sp.NewerThan(current) && !sp.SecurityPatchAltOf(current) {
		// explicit security patch alerts have a more limited audience, so we generate
		// them as their own separate alert.
		log.Warnf("A newer security patch has been detected. current=%s, patch=%s", current.Version(), sp.Version())
		secMsg := fmt.Sprintf("A security patch is available for Teleport. Please upgrade your Cluster to %s or newer.", sp.Version())

		alert, err := types.NewClusterAlert(
			secAlertID,
			secMsg,
			types.WithAlertLabel(types.AlertOnLogin, "yes"),
			// TODO(fspmarshall): permit alert to be shown to those with inventory management
			// permissions once we have RBAC around that. For now, token:write is a decent
			// approximation and will ensure that alerts are shown to the editor role.
			types.WithAlertLabel(types.AlertVerbPermit, fmt.Sprintf("%s:%s", types.KindToken, types.VerbCreate)),
			// hide the normal upgrade alert for users who can see this alert in order to
			// improve its visibility and reduce clutter.
			types.WithAlertLabel(types.AlertSupersedes, releaseAlertID),
			types.WithAlertSeverity(types.AlertSeverity_HIGH),
			types.WithAlertLabel(verInUseLabel, sp.Version()),
			types.WithAlertExpires(a.clock.Now().Add(alertTTL)),
		)
		if err != nil {
			log.Warnf("Failed to build %s alert: %v (this is a bug)", secAlertID, err)
			return
		}

		if err := a.UpsertClusterAlert(ctx, alert); err != nil {
			log.Warnf("Failed to set %s alert: %v", secAlertID, err)
			return
		}
	} else if cleanup {
		err := a.DeleteClusterAlert(ctx, secAlertID)
		if err != nil && !trace.IsNotFound(err) {
			log.Warnf("Failed to delete %s alert: %v", secAlertID, err)
		}
	}
}

func (a *Server) updateAgentMetrics() {
	imp := newInstanceMetricsPeriodic()

	a.inventory.Iter(func(handle inventory.UpstreamHandle) {
		imp.VisitInstance(handle.Hello(), handle.AgentMetadata())
	})

	totalInstancesMetric.Set(float64(imp.TotalInstances()))
	enrolledInUpgradesMetric.Set(float64(imp.TotalEnrolledInUpgrades()))

	// reset the gauges so that any versions that fall off are removed from exported metrics
	registeredAgents.Reset()
	for agent, count := range imp.RegisteredAgentsCount() {
		registeredAgents.With(prometheus.Labels{
			teleport.TagVersion:          agent.version,
			teleport.TagAutomaticUpdates: agent.automaticUpdates,
		}).Set(float64(count))
	}

	// reset the gauges so that any versions that fall off are removed from exported metrics
	registeredAgentsInstallMethod.Reset()
	for installMethod, count := range imp.InstallMethodCounts() {
		registeredAgentsInstallMethod.WithLabelValues(installMethod).Set(float64(count))
	}

	// reset the gauges so that any type+version that fall off are removed from exported metrics
	upgraderCountsMetric.Reset()
	for metadata, count := range imp.UpgraderCounts() {
		upgraderCountsMetric.With(prometheus.Labels{
			teleport.TagUpgrader: metadata.upgraderType,
			teleport.TagVersion:  metadata.version,
		}).Set(float64(count))
	}
}

var (
	// remoteClusterRefreshLimit is the maximum number of backend updates that will be performed
	// during periodic remote cluster connection status refresh.
	remoteClusterRefreshLimit = 50

	// remoteClusterRefreshBuckets is the maximum number of refresh cycles that should guarantee the status update
	// of all remote clusters if their number exceeds remoteClusterRefreshLimit × remoteClusterRefreshBuckets.
	remoteClusterRefreshBuckets = 12
)

// refreshRemoteClusters updates connection status of all remote clusters.
func (a *Server) refreshRemoteClusters(ctx context.Context, rnd *insecurerand.Rand) {
	remoteClusters, err := a.Services.GetRemoteClusters(ctx)
	if err != nil {
		log.WithError(err).Error("Failed to load remote clusters for status refresh")
		return
	}

	netConfig, err := a.GetClusterNetworkingConfig(ctx)
	if err != nil {
		log.WithError(err).Error("Failed to load networking config for remote cluster status refresh")
		return
	}

	// randomize the order to optimize for multiple auth servers running in parallel
	rnd.Shuffle(len(remoteClusters), func(i, j int) {
		remoteClusters[i], remoteClusters[j] = remoteClusters[j], remoteClusters[i]
	})

	// we want to limit the number of backend updates performed on each refresh to avoid overwhelming the backend.
	updateLimit := remoteClusterRefreshLimit
	if dynamicLimit := (len(remoteClusters) / remoteClusterRefreshBuckets) + 1; dynamicLimit > updateLimit {
		// if the number of remote clusters is larger than remoteClusterRefreshLimit × remoteClusterRefreshBuckets,
		// bump the limit to make sure all remote clusters will be updated within reasonable time.
		updateLimit = dynamicLimit
	}

	var updateCount int
	for _, remoteCluster := range remoteClusters {
		if updated, err := a.updateRemoteClusterStatus(ctx, netConfig, remoteCluster); err != nil {
			log.WithError(err).Error("Failed to perform remote cluster status refresh")
		} else if updated {
			updateCount++
		}

		if updateCount >= updateLimit {
			break
		}
	}
}

func (a *Server) Close() error {
	a.cancelFunc()

	var errs []error

	if err := a.inventory.Close(); err != nil {
		errs = append(errs, err)
	}

	if a.Services.AuditLogSessionStreamer != nil {
		if err := a.Services.AuditLogSessionStreamer.Close(); err != nil {
			errs = append(errs, err)
		}
	}

	if a.bk != nil {
		if err := a.bk.Close(); err != nil {
			errs = append(errs, err)
		}
	}

	if a.AccessRequestCache != nil {
		if err := a.AccessRequestCache.Close(); err != nil {
			errs = append(errs, err)
		}
	}

	if a.UserNotificationCache != nil {
		if err := a.UserNotificationCache.Close(); err != nil {
			errs = append(errs, err)
		}
	}

	if a.GlobalNotificationCache != nil {
		if err := a.GlobalNotificationCache.Close(); err != nil {
			errs = append(errs, err)
		}
	}

	return trace.NewAggregate(errs...)
}

func (a *Server) GetClock() clockwork.Clock {
	a.lock.RLock()
	defer a.lock.RUnlock()
	return a.clock
}

// SetClock sets clock, used in tests
func (a *Server) SetClock(clock clockwork.Clock) {
	a.lock.Lock()
	defer a.lock.Unlock()
	a.clock = clock
}

func (a *Server) SetSCIMService(scim services.SCIM) {
	a.Services.SCIM = scim
}

// SetAccessGraphSecretService sets the server's access graph secret service
func (a *Server) SetAccessGraphSecretService(s services.AccessGraphSecretsGetter) {
	a.Services.AccessGraphSecretsGetter = s
}

// SetDevicesGetter sets the server's device service
func (a *Server) SetDevicesGetter(s services.DevicesGetter) {
	a.Services.DevicesGetter = s
}

// SetAuditLog sets the server's audit log
func (a *Server) SetAuditLog(auditLog events.AuditLogSessionStreamer) {
	a.Services.AuditLogSessionStreamer = auditLog
}

// GetEmitter fetches the current audit log emitter implementation.
func (a *Server) GetEmitter() apievents.Emitter {
	return a.emitter
}

// SetEmitter sets the current audit log emitter. Note that this is only safe to
// use before main server start.
func (a *Server) SetEmitter(emitter apievents.Emitter) {
	a.emitter = emitter
}

// EmitAuditEvent implements [apievents.Emitter] by delegating to its dedicated
// emitter rather than falling back to the implementation from [Services] (using
// the audit log directly, which is almost never what you want).
func (a *Server) EmitAuditEvent(ctx context.Context, e apievents.AuditEvent) error {
	return trace.Wrap(a.emitter.EmitAuditEvent(context.WithoutCancel(ctx), e))
}

// SetUsageReporter sets the server's usage reporter. Note that this is only
// safe to use before server start.
func (a *Server) SetUsageReporter(reporter usagereporter.UsageReporter) {
	a.Services.UsageReporter = reporter
}

// GetClusterID returns the cluster ID.
func (a *Server) GetClusterID(ctx context.Context, opts ...services.MarshalOption) (string, error) {
	clusterName, err := a.GetClusterName(opts...)
	if err != nil {
		return "", trace.Wrap(err)
	}
	return clusterName.GetClusterID(), nil
}

// GetAnonymizationKey returns the anonymization key that identifies this client.
// It falls back to the cluster ID if the anonymization key is not set in license file.
func (a *Server) GetAnonymizationKey(ctx context.Context, opts ...services.MarshalOption) (string, error) {
	if a.license == nil || len(a.license.AnonymizationKey) == 0 {
		return a.GetClusterID(ctx, opts...)
	}

	return string(a.license.AnonymizationKey), nil
}

// GetDomainName returns the domain name that identifies this authority server.
// Also known as "cluster name"
func (a *Server) GetDomainName() (string, error) {
	clusterName, err := a.GetClusterName()
	if err != nil {
		return "", trace.Wrap(err)
	}
	return clusterName.GetClusterName(), nil
}

// GetClusterCACert returns the PEM-encoded TLS certs for the local cluster. If
// the cluster has multiple TLS certs, they will all be concatenated.
func (a *Server) GetClusterCACert(ctx context.Context) (*proto.GetClusterCACertResponse, error) {
	clusterName, err := a.GetClusterName()
	if err != nil {
		return nil, trace.Wrap(err)
	}
	// Extract the TLS CA for this cluster.
	hostCA, err := a.GetCertAuthority(ctx, types.CertAuthID{
		Type:       types.HostCA,
		DomainName: clusterName.GetClusterName(),
	}, false)
	if err != nil {
		return nil, trace.Wrap(err)
	}
	certs := services.GetTLSCerts(hostCA)
	if len(certs) < 1 {
		return nil, trace.NotFound("no tls certs found in host CA")
	}
	allCerts := bytes.Join(certs, []byte("\n"))

	return &proto.GetClusterCACertResponse{
		TLSCA: allCerts,
	}, nil
}

// GenerateHostCert uses the private key of the CA to sign the public key of the host
// (along with meta data like host ID, node name, roles, and ttl) to generate a host certificate.
func (a *Server) GenerateHostCert(ctx context.Context, hostPublicKey []byte, hostID, nodeName string, principals []string, clusterName string, role types.SystemRole, ttl time.Duration) ([]byte, error) {
	domainName, err := a.GetDomainName()
	if err != nil {
		return nil, trace.Wrap(err)
	}

	// get the certificate authority that will be signing the public key of the host
	ca, err := a.Services.GetCertAuthority(ctx, types.CertAuthID{
		Type:       types.HostCA,
		DomainName: domainName,
	}, true)
	if err != nil {
		return nil, trace.BadParameter("failed to load host CA for %q: %v", domainName, err)
	}

	caSigner, err := a.keyStore.GetSSHSigner(ctx, ca)
	if err != nil {
		return nil, trace.Wrap(err)
	}

	// create and sign!
	return a.generateHostCert(ctx, services.HostCertParams{
		CASigner:      caSigner,
		PublicHostKey: hostPublicKey,
		HostID:        hostID,
		NodeName:      nodeName,
		Principals:    principals,
		ClusterName:   clusterName,
		Role:          role,
		TTL:           ttl,
	})
}

func (a *Server) generateHostCert(
	ctx context.Context, p services.HostCertParams,
) ([]byte, error) {

	readOnlyAuthPref, err := a.GetReadOnlyAuthPreference(ctx)
	if err != nil {
		return nil, trace.Wrap(err)
	}

	var locks []types.LockTarget
	switch p.Role {
	case types.RoleNode:
		// Node role is a special case because it was previously suported as a
		// lock target that only locked the `ssh_service`. If the same Teleport server
		// had multiple roles, Node lock would only lock the `ssh_service` while
		// other roles would be able to generate certificates without a problem.
		// To remove the ambiguity, we now lock the entire Teleport server for
		// all roles using the LockTarget.ServerID field and `Node` field is
		// deprecated.
		// In order to support legacy behavior, we need fill in both `ServerID`
		// and `Node` fields if the role is `Node` so that the previous behavior
		// is preserved.
		// This is a legacy behavior that we need to support for backwards compatibility.
		locks = []types.LockTarget{{ServerID: p.HostID, Node: p.HostID}, {ServerID: HostFQDN(p.HostID, p.ClusterName), Node: HostFQDN(p.HostID, p.ClusterName)}}
	default:
		locks = []types.LockTarget{{ServerID: p.HostID}, {ServerID: HostFQDN(p.HostID, p.ClusterName)}}
	}
	if lockErr := a.checkLockInForce(readOnlyAuthPref.GetLockingMode(),
		locks,
	); lockErr != nil {
		return nil, trace.Wrap(lockErr)
	}

	return a.Authority.GenerateHostCert(p)
}

// GetKeyStore returns the KeyStore used by the auth server
func (a *Server) GetKeyStore() *keystore.Manager {
	return a.keyStore
}

type certRequest struct {
	// sshPublicKey is a public key in SSH authorized_keys format. If set it
	// will be used as the subject public key for the returned SSH certificate.
	sshPublicKey []byte
	// tlsPublicKey is a PEM-encoded public key in PKCS#1 or PKIX ASN.1 DER
	// form. If set it will be used as the subject public key for the returned
	// TLS certificate.
	tlsPublicKey []byte
	// sshPublicKeyAttestationStatement is an attestation statement associated with sshPublicKey.
	sshPublicKeyAttestationStatement *keys.AttestationStatement
	// tlsPublicKeyAttestationStatement is an attestation statement associated with tlsPublicKey.
	tlsPublicKeyAttestationStatement *keys.AttestationStatement

	// user is a user to generate certificate for
	user services.UserState
	// impersonator is a user who generates the certificate,
	// is set when different from the user in the certificate
	impersonator string
	// checker is used to perform RBAC checks.
	checker services.AccessChecker
	// ttl is Duration of the certificate
	ttl time.Duration
	// compatibility is compatibility mode
	compatibility string
	// overrideRoleTTL is used for requests when the requested TTL should not be
	// adjusted based off the role of the user. This is used by tctl to allow
	// creating long lived user certs.
	overrideRoleTTL bool
	// usage is a list of acceptable usages to be encoded in X509 certificate,
	// is used to limit ways the certificate can be used, for example
	// the cert can be only used against kubernetes endpoint, and not auth endpoint,
	// no usage means unrestricted (to keep backwards compatibility)
	usage []string
	// routeToCluster is an optional teleport cluster name to route the
	// certificate requests to, this teleport cluster name will be used to
	// route the requests to in case of kubernetes
	routeToCluster string
	// kubernetesCluster specifies the target kubernetes cluster for TLS
	// identities. This can be empty on older Teleport clients.
	kubernetesCluster string
	// traits hold claim data used to populate a role at runtime.
	traits wrappers.Traits
	// activeRequests tracks privilege escalation requests applied
	// during the construction of the certificate.
	activeRequests services.RequestIDs
	// appSessionID is the session ID of the application session.
	appSessionID string
	// appPublicAddr is the public address of the application.
	appPublicAddr string
	// appClusterName is the name of the cluster this application is in.
	appClusterName string
	// appName is the name of the application to generate cert for.
	appName string
	// appURI is the URI of the app. This is the internal endpoint where the application is running and isn't user-facing.
	appURI string
	// awsRoleARN is the role ARN to generate certificate for.
	awsRoleARN string
	// azureIdentity is the Azure identity to generate certificate for.
	azureIdentity string
	// gcpServiceAccount is the GCP service account to generate certificate for.
	gcpServiceAccount string
	// dbService identifies the name of the database service requests will
	// be routed to.
	dbService string
	// dbProtocol specifies the protocol of the database a certificate will
	// be issued for.
	dbProtocol string
	// dbUser is the optional database user which, if provided, will be used
	// as a default username.
	dbUser string
	// dbName is the optional database name which, if provided, will be used
	// as a default database.
	dbName string
	// dbRoles is the optional list of database roles which, if provided, will
	// be used instead of all database roles granted for the target database.
	dbRoles []string
	// mfaVerified is the UUID of an MFA device when this certRequest was
	// created immediately after an MFA check.
	mfaVerified string
	// previousIdentityExpires is the expiry time of the identity/cert that this
	// identity/cert was derived from. It is used to determine a session's hard
	// deadline in cases where both require_session_mfa and disconnect_expired_cert
	// are enabled. See https://github.com/gravitational/teleport/issues/18544.
	previousIdentityExpires time.Time
	// loginIP is an IP of the client requesting the certificate.
	loginIP string
	// pinIP flags that client's login IP should be pinned in the certificate
	pinIP bool
	// disallowReissue flags that a cert should not be allowed to issue future
	// certificates.
	disallowReissue bool
	// renewable indicates that the certificate can be renewed,
	// having its TTL increased
	renewable bool
	// includeHostCA indicates that host CA certs should be included in the
	// returned certs
	includeHostCA bool
	// generation indicates the number of times this certificate has been
	// renewed.
	generation uint64
	// connectionDiagnosticID contains the ID of the ConnectionDiagnostic.
	// The Node/Agent will append connection traces to this instance.
	connectionDiagnosticID string
	// deviceExtensions holds device-aware user certificate extensions.
	deviceExtensions DeviceExtensions
	// botName is the name of the bot requesting this cert, if any
	botName string
	// botInstanceID is the unique identifier of the bot instance associated
	// with this cert, if any
	botInstanceID string
}

// check verifies the cert request is valid.
func (r *certRequest) check() error {
	if r.user == nil {
		return trace.BadParameter("missing parameter user")
	}
	if r.checker == nil {
		return trace.BadParameter("missing parameter checker")
	}

	// When generating certificate for MongoDB access, database username must
	// be encoded into it. This is required to be able to tell which database
	// user to authenticate the connection as.
	if r.dbProtocol == defaults.ProtocolMongoDB {
		if r.dbUser == "" {
			return trace.BadParameter("must provide database user name to generate certificate for database %q", r.dbService)
		}
	}

	if r.sshPublicKey == nil && r.tlsPublicKey == nil {
		return trace.BadParameter("must provide a public key")
	}

	return nil
}

type certRequestOption func(*certRequest)

func certRequestPreviousIdentityExpires(previousIdentityExpires time.Time) certRequestOption {
	return func(r *certRequest) { r.previousIdentityExpires = previousIdentityExpires }
}

func certRequestLoginIP(ip string) certRequestOption {
	return func(r *certRequest) { r.loginIP = ip }
}

func certRequestDeviceExtensions(ext tlsca.DeviceExtensions) certRequestOption {
	return func(r *certRequest) {
		r.deviceExtensions = DeviceExtensions(ext)
	}
}

// GetUserOrLoginState will return the given user or the login state associated with the user.
func (a *Server) GetUserOrLoginState(ctx context.Context, username string) (services.UserState, error) {
	return services.GetUserOrLoginState(ctx, a, username)
}

func (a *Server) GenerateOpenSSHCert(ctx context.Context, req *proto.OpenSSHCertRequest) (*proto.OpenSSHCert, error) {
	if req.User == nil {
		return nil, trace.BadParameter("user is empty")
	}
	if len(req.PublicKey) == 0 {
		return nil, trace.BadParameter("public key is empty")
	}
	if req.TTL == 0 {
		readOnlyAuthPref, err := a.GetReadOnlyAuthPreference(ctx)
		if err != nil {
			return nil, trace.BadParameter("cert request does not specify a TTL and the cluster_auth_preference is not available: %v", err)
		}
		req.TTL = proto.Duration(readOnlyAuthPref.GetDefaultSessionTTL())
	}
	if req.TTL < 0 {
		return nil, trace.BadParameter("TTL must be positive")
	}
	if req.Cluster == "" {
		return nil, trace.BadParameter("cluster is empty")
	}

	// add implicit roles to the set and build a checker
	accessInfo := services.AccessInfoFromUserState(req.User)
	roles := make([]types.Role, len(req.Roles))
	for i := range req.Roles {
		var err error
		roles[i], err = services.ApplyTraits(req.Roles[i], req.User.GetTraits())
		if err != nil {
			return nil, trace.Wrap(err)
		}
	}
	roleSet := services.NewRoleSet(roles...)

	clusterName, err := a.GetClusterName()
	if err != nil {
		return nil, trace.Wrap(err)
	}
	checker := services.NewAccessCheckerWithRoleSet(accessInfo, clusterName.GetClusterName(), roleSet)

	sessionTTL := time.Duration(req.TTL)

	// OpenSSH certs and their corresponding keys are held strictly by the proxy,
	// so we can attest them as "web_session" to bypass Hardware Key support
	// requirements that are unattainable from the Proxy.
	sshPublicKey, _, _, _, err := ssh.ParseAuthorizedKey(req.PublicKey)
	if err != nil {
		return nil, trace.Wrap(err)
	}
	cryptoPublicKey, ok := sshPublicKey.(ssh.CryptoPublicKey)
	if !ok {
		return nil, trace.BadParameter("unsupported SSH public key type %q", sshPublicKey.Type())
	}
	webAttData, err := services.NewWebSessionAttestationData(cryptoPublicKey.CryptoPublicKey())
	if err != nil {
		return nil, trace.Wrap(err)
	}
	if err = a.UpsertKeyAttestationData(ctx, webAttData, sessionTTL); err != nil {
		return nil, trace.Wrap(err)
	}

	certs, err := a.generateOpenSSHCert(ctx, certRequest{
		user:            req.User,
		sshPublicKey:    req.PublicKey,
		compatibility:   constants.CertificateFormatStandard,
		checker:         checker,
		ttl:             sessionTTL,
		traits:          req.User.GetTraits(),
		routeToCluster:  req.Cluster,
		disallowReissue: true,
	})
	if err != nil {
		return nil, trace.Wrap(err)
	}

	return &proto.OpenSSHCert{
		Cert: certs.SSH,
	}, nil
}

// GenerateUserTestCertsRequest is a request to generate test certificates.
type GenerateUserTestCertsRequest struct {
	Key                  []byte
	Username             string
	TTL                  time.Duration
	Compatibility        string
	RouteToCluster       string
	PinnedIP             string
	MFAVerified          string
	AttestationStatement *keys.AttestationStatement
	AppName              string
	AppSessionID         string
}

// GenerateUserTestCerts is used to generate user certificate, used internally for tests
func (a *Server) GenerateUserTestCerts(req GenerateUserTestCertsRequest) ([]byte, []byte, error) {
	ctx := context.Background()
	userState, err := a.GetUserOrLoginState(ctx, req.Username)
	if err != nil {
		return nil, nil, trace.Wrap(err)
	}
	accessInfo := services.AccessInfoFromUserState(userState)
	clusterName, err := a.GetClusterName()
	if err != nil {
		return nil, nil, trace.Wrap(err)
	}
	checker, err := services.NewAccessChecker(accessInfo, clusterName.GetClusterName(), a)
	if err != nil {
		return nil, nil, trace.Wrap(err)
	}

	// TODO(nklaassen): separate SSH and TLS keys. For now they are the same.
	sshPublicKey := req.Key
	cryptoPubKey, err := sshutils.CryptoPublicKey(req.Key)
	if err != nil {
		return nil, nil, trace.Wrap(err)
	}
	tlsPublicKey, err := keys.MarshalPublicKey(cryptoPubKey)
	if err != nil {
		return nil, nil, trace.Wrap(err)
	}

	certs, err := a.generateUserCert(ctx, certRequest{
		user:                             userState,
		ttl:                              req.TTL,
		compatibility:                    req.Compatibility,
		sshPublicKey:                     sshPublicKey,
		tlsPublicKey:                     tlsPublicKey,
		routeToCluster:                   req.RouteToCluster,
		checker:                          checker,
		traits:                           userState.GetTraits(),
		loginIP:                          req.PinnedIP,
		pinIP:                            req.PinnedIP != "",
		mfaVerified:                      req.MFAVerified,
		sshPublicKeyAttestationStatement: req.AttestationStatement,
		tlsPublicKeyAttestationStatement: req.AttestationStatement,
		appName:                          req.AppName,
		appSessionID:                     req.AppSessionID,
	})
	if err != nil {
		return nil, nil, trace.Wrap(err)
	}
	return certs.SSH, certs.TLS, nil
}

// AppTestCertRequest combines parameters for generating a test app access cert.
type AppTestCertRequest struct {
	// PublicKey is the public key to sign, in PEM-encoded PKCS#1 or PKIX DER format.
	PublicKey []byte
	// Username is the Teleport user name to sign certificate for.
	Username string
	// TTL is the test certificate validity period.
	TTL time.Duration
	// PublicAddr is the application public address. Used for routing.
	PublicAddr string
	// ClusterName is the name of the cluster application resides in. Used for routing.
	ClusterName string
	// SessionID is the optional session ID to encode. Used for routing.
	SessionID string
	// AWSRoleARN is optional AWS role ARN a user wants to assume to encode.
	AWSRoleARN string
	// AzureIdentity is the optional Azure identity a user wants to assume to encode.
	AzureIdentity string
	// GCPServiceAccount is optional GCP service account a user wants to assume to encode.
	GCPServiceAccount string
	// PinnedIP is optional IP to pin certificate to.
	PinnedIP string
	// LoginTrait is the login to include in the cert
	LoginTrait string
}

// GenerateUserAppTestCert generates an application specific certificate, used
// internally for tests.
func (a *Server) GenerateUserAppTestCert(req AppTestCertRequest) ([]byte, error) {
	ctx := context.Background()
	userState, err := a.GetUserOrLoginState(ctx, req.Username)
	if err != nil {
		return nil, trace.Wrap(err)
	}
	accessInfo := services.AccessInfoFromUserState(userState)
	clusterName, err := a.GetClusterName()
	if err != nil {
		return nil, trace.Wrap(err)
	}
	checker, err := services.NewAccessChecker(accessInfo, clusterName.GetClusterName(), a)
	if err != nil {
		return nil, trace.Wrap(err)
	}
	sessionID := req.SessionID
	if sessionID == "" {
		sessionID = uuid.New().String()
	}

	login := req.LoginTrait
	if login == "" {
		login = uuid.New().String()
	}

	certs, err := a.generateUserCert(ctx, certRequest{
		user:         userState,
		tlsPublicKey: req.PublicKey,
		checker:      checker,
		ttl:          req.TTL,
		// Set the login to be a random string. Application certificates are never
		// used to log into servers but SSH certificate generation code requires a
		// principal be in the certificate.
		traits: wrappers.Traits(map[string][]string{
			constants.TraitLogins: {login},
		}),
		// Only allow this certificate to be used for applications.
		usage: []string{teleport.UsageAppsOnly},
		// Add in the application routing information.
		appSessionID:      sessionID,
		appPublicAddr:     req.PublicAddr,
		appClusterName:    req.ClusterName,
		awsRoleARN:        req.AWSRoleARN,
		azureIdentity:     req.AzureIdentity,
		gcpServiceAccount: req.GCPServiceAccount,
		pinIP:             req.PinnedIP != "",
		loginIP:           req.PinnedIP,
	})
	if err != nil {
		return nil, trace.Wrap(err)
	}
	return certs.TLS, nil
}

// DatabaseTestCertRequest combines parameters for generating test database
// access certificate.
type DatabaseTestCertRequest struct {
	// PublicKey is the public key to sign, in PEM-encoded PKCS#1 or PKIX format.
	PublicKey []byte
	// Cluster is the Teleport cluster name.
	Cluster string
	// Username is the Teleport username.
	Username string
	// RouteToDatabase contains database routing information.
	RouteToDatabase tlsca.RouteToDatabase
	// PinnedIP is an IP new certificate should be pinned to.
	PinnedIP string
}

// GenerateDatabaseTestCert generates a database access certificate for the
// provided parameters. Used only internally in tests.
func (a *Server) GenerateDatabaseTestCert(req DatabaseTestCertRequest) ([]byte, error) {
	ctx := context.Background()
	userState, err := a.GetUserOrLoginState(ctx, req.Username)
	if err != nil {
		return nil, trace.Wrap(err)
	}
	accessInfo := services.AccessInfoFromUserState(userState)
	clusterName, err := a.GetClusterName()
	if err != nil {
		return nil, trace.Wrap(err)
	}
	checker, err := services.NewAccessChecker(accessInfo, clusterName.GetClusterName(), a)
	if err != nil {
		return nil, trace.Wrap(err)
	}
	certs, err := a.generateUserCert(ctx, certRequest{
		user:         userState,
		tlsPublicKey: req.PublicKey,
		loginIP:      req.PinnedIP,
		pinIP:        req.PinnedIP != "",
		checker:      checker,
		ttl:          time.Hour,
		traits: map[string][]string{
			constants.TraitLogins: {req.Username},
		},
		routeToCluster: req.Cluster,
		dbService:      req.RouteToDatabase.ServiceName,
		dbProtocol:     req.RouteToDatabase.Protocol,
		dbUser:         req.RouteToDatabase.Username,
		dbName:         req.RouteToDatabase.Database,
		dbRoles:        req.RouteToDatabase.Roles,
	})
	if err != nil {
		return nil, trace.Wrap(err)
	}
	return certs.TLS, nil
}

// DeviceExtensions hold device-aware user certificate extensions.
// Device extensions are a part of Device Trust, a feature exclusive to Teleport
// Enterprise.
type DeviceExtensions tlsca.DeviceExtensions

// AugmentUserCertificateOpts aggregates options for extending user
// certificates.
// See [AugmentContextUserCertificates].
type AugmentUserCertificateOpts struct {
	// SSHAuthorizedKey is an SSH certificate, in the authorized key format, to
	// augment with opts.
	// The SSH certificate must be issued for the current authenticated user,
	// and either:
	// - the public key must match their TLS certificate, or
	// - SSHKeySatisfiedChallenge must be true.
	SSHAuthorizedKey []byte
	// SSHKeySatisfiedChallenge will be true if the user has already
	// proven that they own the private key associated with SSHAuthorizedKey by
	// satisfying a signature challenge.
	SSHKeySatisfiedChallenge bool
	// DeviceExtensions are the device-aware extensions to add to the certificates
	// being augmented.
	DeviceExtensions *DeviceExtensions
}

// AugmentContextUserCertificates augments the context user certificates with
// the given extensions. It requires the user's TLS certificate to be present
// in the [ctx], in addition to the [authCtx] itself.
//
// Any additional certificates to augment, such as the SSH certificate, must be
// valid and fully match the certificate used to authenticate (likely the user's
// mTLS cert).
//
// Used by Device Trust to add device extensions to the user certificate.
func (a *Server) AugmentContextUserCertificates(
	ctx context.Context,
	authCtx *authz.Context,
	opts *AugmentUserCertificateOpts,
) (*proto.Certs, error) {
	switch {
	case authCtx == nil:
		return nil, trace.BadParameter("authCtx required")
	case opts == nil:
		return nil, trace.BadParameter("opts required")
	}

	// Fetch user TLS certificate.
	x509Cert, err := authz.UserCertificateFromContext(ctx)
	if err != nil {
		return nil, trace.Wrap(err)
	}

	identity := authCtx.Identity.GetIdentity()

	return a.augmentUserCertificates(ctx, augmentUserCertificatesOpts{
		checker:          authCtx.Checker,
		x509Cert:         x509Cert,
		x509Identity:     &identity,
		sshAuthorizedKey: opts.SSHAuthorizedKey,
		sshKeyVerified:   opts.SSHKeySatisfiedChallenge,
		deviceExtensions: opts.DeviceExtensions,
	})
}

// AugmentWebSessionCertificatesOpts aggregates arguments for
// [AugmentWebSessionCertificates].
type AugmentWebSessionCertificatesOpts struct {
	// WebSessionID is the identifier for the WebSession.
	WebSessionID string
	// User is the owner of the WebSession.
	User string
	// DeviceExtensions are the device-aware extensions to add to the certificates
	// being augmented.
	DeviceExtensions *DeviceExtensions
}

// AugmentWebSessionCertificates is a variant of
// [AugmentContextUserCertificates] that operates directly in the certificates
// stored in a WebSession.
//
// On success the WebSession is updated with device extension certificates.
func (a *Server) AugmentWebSessionCertificates(ctx context.Context, opts *AugmentWebSessionCertificatesOpts) error {
	switch {
	case opts == nil:
		return trace.BadParameter("opts required")
	case opts.WebSessionID == "":
		return trace.BadParameter("opts.WebSessionID required")
	case opts.User == "":
		return trace.BadParameter("opts.User required")
	}

	// Get and validate session.
	sessions := a.WebSessions()
	session, err := sessions.Get(ctx, types.GetWebSessionRequest{
		User:      opts.User,
		SessionID: opts.WebSessionID,
	})
	if err != nil {
		return trace.Wrap(err)
	}

	// Coerce session before doing more expensive operations.
	sessionV2, ok := session.(*types.WebSessionV2)
	if !ok {
		return trace.BadParameter("unexpected WebSession type: %T", session)
	}

	// Parse X.509 certificate.
	block, _ := pem.Decode(session.GetTLSCert())
	if block == nil {
		return trace.BadParameter("cannot decode session TLS certificate")
	}
	x509Cert, err := x509.ParseCertificate(block.Bytes)
	if err != nil {
		return trace.Wrap(err)
	}
	x509Identity, err := tlsca.FromSubject(x509Cert.Subject, x509Cert.NotAfter)
	if err != nil {
		return trace.Wrap(err)
	}

	// Prepare the AccessChecker for the WebSession identity.
	clusterName, err := a.GetClusterName()
	if err != nil {
		return trace.Wrap(err)
	}
	accessInfo, err := services.AccessInfoFromLocalIdentity(*x509Identity, a)
	if err != nil {
		return trace.Wrap(err)
	}
	checker, err := services.NewAccessChecker(accessInfo, clusterName.GetClusterName(), a)
	if err != nil {
		return trace.Wrap(err)
	}

	// We consider this SSH key to be verified because we take it directly from
	// the web session. The user doesn't need to verify they own it because the
	// don't: we own it.
	const sshKeyVerified = true

	// Augment certificates.
	newCerts, err := a.augmentUserCertificates(ctx, augmentUserCertificatesOpts{
		checker:          checker,
		x509Cert:         x509Cert,
		x509Identity:     x509Identity,
		sshAuthorizedKey: session.GetPub(),
		sshKeyVerified:   sshKeyVerified,
		deviceExtensions: opts.DeviceExtensions,
	})
	if err != nil {
		return trace.Wrap(err)
	}

	// Update WebSession.
	sessionV2.Spec.Pub = newCerts.SSH
	sessionV2.Spec.TLSCert = newCerts.TLS
	sessionV2.Spec.HasDeviceExtensions = true
	return trace.Wrap(sessions.Upsert(ctx, sessionV2))
}

type augmentUserCertificatesOpts struct {
	checker          services.AccessChecker
	x509Cert         *x509.Certificate
	x509Identity     *tlsca.Identity
	sshAuthorizedKey []byte
	// sshKeyVerified means that either the user has proven that they control
	// the private key associated with sshAuthorizedKey (by signing a
	// challenge), or it comes from a web session where we know that the cluster
	// controls the key.
	sshKeyVerified   bool
	deviceExtensions *DeviceExtensions
}

func (a *Server) augmentUserCertificates(
	ctx context.Context,
	opts augmentUserCertificatesOpts,
) (*proto.Certs, error) {
	// Is at least one extension present?
	// Are the extensions valid?
	dev := opts.deviceExtensions
	switch {
	case dev == nil: // Only extension that currently exists.
		return nil, trace.BadParameter("at least one opts extension must be present")
	case dev.DeviceID == "":
		return nil, trace.BadParameter("opts.DeviceExtensions.DeviceID required")
	case dev.AssetTag == "":
		return nil, trace.BadParameter("opts.DeviceExtensions.AssetTag required")
	case dev.CredentialID == "":
		return nil, trace.BadParameter("opts.DeviceExtensions.CredentialID required")
	}

	x509Cert := opts.x509Cert
	x509Identity := opts.x509Identity

	// Sanity check: x509Cert identity matches x509Identity.
	if x509Cert.Subject.CommonName != x509Identity.Username {
		return nil, trace.BadParameter("identity and x509 user mismatch")
	}

	// Do not reissue if device extensions are already present.
	// Note that the certIdentity extensions could differ from the "current"
	// identity extensions if this was not the cert used to authenticate.
	if x509Identity.DeviceExtensions.DeviceID != "" ||
		x509Identity.DeviceExtensions.AssetTag != "" ||
		x509Identity.DeviceExtensions.CredentialID != "" {
		return nil, trace.BadParameter("device extensions already present")
	}

	// Parse and verify SSH certificate.
	sshAuthorizedKey := opts.sshAuthorizedKey
	var sshCert *ssh.Certificate
	if len(sshAuthorizedKey) > 0 {
		var err error
		sshCert, err = apisshutils.ParseCertificate(sshAuthorizedKey)
		if err != nil {
			return nil, trace.Wrap(err)
		}

		xPubKey, err := ssh.NewPublicKey(x509Cert.PublicKey)
		if err != nil {
			return nil, trace.Wrap(err)
		}

		// filter and sort TLS and SSH principals for comparison.
		// Order does not matter and "-teleport-*" principals are filtered out.
		filterAndSortPrincipals := func(s []string) []string {
			res := make([]string, 0, len(s))
			for _, principal := range s {
				// Ignore -teleport- internal principals.
				if strings.HasPrefix(principal, "-teleport-") {
					continue
				}
				res = append(res, principal)
			}
			sort.Strings(res)
			return res
		}

		// Verify SSH certificate against identity.
		// The SSH certificate isn't used to establish the connection that
		// eventually reaches this method, so we check it more thoroughly.
		// In the end it still has to be signed by the Teleport CA and share the
		// TLS public key, but we verify most fields to be safe.
		switch {
		case sshCert.CertType != ssh.UserCert:
			return nil, trace.BadParameter("ssh cert type mismatch")
		case sshCert.KeyId != x509Identity.Username:
			return nil, trace.BadParameter("identity and SSH user mismatch")
		case !slices.Equal(filterAndSortPrincipals(sshCert.ValidPrincipals), filterAndSortPrincipals(x509Identity.Principals)):
			return nil, trace.BadParameter("identity and SSH principals mismatch")
		case !opts.sshKeyVerified && !apisshutils.KeysEqual(sshCert.Key, xPubKey):
			return nil, trace.BadParameter("x509 and SSH public key mismatch and SSH challenge unsatisfied")
		// Do not reissue if device extensions are already present.
		case sshCert.Extensions[teleport.CertExtensionDeviceID] != "",
			sshCert.Extensions[teleport.CertExtensionDeviceAssetTag] != "",
			sshCert.Extensions[teleport.CertExtensionDeviceCredentialID] != "":
			return nil, trace.BadParameter("device extensions already present")
		}
	}

	// Fetch TLS CA and SSH signer.
	domainName, err := a.GetDomainName()
	if err != nil {
		return nil, trace.Wrap(err)
	}
	tlsCA, sshSigner, _, err := a.getSigningCAs(ctx, domainName, types.UserCA)
	if err != nil {
		return nil, trace.Wrap(err)
	}

	// Verify TLS certificate against CA.
	now := a.clock.Now()
	roots := x509.NewCertPool()
	roots.AddCert(tlsCA.Cert)
	if _, err := x509Cert.Verify(x509.VerifyOptions{
		Roots:       roots,
		CurrentTime: now,
		KeyUsages: []x509.ExtKeyUsage{
			// Extensions added by tlsca.
			// See https://github.com/gravitational/teleport/blob/master/lib/tlsca/ca.go#L963.
			x509.ExtKeyUsageServerAuth,
			x509.ExtKeyUsageClientAuth,
		},
	}); err != nil {
		return nil, trace.Wrap(err)
	}

	// Verify SSH certificate against CA.
	if sshCert != nil {
		// ValidPrincipals are checked against identity above.
		// Pick the first one from the cert here.
		var principal string
		if len(sshCert.ValidPrincipals) > 0 {
			principal = sshCert.ValidPrincipals[0]
		}

		certChecker := &ssh.CertChecker{
			Clock: a.clock.Now,
		}
		if err := certChecker.CheckCert(principal, sshCert); err != nil {
			return nil, trace.Wrap(err)
		}

		// CheckCert verifies the signature but not the CA.
		// Do that here.
		if !apisshutils.KeysEqual(sshCert.SignatureKey, sshSigner.PublicKey()) {
			return nil, trace.BadParameter("ssh certificate signed by unknown authority")
		}
	}

	// Verify locks right before we re-issue any certificates.
	readOnlyAuthPref, err := a.GetReadOnlyAuthPreference(ctx)
	if err != nil {
		return nil, trace.Wrap(err)
	}
	if err := a.verifyLocksForUserCerts(verifyLocksForUserCertsReq{
		checker:              opts.checker,
		defaultMode:          readOnlyAuthPref.GetLockingMode(),
		username:             x509Identity.Username,
		mfaVerified:          x509Identity.MFAVerified,
		activeAccessRequests: x509Identity.ActiveRequests,
		deviceID:             dev.DeviceID, // Check lock against requested device.
	}); err != nil {
		return nil, trace.Wrap(err)
	}

	// Augment TLS certificate.
	newIdentity := x509Identity
	newIdentity.DeviceExtensions.DeviceID = dev.DeviceID
	newIdentity.DeviceExtensions.AssetTag = dev.AssetTag
	newIdentity.DeviceExtensions.CredentialID = dev.CredentialID
	subj, err := newIdentity.Subject()
	if err != nil {
		return nil, trace.Wrap(err)
	}
	notAfter := x509Cert.NotAfter
	newTLSCert, err := tlsCA.GenerateCertificate(tlsca.CertificateRequest{
		Clock:     a.clock,
		PublicKey: x509Cert.PublicKey,
		Subject:   subj,
		// Use the same expiration as the original cert.
		NotAfter: notAfter,
	})
	if err != nil {
		return nil, trace.Wrap(err)
	}

	// Augment SSH certificate.
	var newAuthorizedKey []byte
	if sshCert != nil {
		// Add some leeway to validAfter to avoid time skew errors.
		validAfter := a.clock.Now().UTC().Add(-1 * time.Minute)
		newSSHCert := &ssh.Certificate{
			Key:             sshCert.Key,
			CertType:        ssh.UserCert,
			KeyId:           sshCert.KeyId,
			ValidPrincipals: sshCert.ValidPrincipals,
			ValidAfter:      uint64(validAfter.Unix()),
			// Use the same expiration as the x509 cert.
			ValidBefore: uint64(notAfter.Unix()),
			Permissions: sshCert.Permissions,
		}
		newSSHCert.Extensions[teleport.CertExtensionDeviceID] = dev.DeviceID
		newSSHCert.Extensions[teleport.CertExtensionDeviceAssetTag] = dev.AssetTag
		newSSHCert.Extensions[teleport.CertExtensionDeviceCredentialID] = dev.CredentialID
		if err := newSSHCert.SignCert(rand.Reader, sshSigner); err != nil {
			return nil, trace.Wrap(err)
		}
		newAuthorizedKey = ssh.MarshalAuthorizedKey(newSSHCert)
	}

	// Issue audit event on success, same as [Server.generateCert].
	a.emitCertCreateEvent(ctx, newIdentity, notAfter)

	return &proto.Certs{
		SSH: newAuthorizedKey,
		TLS: newTLSCert,
	}, nil
}

// submitCertificateIssuedEvent submits a certificate issued usage event to the
// usage reporting service.
func (a *Server) submitCertificateIssuedEvent(req *certRequest, attestedKeyPolicy keys.PrivateKeyPolicy) {
	var database, app, kubernetes, desktop bool

	if req.dbService != "" {
		database = true
	}

	if req.appName != "" {
		app = true
	}

	if req.kubernetesCluster != "" {
		kubernetes = true
	}

	// Bot users are regular Teleport users, but have a special internal label.
	bot := req.user.IsBot()

	// Unfortunately the only clue we have about Windows certs is the usage
	// restriction: `RouteToWindowsDesktop` isn't actually passed along to the
	// certRequest.
	for _, usage := range req.usage {
		switch usage {
		case teleport.UsageWindowsDesktopOnly:
			desktop = true
		}
	}

	// For usage reporting, we care about the impersonator rather than the user
	// being impersonated (if any).
	user := req.user.GetName()
	if req.impersonator != "" {
		user = req.impersonator
	}

	a.AnonymizeAndSubmit(&usagereporter.UserCertificateIssuedEvent{
		UserName:         user,
		Ttl:              durationpb.New(req.ttl),
		IsBot:            bot,
		UsageDatabase:    database,
		UsageApp:         app,
		UsageKubernetes:  kubernetes,
		UsageDesktop:     desktop,
		PrivateKeyPolicy: string(attestedKeyPolicy),
	})
}

// generateUserCert generates certificates signed with User CA
func (a *Server) generateUserCert(ctx context.Context, req certRequest) (*proto.Certs, error) {
	return generateCert(ctx, a, req, types.UserCA)
}

// generateOpenSSHCert generates certificates signed with OpenSSH CA
func (a *Server) generateOpenSSHCert(ctx context.Context, req certRequest) (*proto.Certs, error) {
	return generateCert(ctx, a, req, types.OpenSSHCA)
}

func generateCert(ctx context.Context, a *Server, req certRequest, caType types.CertAuthType) (*proto.Certs, error) {
	err := req.check()
	if err != nil {
		return nil, trace.Wrap(err)
	}

	if len(req.checker.GetAllowedResourceIDs()) > 0 && modules.GetModules().BuildType() != modules.BuildEnterprise {
		return nil, fmt.Errorf("Resource Access Requests: %w", ErrRequiresEnterprise)
	}

	// Reject the cert request if there is a matching lock in force.
	readOnlyAuthPref, err := a.GetReadOnlyAuthPreference(ctx)
	if err != nil {
		return nil, trace.Wrap(err)
	}
	if err := a.verifyLocksForUserCerts(verifyLocksForUserCertsReq{
		checker:              req.checker,
		defaultMode:          readOnlyAuthPref.GetLockingMode(),
		username:             req.user.GetName(),
		mfaVerified:          req.mfaVerified,
		activeAccessRequests: req.activeRequests.AccessRequests,
		deviceID:             req.deviceExtensions.DeviceID,
	}); err != nil {
		return nil, trace.Wrap(err)
	}

	// extract the passed in certificate format. if nothing was passed in, fetch
	// the certificate format from the role.
	certificateFormat, err := utils.CheckCertificateFormatFlag(req.compatibility)
	if err != nil {
		return nil, trace.Wrap(err)
	}
	if certificateFormat == teleport.CertificateFormatUnspecified {
		certificateFormat = req.checker.CertificateFormat()
	}

	var sessionTTL time.Duration
	var allowedLogins []string

	if req.ttl == 0 {
		req.ttl = time.Duration(readOnlyAuthPref.GetDefaultSessionTTL())
	}

	// If the role TTL is ignored, do not restrict session TTL and allowed logins.
	// The only caller setting this parameter should be "tctl auth sign".
	// Otherwise, set the session TTL to the smallest of all roles and
	// then only grant access to allowed logins based on that.
	if req.overrideRoleTTL {
		// Take whatever was passed in. Pass in 0 to CheckLoginDuration so all
		// logins are returned for the role set.
		sessionTTL = req.ttl
		allowedLogins, err = req.checker.CheckLoginDuration(0)
		if err != nil {
			return nil, trace.Wrap(err)
		}
	} else {
		// Adjust session TTL to the smaller of two values: the session TTL requested
		// in tsh (possibly using default_session_ttl) or the session TTL for the
		// role.
		sessionTTL = req.checker.AdjustSessionTTL(req.ttl)
		// Return a list of logins that meet the session TTL limit. This means if
		// the requested session TTL is larger than the max session TTL for a login,
		// that login will not be included in the list of allowed logins.
		allowedLogins, err = req.checker.CheckLoginDuration(sessionTTL)
		if err != nil {
			return nil, trace.Wrap(err)
		}
	}
	notAfter := a.clock.Now().UTC().Add(sessionTTL)

	attestedKeyPolicy := keys.PrivateKeyPolicyNone
	requiredKeyPolicy, err := req.checker.PrivateKeyPolicy(readOnlyAuthPref.GetPrivateKeyPolicy())
	if err != nil {
		return nil, trace.Wrap(err)
	}

	if requiredKeyPolicy != keys.PrivateKeyPolicyNone {
		var (
			sshAttestedKeyPolicy keys.PrivateKeyPolicy
			tlsAttestedKeyPolicy keys.PrivateKeyPolicy
		)
		if req.sshPublicKey != nil {
			sshCryptoPubKey, err := sshutils.CryptoPublicKey(req.sshPublicKey)
			if err != nil {
				return nil, trace.Wrap(err)
			}
			sshAttestedKeyPolicy, err = a.attestHardwareKey(ctx, &attestHardwareKeyParams{
				requiredKeyPolicy:    requiredKeyPolicy,
				pubKey:               sshCryptoPubKey,
				attestationStatement: req.sshPublicKeyAttestationStatement,
				sessionTTL:           sessionTTL,
				readOnlyAuthPref:     readOnlyAuthPref,
				userName:             req.user.GetName(),
				userTraits:           req.checker.Traits(),
			})
			if err != nil {
				return nil, trace.Wrap(err, "attesting SSH key")
			}
		}
		if req.tlsPublicKey != nil {
			tlsCryptoPubKey, err := keys.ParsePublicKey(req.tlsPublicKey)
			if err != nil {
				return nil, trace.Wrap(err)
			}
			tlsAttestedKeyPolicy, err = a.attestHardwareKey(ctx, &attestHardwareKeyParams{
				requiredKeyPolicy:    requiredKeyPolicy,
				pubKey:               tlsCryptoPubKey,
				attestationStatement: req.tlsPublicKeyAttestationStatement,
				sessionTTL:           sessionTTL,
				readOnlyAuthPref:     readOnlyAuthPref,
				userName:             req.user.GetName(),
				userTraits:           req.checker.Traits(),
			})
			if err != nil {
				return nil, trace.Wrap(err, "attesting TLS key")
			}
		}
		if req.sshPublicKey != nil && req.tlsPublicKey != nil && sshAttestedKeyPolicy != tlsAttestedKeyPolicy {
			return nil, trace.BadParameter("SSH attested key policy %q does not match TLS attested key policy %q, this not supported",
				sshAttestedKeyPolicy, tlsAttestedKeyPolicy)
		}
		attestedKeyPolicy = cmp.Or(sshAttestedKeyPolicy, tlsAttestedKeyPolicy)
	}

	clusterName, err := a.GetDomainName()
	if err != nil {
		return nil, trace.Wrap(err)
	}
	if req.routeToCluster == "" {
		req.routeToCluster = clusterName
	}
	if req.routeToCluster != clusterName {
		// Authorize access to a remote cluster.
		rc, err := a.GetRemoteCluster(ctx, req.routeToCluster)
		if err != nil {
			return nil, trace.Wrap(err)
		}
		if err := req.checker.CheckAccessToRemoteCluster(rc); err != nil {
			if trace.IsAccessDenied(err) {
				return nil, trace.NotFound("remote cluster %q not found", req.routeToCluster)
			}
			return nil, trace.Wrap(err)
		}
	}

	// Add the special join-only principal used for joining sessions.
	// All users have access to this and join RBAC rules are checked after the connection is established.
	allowedLogins = append(allowedLogins, teleport.SSHSessionJoinPrincipal)

	requestedResourcesStr, err := types.ResourceIDsToString(req.checker.GetAllowedResourceIDs())
	if err != nil {
		return nil, trace.Wrap(err)
	}

	pinnedIP := ""
	if caType == types.UserCA && (req.checker.PinSourceIP() || req.pinIP) {
		if req.loginIP == "" {
			return nil, trace.BadParameter("IP pinning is enabled for user %q but there is no client IP information", req.user.GetName())
		}

		pinnedIP = req.loginIP
	}

	ca, err := a.GetCertAuthority(ctx, types.CertAuthID{
		Type:       caType,
		DomainName: clusterName,
	}, true)
	if err != nil {
		return nil, trace.Wrap(err)
	}

	var signedSSHCert []byte
	if req.sshPublicKey != nil {
		sshSigner, err := a.keyStore.GetSSHSigner(ctx, ca)
		if err != nil {
			return nil, trace.Wrap(err)
		}

		params := services.UserCertParams{
			CASigner:                sshSigner,
			PublicUserKey:           req.sshPublicKey,
			Username:                req.user.GetName(),
			Impersonator:            req.impersonator,
			AllowedLogins:           allowedLogins,
			TTL:                     sessionTTL,
			Roles:                   req.checker.RoleNames(),
			CertificateFormat:       certificateFormat,
			PermitPortForwarding:    req.checker.CanPortForward(),
			PermitAgentForwarding:   req.checker.CanForwardAgents(),
			PermitX11Forwarding:     req.checker.PermitX11Forwarding(),
			RouteToCluster:          req.routeToCluster,
			Traits:                  req.traits,
			ActiveRequests:          req.activeRequests,
			MFAVerified:             req.mfaVerified,
			PreviousIdentityExpires: req.previousIdentityExpires,
			LoginIP:                 req.loginIP,
			PinnedIP:                pinnedIP,
			DisallowReissue:         req.disallowReissue,
			Renewable:               req.renewable,
			Generation:              req.generation,
			BotName:                 req.botName,
			BotInstanceID:           req.botInstanceID,
			CertificateExtensions:   req.checker.CertificateExtensions(),
			AllowedResourceIDs:      requestedResourcesStr,
			ConnectionDiagnosticID:  req.connectionDiagnosticID,
			PrivateKeyPolicy:        attestedKeyPolicy,
			DeviceID:                req.deviceExtensions.DeviceID,
			DeviceAssetTag:          req.deviceExtensions.AssetTag,
			DeviceCredentialID:      req.deviceExtensions.CredentialID,
		}
		signedSSHCert, err = a.GenerateUserCert(params)
		if err != nil {
			return nil, trace.Wrap(err)
		}
	}

	kubeGroups, kubeUsers, err := req.checker.CheckKubeGroupsAndUsers(sessionTTL, req.overrideRoleTTL)
	// NotFound errors are acceptable - this user may have no k8s access
	// granted and that shouldn't prevent us from issuing a TLS cert.
	if err != nil && !trace.IsNotFound(err) {
		return nil, trace.Wrap(err)
	}
	// Ensure that the Kubernetes cluster name specified in the request exists
	// when the certificate is intended for a local Kubernetes cluster.
	// If the certificate is targeting a trusted Teleport cluster, it is the
	// responsibility of the cluster to ensure its existence.
	if req.routeToCluster == clusterName && req.kubernetesCluster != "" {
		if err := kubeutils.CheckKubeCluster(a.closeCtx, a, req.kubernetesCluster); err != nil {
			return nil, trace.Wrap(err)
		}
	}

	// See which database names and users this user is allowed to use.
	dbNames, dbUsers, err := req.checker.CheckDatabaseNamesAndUsers(sessionTTL, req.overrideRoleTTL)
	if err != nil && !trace.IsNotFound(err) {
		return nil, trace.Wrap(err)
	}

	// See which AWS role ARNs this user is allowed to assume.
	roleARNs, err := req.checker.CheckAWSRoleARNs(sessionTTL, req.overrideRoleTTL)
	if err != nil && !trace.IsNotFound(err) {
		return nil, trace.Wrap(err)
	}

	// See which Azure identities this user is allowed to assume.
	azureIdentities, err := req.checker.CheckAzureIdentities(sessionTTL, req.overrideRoleTTL)
	if err != nil && !trace.IsNotFound(err) {
		return nil, trace.Wrap(err)
	}

	// Enumerate allowed GCP service accounts.
	gcpAccounts, err := req.checker.CheckGCPServiceAccounts(sessionTTL, req.overrideRoleTTL)
	if err != nil && !trace.IsNotFound(err) {
		return nil, trace.Wrap(err)
	}

	identity := tlsca.Identity{
		Username:          req.user.GetName(),
		Impersonator:      req.impersonator,
		Groups:            req.checker.RoleNames(),
		Principals:        allowedLogins,
		Usage:             req.usage,
		RouteToCluster:    req.routeToCluster,
		KubernetesCluster: req.kubernetesCluster,
		Traits:            req.traits,
		KubernetesGroups:  kubeGroups,
		KubernetesUsers:   kubeUsers,
		RouteToApp: tlsca.RouteToApp{
			SessionID:         req.appSessionID,
			URI:               req.appURI,
			PublicAddr:        req.appPublicAddr,
			ClusterName:       req.appClusterName,
			Name:              req.appName,
			AWSRoleARN:        req.awsRoleARN,
			AzureIdentity:     req.azureIdentity,
			GCPServiceAccount: req.gcpServiceAccount,
		},
		TeleportCluster: clusterName,
		RouteToDatabase: tlsca.RouteToDatabase{
			ServiceName: req.dbService,
			Protocol:    req.dbProtocol,
			Username:    req.dbUser,
			Database:    req.dbName,
			Roles:       req.dbRoles,
		},
		DatabaseNames:           dbNames,
		DatabaseUsers:           dbUsers,
		MFAVerified:             req.mfaVerified,
		PreviousIdentityExpires: req.previousIdentityExpires,
		LoginIP:                 req.loginIP,
		PinnedIP:                pinnedIP,
		AWSRoleARNs:             roleARNs,
		AzureIdentities:         azureIdentities,
		GCPServiceAccounts:      gcpAccounts,
		ActiveRequests:          req.activeRequests.AccessRequests,
		DisallowReissue:         req.disallowReissue,
		Renewable:               req.renewable,
		Generation:              req.generation,
		BotName:                 req.botName,
		BotInstanceID:           req.botInstanceID,
		AllowedResourceIDs:      req.checker.GetAllowedResourceIDs(),
		PrivateKeyPolicy:        attestedKeyPolicy,
		ConnectionDiagnosticID:  req.connectionDiagnosticID,
		DeviceExtensions: tlsca.DeviceExtensions{
			DeviceID:     req.deviceExtensions.DeviceID,
			AssetTag:     req.deviceExtensions.AssetTag,
			CredentialID: req.deviceExtensions.CredentialID,
		},
		UserType: req.user.GetUserType(),
	}

	var signedTLSCert []byte
	if req.tlsPublicKey != nil {
		tlsCryptoPubKey, err := keys.ParsePublicKey(req.tlsPublicKey)
		if err != nil {
			return nil, trace.Wrap(err)
		}
		tlsCert, tlsSigner, err := a.keyStore.GetTLSCertAndSigner(ctx, ca)
		if err != nil {
			return nil, trace.Wrap(err)
		}
		tlsCA, err := tlsca.FromCertAndSigner(tlsCert, tlsSigner)
		if err != nil {
			return nil, trace.Wrap(err)
		}
		subject, err := identity.Subject()
		if err != nil {
			return nil, trace.Wrap(err)
		}
		certRequest := tlsca.CertificateRequest{
			Clock:     a.clock,
			PublicKey: tlsCryptoPubKey,
			Subject:   subject,
			NotAfter:  notAfter,
		}
		signedTLSCert, err = tlsCA.GenerateCertificate(certRequest)
		if err != nil {
			return nil, trace.Wrap(err)
		}
	}

	a.emitCertCreateEvent(ctx, &identity, notAfter)

	// create certs struct to return to user
	certs := &proto.Certs{
		SSH: signedSSHCert,
		TLS: signedTLSCert,
	}

	// always include specified CA
	cas := []types.CertAuthority{ca}

	// also include host CA certs if requested
	if req.includeHostCA {
		hostCA, err := a.GetCertAuthority(ctx, types.CertAuthID{
			Type:       types.HostCA,
			DomainName: clusterName,
		}, false)
		if err != nil {
			return nil, trace.Wrap(err)
		}
		cas = append(cas, hostCA)
	}

	for _, ca := range cas {
		certs.TLSCACerts = append(certs.TLSCACerts, services.GetTLSCerts(ca)...)
		certs.SSHCACerts = append(certs.SSHCACerts, services.GetSSHCheckingKeys(ca)...)
	}

	a.submitCertificateIssuedEvent(&req, attestedKeyPolicy)
	userCertificatesGeneratedMetric.WithLabelValues(string(attestedKeyPolicy)).Inc()

	return certs, nil
}

type attestHardwareKeyParams struct {
	requiredKeyPolicy    keys.PrivateKeyPolicy
	pubKey               crypto.PublicKey
	attestationStatement *keys.AttestationStatement
	sessionTTL           time.Duration
	readOnlyAuthPref     readonly.AuthPreference
	userName             string
	userTraits           map[string][]string
}

func (a *Server) attestHardwareKey(ctx context.Context, params *attestHardwareKeyParams) (attestedKeyPolicy keys.PrivateKeyPolicy, err error) {
	// Try to attest the given hardware key using the given attestation statement.
	attestationData, err := modules.GetModules().AttestHardwareKey(ctx, a, params.attestationStatement, params.pubKey, params.sessionTTL)
	if trace.IsNotFound(err) {
		return attestedKeyPolicy, keys.NewPrivateKeyPolicyError(params.requiredKeyPolicy)
	} else if err != nil {
		return attestedKeyPolicy, trace.Wrap(err)
	}

	// verify that the required private key policy for the requested identity
	// is met by the provided attestation statement.
	attestedKeyPolicy = attestationData.PrivateKeyPolicy
	if err := params.requiredKeyPolicy.VerifyPolicy(attestedKeyPolicy); err != nil {
		return attestedKeyPolicy, trace.Wrap(err)
	}

	var validateSerialNumber bool
	hksnv, err := params.readOnlyAuthPref.GetHardwareKeySerialNumberValidation()
	if err == nil {
		validateSerialNumber = hksnv.Enabled
	}

	// Validate the serial number if enabled, unless this is a web session.
	if validateSerialNumber && attestedKeyPolicy != keys.PrivateKeyPolicyWebSession {
		const defaultSerialNumberTraitName = "hardware_key_serial_numbers"
		// Note: currently only yubikeys are supported as hardware keys. If we extend
		// support to more hardware keys, we can add prefixes to serial numbers.
		// Ex: solokey_12345678 or s_12345678.
		// When prefixes are added, we can default to assuming that serial numbers
		// without prefixes are for yubikeys, meaning there will be no backwards
		// compatibility issues.
		serialNumberTraitName := hksnv.SerialNumberTraitName
		if serialNumberTraitName == "" {
			serialNumberTraitName = defaultSerialNumberTraitName
		}

		// Check that the attested hardware key serial number matches
		// a serial number in the user's traits, if any are set.
		registeredSerialNumbers, ok := params.userTraits[serialNumberTraitName]
		if !ok || len(registeredSerialNumbers) == 0 {
			log.Debugf("user %q tried to sign in with hardware key support, but has no known hardware keys. A user's known hardware key serial numbers should be set \"in user.traits.%v\"", params.userName, serialNumberTraitName)
			return attestedKeyPolicy, trace.BadParameter("cannot generate certs for user with no known hardware keys")
		}

		attestedSerialNumber := strconv.Itoa(int(attestationData.SerialNumber))
		// serial number traits can be a comma separated list, or a list of comma separated lists.
		// e.g. [["12345678,87654321"], ["13572468"]].
		if !slices.ContainsFunc(registeredSerialNumbers, func(s string) bool {
			return slices.Contains(strings.Split(s, ","), attestedSerialNumber)
		}) {
			log.Debugf("user %q tried to sign in with hardware key support with an unknown hardware key and was denied: YubiKey serial number %q", params.userName, attestedSerialNumber)
			return attestedKeyPolicy, trace.BadParameter("cannot generate certs for user with unknown hardware key: YubiKey serial number %q", attestedSerialNumber)
		}
	}
	return attestedKeyPolicy, nil
}

type verifyLocksForUserCertsReq struct {
	checker services.AccessChecker

	// defaultMode is the default locking mode, as recorded in the cluster
	// Auth Preferences.
	defaultMode constants.LockingMode
	// username is the Teleport username.
	// Eg: tlsca.Identity.Username.
	username string
	// mfaVerified is the UUID of the MFA device used to authenticate the user.
	// Eg: tlsca.Identity.MFAVerified.
	mfaVerified string
	// activeAccessRequests are the UUIDs of active access requests for the user.
	// Eg: tlsca.Identity.ActiveRequests.
	activeAccessRequests []string
	// deviceID is the trusted device ID.
	// Eg: tlsca.Identity.DeviceExtensions.DeviceID
	deviceID string
}

// verifyLocksForUserCerts verifies if any locks are in place before issuing new
// user certificates.
func (a *Server) verifyLocksForUserCerts(req verifyLocksForUserCertsReq) error {
	checker := req.checker
	lockingMode := checker.LockingMode(req.defaultMode)

	lockTargets := []types.LockTarget{
		{User: req.username},
		{MFADevice: req.mfaVerified},
		{Device: req.deviceID},
	}
	lockTargets = append(lockTargets,
		services.RolesToLockTargets(checker.RoleNames())...,
	)
	lockTargets = append(lockTargets,
		services.AccessRequestsToLockTargets(req.activeAccessRequests)...,
	)

	return trace.Wrap(a.checkLockInForce(lockingMode, lockTargets))
}

// getSigningCAs returns the necessary resources to issue/sign new certificates.
func (a *Server) getSigningCAs(ctx context.Context, domainName string, caType types.CertAuthType) (*tlsca.CertAuthority, ssh.Signer, types.CertAuthority, error) {
	const loadKeys = true
	ca, err := a.GetCertAuthority(ctx, types.CertAuthID{
		Type:       caType,
		DomainName: domainName,
	}, loadKeys)
	if err != nil {
		return nil, nil, nil, trace.Wrap(err)
	}

	tlsCert, tlsSigner, err := a.keyStore.GetTLSCertAndSigner(ctx, ca)
	if err != nil {
		return nil, nil, nil, trace.Wrap(err)
	}
	tlsCA, err := tlsca.FromCertAndSigner(tlsCert, tlsSigner)
	if err != nil {
		return nil, nil, nil, trace.Wrap(err)
	}

	sshSigner, err := a.keyStore.GetSSHSigner(ctx, ca)
	if err != nil {
		return nil, nil, nil, trace.Wrap(err)
	}

	return tlsCA, sshSigner, ca, nil
}

func (a *Server) emitCertCreateEvent(ctx context.Context, identity *tlsca.Identity, notAfter time.Time) {
	eventIdentity := identity.GetEventIdentity()
	eventIdentity.Expires = notAfter
	if err := a.emitter.EmitAuditEvent(a.closeCtx, &apievents.CertificateCreate{
		Metadata: apievents.Metadata{
			Type: events.CertificateCreateEvent,
			Code: events.CertificateCreateCode,
		},
		CertificateType: events.CertificateTypeUser,
		Identity:        &eventIdentity,
		ClientMetadata: apievents.ClientMetadata{
			// TODO(greedy52) currently only user-agent from GRPC clients are
			// fetched. Need to propagate user-agent from HTTP calls.
			UserAgent: trimUserAgent(metadata.UserAgentFromContext(ctx)),
		},
	}); err != nil {
		log.WithError(err).Warn("Failed to emit certificate create event.")
	}
}

// WithUserLock executes function authenticateFn that performs user authentication
// if authenticateFn returns non nil error, the login attempt will be logged in as failed.
// The only exception to this rule is ConnectionProblemError, in case if it occurs
// access will be denied, but login attempt will not be recorded
// this is done to avoid potential user lockouts due to backend failures
// In case if user exceeds defaults.MaxLoginAttempts
// the user account will be locked for defaults.AccountLockInterval
func (a *Server) WithUserLock(ctx context.Context, username string, authenticateFn func() error) error {
	user, err := a.Services.GetUser(ctx, username, false)
	if err != nil {
		if trace.IsNotFound(err) {
			// If user is not found, still call authenticateFn. It should
			// always return an error. This prevents username oracles and
			// timing attacks.
			return authenticateFn()
		}
		return trace.Wrap(err)
	}
	status := user.GetStatus()
	if status.IsLocked {
		if status.LockExpires.After(a.clock.Now().UTC()) {
			log.Debugf("%v exceeds %v failed login attempts, locked until %v",
				user.GetName(), defaults.MaxLoginAttempts, apiutils.HumanTimeFormat(status.LockExpires))

			err := trace.AccessDenied(MaxFailedAttemptsErrMsg)
			return trace.WithField(err, ErrFieldKeyUserMaxedAttempts, true)
		}
	}
	fnErr := authenticateFn()
	if fnErr == nil {
		// upon successful login, reset the failed attempt counter
		err = a.DeleteUserLoginAttempts(username)
		if !trace.IsNotFound(err) {
			return trace.Wrap(err)
		}

		return nil
	}
	// do not lock user in case if DB is flaky or down
	if trace.IsConnectionProblem(err) {
		return trace.Wrap(fnErr)
	}
	// log failed attempt and possibly lock user
	attempt := services.LoginAttempt{Time: a.clock.Now().UTC(), Success: false}
	err = a.AddUserLoginAttempt(username, attempt, defaults.AttemptTTL)
	if err != nil {
		log.Error(trace.DebugReport(err))
		return trace.Wrap(fnErr)
	}
	loginAttempts, err := a.GetUserLoginAttempts(username)
	if err != nil {
		log.Error(trace.DebugReport(err))
		return trace.Wrap(fnErr)
	}
	if !services.LastFailed(defaults.MaxLoginAttempts, loginAttempts) {
		log.Debugf("%v user has less than %v failed login attempts", username, defaults.MaxLoginAttempts)
		return trace.Wrap(fnErr)
	}
	lockUntil := a.clock.Now().UTC().Add(defaults.AccountLockInterval)
	log.Debug(fmt.Sprintf("%v exceeds %v failed login attempts, locked until %v",
		username, defaults.MaxLoginAttempts, apiutils.HumanTimeFormat(lockUntil)))
	user.SetLocked(lockUntil, "user has exceeded maximum failed login attempts")
	_, err = a.UpsertUser(ctx, user)
	if err != nil {
		log.Error(trace.DebugReport(err))
		return trace.Wrap(fnErr)
	}

	retErr := trace.AccessDenied(MaxFailedAttemptsErrMsg)
	return trace.WithField(retErr, ErrFieldKeyUserMaxedAttempts, true)
}

// CreateAuthenticateChallenge implements AuthService.CreateAuthenticateChallenge.
func (a *Server) CreateAuthenticateChallenge(ctx context.Context, req *proto.CreateAuthenticateChallengeRequest) (*proto.MFAAuthenticateChallenge, error) {
	var username string

	challengeExtensions := &mfav1.ChallengeExtensions{}
	if req.ChallengeExtensions != nil {
		challengeExtensions = req.ChallengeExtensions
	}

	validateAndSetScope := func(challengeExtensions *mfav1.ChallengeExtensions, expectedScope mfav1.ChallengeScope) error {
		if challengeExtensions.Scope == mfav1.ChallengeScope_CHALLENGE_SCOPE_UNSPECIFIED {
			challengeExtensions.Scope = expectedScope
		} else if challengeExtensions.Scope != expectedScope {
			// scope doesn't need to be specified when the challenge request type is
			// tied to a specific scope, but we validate it anyways as a sanity check.
			return trace.BadParameter("invalid scope %q, expected %q", challengeExtensions.Scope, expectedScope)
		}

		return nil
	}

	switch req.GetRequest().(type) {
	case *proto.CreateAuthenticateChallengeRequest_UserCredentials:
		username = req.GetUserCredentials().GetUsername()

		if err := a.WithUserLock(ctx, username, func() error {
			return a.checkPasswordWOToken(ctx, username, req.GetUserCredentials().GetPassword())
		}); err != nil {
			// This is only ever used as a means to acquire a login challenge, so
			// let's issue an authentication failure event.
			if err := a.emitAuthAuditEvent(ctx, authAuditProps{
				username: username,
				authErr:  err,
			}); err != nil {
				log.WithError(err).Warn("Failed to emit login event")
				// err swallowed on purpose.
			}
			return nil, trace.Wrap(err)
		}

		if err := validateAndSetScope(challengeExtensions, mfav1.ChallengeScope_CHALLENGE_SCOPE_LOGIN); err != nil {
			return nil, trace.Wrap(ErrDone)
		}

	case *proto.CreateAuthenticateChallengeRequest_RecoveryStartTokenID:
		token, err := a.GetUserToken(ctx, req.GetRecoveryStartTokenID())
		if err != nil {
			log.Error(trace.DebugReport(err))
			return nil, trace.AccessDenied("invalid token")
		}

		if err := a.verifyUserToken(token, authclient.UserTokenTypeRecoveryStart); err != nil {
			return nil, trace.Wrap(err)
		}

		username = token.GetUser()

		if err := validateAndSetScope(challengeExtensions, mfav1.ChallengeScope_CHALLENGE_SCOPE_ACCOUNT_RECOVERY); err != nil {
			return nil, trace.Wrap(ErrDone)
		}

	case *proto.CreateAuthenticateChallengeRequest_Passwordless:
		if err := validateAndSetScope(challengeExtensions, mfav1.ChallengeScope_CHALLENGE_SCOPE_PASSWORDLESS_LOGIN); err != nil {
			return nil, trace.Wrap(ErrDone)
		}

	default: // unset or CreateAuthenticateChallengeRequest_ContextUser.
		// TODO(Joerger): in v16.0.0, require scope to be specified in the request.
		var err error
		username, err = authz.GetClientUsername(ctx)
		if err != nil {
			return nil, trace.Wrap(err)
		}
	}

	challenges, err := a.mfaAuthChallenge(ctx, username, challengeExtensions)
	if err != nil {
		// Do not obfuscate config-related errors.
		if errors.Is(err, types.ErrPasswordlessRequiresWebauthn) || errors.Is(err, types.ErrPasswordlessDisabledBySettings) {
			return nil, trace.Wrap(err)
		}

		log.Error(trace.DebugReport(err))
		return nil, trace.AccessDenied("unable to create MFA challenges")
	}

	return challenges, nil
}

// CreateRegisterChallenge implements AuthService.CreateRegisterChallenge.
func (a *Server) CreateRegisterChallenge(ctx context.Context, req *proto.CreateRegisterChallengeRequest) (*proto.MFARegisterChallenge, error) {
	var token types.UserToken
	var username string
	switch {
	case req.TokenID != "": // Web UI or account recovery flows.
		var err error
		token, err = a.GetUserToken(ctx, req.GetTokenID())
		if err != nil {
			log.Error(trace.DebugReport(err))
			return nil, trace.AccessDenied("invalid token")
		}

		allowedTokenTypes := []string{
			authclient.UserTokenTypePrivilege,
			authclient.UserTokenTypePrivilegeException,
			authclient.UserTokenTypeResetPassword,
			authclient.UserTokenTypeResetPasswordInvite,
			authclient.UserTokenTypeRecoveryApproved,
		}
		if err := a.verifyUserToken(token, allowedTokenTypes...); err != nil {
			return nil, trace.AccessDenied("invalid token")
		}
		username = token.GetUser()

	default: // Authenticated user without token, tsh.
		var err error
		username, err = authz.GetClientUsername(ctx)
		if err != nil {
			return nil, trace.Wrap(err)
		}

		requiredExt := &mfav1.ChallengeExtensions{Scope: mfav1.ChallengeScope_CHALLENGE_SCOPE_MANAGE_DEVICES}
		if _, err := a.validateMFAAuthResponseForRegister(ctx, req.ExistingMFAResponse, username, requiredExt); err != nil {
			return nil, trace.Wrap(err)
		}

		// Create a special token for OTP registrations. The token doubles as
		// temporary storage for the OTP secret, like in the branch above.
		// This is OK because the user just did an MFA check.
		if req.GetDeviceType() != proto.DeviceType_DEVICE_TYPE_TOTP {
			break // break from switch
		}

		token, err = a.createTOTPPrivilegeToken(ctx, username)
		if err != nil {
			return nil, trace.Wrap(err)
		}
	}

	regChal, err := a.createRegisterChallenge(ctx, &newRegisterChallengeRequest{
		username:    username,
		token:       token,
		deviceType:  req.GetDeviceType(),
		deviceUsage: req.GetDeviceUsage(),
	})
	return regChal, trace.Wrap(err)
}

func (a *Server) createTOTPPrivilegeToken(ctx context.Context, username string) (types.UserToken, error) {
	tokenReq := authclient.CreateUserTokenRequest{
		Name: username,
		Type: userTokenTypePrivilegeOTP,
	}
	if err := tokenReq.CheckAndSetDefaults(); err != nil {
		return nil, trace.Wrap(err)
	}

	token, err := a.newUserToken(tokenReq)
	if err != nil {
		return nil, trace.Wrap(err)
	}

	token, err = a.CreateUserToken(ctx, token)
	return token, trace.Wrap(err)
}

type newRegisterChallengeRequest struct {
	username    string
	deviceType  proto.DeviceType
	deviceUsage proto.DeviceUsage

	// token is a user token resource.
	// It is used as following:
	//  - TOTP:
	//    - create a UserTokenSecrets resource
	//    - store by token's ID using Server's IdentityService.
	//  - MFA:
	//    - store challenge by the token's ID
	//    - store by token's ID using Server's IdentityService.
	// This field can be empty to use storage overrides.
	token types.UserToken

	// webIdentityOverride is an optional RegistrationIdentity override to be used
	// to store webauthn challenge. A common override is decorating the regular
	// Identity with an in-memory SessionData storage.
	// Defaults to the Server's IdentityService.
	webIdentityOverride wanlib.RegistrationIdentity
}

func (a *Server) createRegisterChallenge(ctx context.Context, req *newRegisterChallengeRequest) (*proto.MFARegisterChallenge, error) {
	switch req.deviceType {
	case proto.DeviceType_DEVICE_TYPE_TOTP:
		if req.token == nil {
			return nil, trace.BadParameter("all TOTP registrations require a privilege token")
		}

		otpKey, otpOpts, err := a.newTOTPKey(req.username)
		if err != nil {
			return nil, trace.Wrap(err)
		}

		token := req.token
		secrets, err := a.createTOTPUserTokenSecrets(ctx, token, otpKey)
		if err != nil {
			return nil, trace.Wrap(err)
		}

		return &proto.MFARegisterChallenge{
			Request: &proto.MFARegisterChallenge_TOTP{
				TOTP: &proto.TOTPRegisterChallenge{
					Secret:        otpKey.Secret(),
					Issuer:        otpKey.Issuer(),
					PeriodSeconds: uint32(otpOpts.Period),
					Algorithm:     otpOpts.Algorithm.String(),
					Digits:        uint32(otpOpts.Digits.Length()),
					Account:       otpKey.AccountName(),
					QRCode:        secrets.GetQRCode(),
					ID:            token.GetName(),
				},
			},
		}, nil

	case proto.DeviceType_DEVICE_TYPE_WEBAUTHN:
		cap, err := a.GetAuthPreference(ctx)
		if err != nil {
			return nil, trace.Wrap(err)
		}

		webConfig, err := cap.GetWebauthn()
		if err != nil {
			return nil, trace.Wrap(err)
		}

		identity := req.webIdentityOverride
		if identity == nil {
			identity = a.Services
		}

		webRegistration := &wanlib.RegistrationFlow{
			Webauthn: webConfig,
			Identity: identity,
		}

		passwordless := req.deviceUsage == proto.DeviceUsage_DEVICE_USAGE_PASSWORDLESS
		credentialCreation, err := webRegistration.Begin(ctx, req.username, passwordless)
		if err != nil {
			return nil, trace.Wrap(err)
		}

		return &proto.MFARegisterChallenge{Request: &proto.MFARegisterChallenge_Webauthn{
			Webauthn: wantypes.CredentialCreationToProto(credentialCreation),
		}}, nil

	default:
		return nil, trace.BadParameter("MFA device type %q unsupported", req.deviceType.String())
	}
}

// GetMFADevices returns all mfa devices for the user defined in the token or the user defined in context.
func (a *Server) GetMFADevices(ctx context.Context, req *proto.GetMFADevicesRequest) (*proto.GetMFADevicesResponse, error) {
	var username string

	if req.GetTokenID() != "" {
		token, err := a.GetUserToken(ctx, req.GetTokenID())
		if err != nil {
			log.Error(trace.DebugReport(err))
			return nil, trace.AccessDenied("invalid token")
		}

		if err := a.verifyUserToken(token, authclient.UserTokenTypeRecoveryApproved); err != nil {
			return nil, trace.Wrap(err)
		}

		username = token.GetUser()
	}

	if username == "" {
		var err error
		username, err = authz.GetClientUsername(ctx)
		if err != nil {
			return nil, trace.Wrap(err)
		}
	}

	devs, err := a.Services.GetMFADevices(ctx, username, false)
	if err != nil {
		return nil, trace.Wrap(err)
	}

	return &proto.GetMFADevicesResponse{
		Devices: devs,
	}, nil
}

// DeleteMFADeviceSync implements AuthService.DeleteMFADeviceSync.
func (a *Server) DeleteMFADeviceSync(ctx context.Context, req *proto.DeleteMFADeviceSyncRequest) error {
	var user string
	switch {
	case req.TokenID != "":
		token, err := a.GetUserToken(ctx, req.TokenID)
		if err != nil {
			log.Error(trace.DebugReport(err))
			return trace.AccessDenied("invalid token")
		}
		user = token.GetUser()

		if err := a.verifyUserToken(token, authclient.UserTokenTypeRecoveryApproved, authclient.UserTokenTypePrivilege); err != nil {
			return trace.Wrap(err)
		}

	case req.ExistingMFAResponse != nil:
		var err error
		user, err = authz.GetClientUsername(ctx)
		if err != nil {
			return trace.Wrap(err)
		}

		requiredExt := &mfav1.ChallengeExtensions{Scope: mfav1.ChallengeScope_CHALLENGE_SCOPE_MANAGE_DEVICES}
		if _, err := a.ValidateMFAAuthResponse(ctx, req.ExistingMFAResponse, user, requiredExt); err != nil {
			return trace.Wrap(err)
		}

	default:
		return trace.BadParameter(
			"deleting an MFA device requires either a privilege token or a solved authentication challenge")
	}

	_, err := a.deleteMFADeviceSafely(ctx, user, req.DeviceName)
	return trace.Wrap(err)
}

// deleteMFADeviceSafely deletes the user's mfa device while preventing users
// from locking themselves out of their account.
//
// Deletes are not allowed in the following situations:
//   - Last MFA device when the cluster requires MFA
//   - Last resident key credential in a passwordless-capable cluster (avoids
//     passwordless users from locking themselves out).
func (a *Server) deleteMFADeviceSafely(ctx context.Context, user, deviceName string) (*types.MFADevice, error) {
	devs, err := a.Services.GetMFADevices(ctx, user, true)
	if err != nil {
		return nil, trace.Wrap(err)
	}

	readOnlyAuthPref, err := a.GetReadOnlyAuthPreference(ctx)
	if err != nil {
		return nil, trace.Wrap(err)
	}

	kindToSF := map[string]constants.SecondFactorType{
		fmt.Sprintf("%T", &types.MFADevice_Totp{}):     constants.SecondFactorOTP,
		fmt.Sprintf("%T", &types.MFADevice_U2F{}):      constants.SecondFactorWebauthn,
		fmt.Sprintf("%T", &types.MFADevice_Webauthn{}): constants.SecondFactorWebauthn,
	}
	sfToCount := make(map[constants.SecondFactorType]int)
	var knownDevices int
	var deviceToDelete *types.MFADevice
	var numResidentKeys int

	isResidentKey := func(d *types.MFADevice) bool {
		return d.GetWebauthn() != nil && d.GetWebauthn().ResidentKey
	}

	// Find the device to delete and count devices.
	for _, d := range devs {
		// Match device by name or ID.
		if d.GetName() == deviceName || d.Id == deviceName {
			deviceToDelete = d
		}

		sf, ok := kindToSF[fmt.Sprintf("%T", d.Device)]
		switch {
		case !ok && d == deviceToDelete:
			return nil, trace.NotImplemented("cannot delete device of type %T", d.Device)
		case !ok:
			log.Warnf("Ignoring unknown device with type %T in deletion.", d.Device)
			continue
		}

		sfToCount[sf]++
		knownDevices++

		if isResidentKey(d) {
			numResidentKeys++
		}
	}
	if deviceToDelete == nil {
		return nil, trace.NotFound("MFA device %q does not exist", deviceName)
	}

	// Prevent users from deleting their last device for clusters that require second factors.
	const minDevices = 1
	switch sf := readOnlyAuthPref.GetSecondFactor(); sf {
	case constants.SecondFactorOff, constants.SecondFactorOptional: // MFA is not required, allow deletion
	case constants.SecondFactorOn:
		if knownDevices <= minDevices {
			return nil, trace.BadParameter(
				"cannot delete the last MFA device for this user; add a replacement device first to avoid getting locked out")
		}
	case constants.SecondFactorOTP, constants.SecondFactorWebauthn:
		if sfToCount[sf] <= minDevices {
			return nil, trace.BadParameter(
				"cannot delete the last %s device for this user; add a replacement device first to avoid getting locked out", sf)
		}
	default:
		return nil, trace.BadParameter("unexpected second factor type: %s", sf)
	}

	// canDeleteLastPasskey figures out whether the user can safely delete their
	// credential without locking themselves out in case if it's the last passkey.
	// It checks whether the credential to delete is a last passkey and whether
	// the user has other valid local credentials.
	canDeleteLastPasskey := func() (bool, error) {
		if !readOnlyAuthPref.GetAllowPasswordless() || numResidentKeys > 1 || !isResidentKey(deviceToDelete) {
			return true, nil
		}

		// Deleting the last passkey is OK if the user has a password set and an
		// additional MFA device, otherwise they would be locked out.
		u, err := a.Services.GetUser(ctx, user, false /* withSecrets */)
		if err != nil {
			return false, trace.Wrap(err)
		}
		if u.GetPasswordState() != types.PasswordState_PASSWORD_STATE_SET {
			return false, nil
		}

		// Minimum number of WebAuthn devices includes the passkey that we attempt
		// to delete, hence 2.
		if sfToCount[constants.SecondFactorWebauthn] >= 2 {
			return true, nil
		}

		// Whether we take TOTPs into consideration or not depends on whether it's
		// enabled.
		switch sf := readOnlyAuthPref.GetSecondFactor(); sf {
		case constants.SecondFactorOTP, constants.SecondFactorOn, constants.SecondFactorOptional:
			if sfToCount[constants.SecondFactorOTP] >= 1 {
				return true, nil
			}
		}

		return false, nil
	}

	can, err := canDeleteLastPasskey()
	if err != nil {
		return nil, trace.Wrap(err)
	}
	if !can {
		return nil, trace.BadParameter("cannot delete last passwordless credential for user")
	}

	if err := a.DeleteMFADevice(ctx, user, deviceToDelete.Id); err != nil {
		return nil, trace.Wrap(err)
	}

	// Emit deleted event.
	clusterName, err := a.GetClusterName()
	if err != nil {
		return nil, trace.Wrap(err)
	}
	if err := a.emitter.EmitAuditEvent(ctx, &apievents.MFADeviceDelete{
		Metadata: apievents.Metadata{
			Type:        events.MFADeviceDeleteEvent,
			Code:        events.MFADeviceDeleteEventCode,
			ClusterName: clusterName.GetClusterName(),
		},
		UserMetadata:       authz.ClientUserMetadataWithUser(ctx, user),
		MFADeviceMetadata:  mfaDeviceEventMetadata(deviceToDelete),
		ConnectionMetadata: authz.ConnectionMetadata(ctx),
	}); err != nil {
		return nil, trace.Wrap(err)
	}
	return deviceToDelete, nil
}

// AddMFADeviceSync implements AuthService.AddMFADeviceSync.
func (a *Server) AddMFADeviceSync(ctx context.Context, req *proto.AddMFADeviceSyncRequest) (*proto.AddMFADeviceSyncResponse, error) {
	// Use either the explicitly provided token or the TOTP token created by
	// CreateRegisterChallenge.
	token := req.GetTokenID()
	if token == "" {
		token = req.GetNewMFAResponse().GetTOTP().GetID()
	}

	var username string
	switch {
	case token != "":
		privilegeToken, err := a.GetUserToken(ctx, token)
		if err != nil {
			log.Error(trace.DebugReport(err))
			return nil, trace.AccessDenied("invalid token")
		}

		if err := a.verifyUserToken(
			privilegeToken,
			authclient.UserTokenTypePrivilege,
			authclient.UserTokenTypePrivilegeException,
			userTokenTypePrivilegeOTP,
		); err != nil {
			return nil, trace.Wrap(err)
		}
		username = privilegeToken.GetUser()

	default: // ContextUser
		var err error
		username, err = authz.GetClientUsername(ctx)
		if err != nil {
			return nil, trace.Wrap(err)
		}
	}

	dev, err := a.verifyMFARespAndAddDevice(ctx, &newMFADeviceFields{
		username:      username,
		newDeviceName: req.GetNewDeviceName(),
		tokenID:       token,
		deviceResp:    req.GetNewMFAResponse(),
		deviceUsage:   req.DeviceUsage,
	})
	if err != nil {
		return nil, trace.Wrap(err)
	}
	return &proto.AddMFADeviceSyncResponse{Device: dev}, nil
}

type newMFADeviceFields struct {
	username      string
	newDeviceName string
	// tokenID is the ID of a reset/invite/recovery/privilege token.
	// It is generally used to recover the TOTP secret stored in the token.
	tokenID string

	// webIdentityOverride is an optional RegistrationIdentity override to be used
	// for device registration. A common override is decorating the regular
	// Identity with an in-memory SessionData storage.
	// Defaults to the Server's IdentityService.
	webIdentityOverride wanlib.RegistrationIdentity
	// deviceResp is the register response from the new device.
	deviceResp *proto.MFARegisterResponse
	// deviceUsage describes the intended usage of the new device.
	deviceUsage proto.DeviceUsage
}

// verifyMFARespAndAddDevice validates MFA register response and on success adds the new MFA device.
func (a *Server) verifyMFARespAndAddDevice(ctx context.Context, req *newMFADeviceFields) (*types.MFADevice, error) {
	if len(req.newDeviceName) > mfaDeviceNameMaxLen {
		return nil, trace.BadParameter("device name must be %v characters or less", mfaDeviceNameMaxLen)
	}

	cap, err := a.GetAuthPreference(ctx)
	if err != nil {
		return nil, trace.Wrap(err)
	}

	if cap.GetSecondFactor() == constants.SecondFactorOff {
		return nil, trace.BadParameter("second factor disabled by cluster configuration")
	}

	var dev *types.MFADevice
	switch req.deviceResp.GetResponse().(type) {
	case *proto.MFARegisterResponse_TOTP:
		dev, err = a.registerTOTPDevice(ctx, req.deviceResp, req)
		if err != nil {
			return nil, trace.Wrap(err)
		}
	case *proto.MFARegisterResponse_Webauthn:
		dev, err = a.registerWebauthnDevice(ctx, req.deviceResp, req)
		if err != nil {
			return nil, trace.Wrap(err)
		}
	default:
		return nil, trace.BadParameter("MFARegisterResponse is an unknown response type %T", req.deviceResp.Response)
	}

	clusterName, err := a.GetClusterName()
	if err != nil {
		return nil, trace.Wrap(err)
	}
	if err := a.emitter.EmitAuditEvent(ctx, &apievents.MFADeviceAdd{
		Metadata: apievents.Metadata{
			Type:        events.MFADeviceAddEvent,
			Code:        events.MFADeviceAddEventCode,
			ClusterName: clusterName.GetClusterName(),
		},
		UserMetadata:       authz.ClientUserMetadataWithUser(ctx, req.username),
		MFADeviceMetadata:  mfaDeviceEventMetadata(dev),
		ConnectionMetadata: authz.ConnectionMetadata(ctx),
	}); err != nil {
		log.WithError(err).Warn("Failed to emit add mfa device event.")
	}

	return dev, nil
}

func (a *Server) registerTOTPDevice(ctx context.Context, regResp *proto.MFARegisterResponse, req *newMFADeviceFields) (*types.MFADevice, error) {
	cap, err := a.GetAuthPreference(ctx)
	if err != nil {
		return nil, trace.Wrap(err)
	}
	if !cap.IsSecondFactorTOTPAllowed() {
		return nil, trace.BadParameter("second factor TOTP not allowed by cluster")
	}

	if req.tokenID == "" {
		return nil, trace.BadParameter("missing TOTP secret")
	}

	secrets, err := a.GetUserTokenSecrets(ctx, req.tokenID)
	if err != nil {
		return nil, trace.Wrap(err)
	}
	secret := secrets.GetOTPKey()

	dev, err := services.NewTOTPDevice(req.newDeviceName, secret, a.clock.Now())
	if err != nil {
		return nil, trace.Wrap(err)
	}
	if err := a.checkTOTP(ctx, req.username, regResp.GetTOTP().GetCode(), dev); err != nil {
		return nil, trace.Wrap(err)
	}
	if err := a.UpsertMFADevice(ctx, req.username, dev); err != nil {
		return nil, trace.Wrap(err)
	}
	return dev, nil
}

func (a *Server) registerWebauthnDevice(ctx context.Context, regResp *proto.MFARegisterResponse, req *newMFADeviceFields) (*types.MFADevice, error) {
	cap, err := a.GetAuthPreference(ctx)
	if err != nil {
		return nil, trace.Wrap(err)
	}
	if !cap.IsSecondFactorWebauthnAllowed() {
		return nil, trace.BadParameter("second factor webauthn not allowed by cluster")
	}

	webConfig, err := cap.GetWebauthn()
	if err != nil {
		return nil, trace.Wrap(err)
	}
	identity := req.webIdentityOverride // Override Identity, if supplied.
	if identity == nil {
		identity = a.Services
	}
	webRegistration := &wanlib.RegistrationFlow{
		Webauthn: webConfig,
		Identity: identity,
	}
	// Finish upserts the device on success.
	dev, err := webRegistration.Finish(ctx, wanlib.RegisterResponse{
		User:             req.username,
		DeviceName:       req.newDeviceName,
		CreationResponse: wantypes.CredentialCreationResponseFromProto(regResp.GetWebauthn()),
		Passwordless:     req.deviceUsage == proto.DeviceUsage_DEVICE_USAGE_PASSWORDLESS,
	})
	return dev, trace.Wrap(err)
}

// GetWebSession returns existing web session described by req. Explicitly
// delegating to Services as it's directly implemented by Cache as well.
func (a *Server) GetWebSession(ctx context.Context, req types.GetWebSessionRequest) (types.WebSession, error) {
	return a.Services.GetWebSession(ctx, req)
}

// GetWebToken returns existing web token described by req. Explicitly
// delegating to Services as it's directly implemented by Cache as well.
func (a *Server) GetWebToken(ctx context.Context, req types.GetWebTokenRequest) (types.WebToken, error) {
	return a.Services.GetWebToken(ctx, req)
}

// ExtendWebSession creates a new web session for a user based on a valid previous (current) session.
//
// If there is an approved access request, additional roles are appended to the roles that were
// extracted from identity. The new session expiration time will not exceed the expiration time
// of the previous session.
//
// If there is a switchback request, the roles will switchback to user's default roles and
// the expiration time is derived from users recently logged in time.
func (a *Server) ExtendWebSession(ctx context.Context, req authclient.WebSessionReq, identity tlsca.Identity) (types.WebSession, error) {
	prevSession, err := a.GetWebSession(ctx, types.GetWebSessionRequest{
		User:      req.User,
		SessionID: req.PrevSessionID,
	})
	if err != nil {
		return nil, trace.Wrap(err)
	}

	// consider absolute expiry time that may be set for this session
	// by some external identity service, so we can not renew this session
	// anymore without extra logic for renewal with external OIDC provider
	expiresAt := prevSession.GetExpiryTime()
	if !expiresAt.IsZero() && expiresAt.Before(a.clock.Now().UTC()) {
		return nil, trace.NotFound("web session has expired")
	}

	accessInfo, err := services.AccessInfoFromLocalIdentity(identity, a)
	if err != nil {
		return nil, trace.Wrap(err)
	}
	roles := accessInfo.Roles
	traits := accessInfo.Traits
	allowedResourceIDs := accessInfo.AllowedResourceIDs
	accessRequests := identity.ActiveRequests

	if req.ReloadUser {
		// We don't call from the cache layer because we want to
		// retrieve the recently updated user. Otherwise, the cache
		// returns stale data.
		user, err := a.Identity.GetUser(ctx, req.User, false)
		if err != nil {
			return nil, trace.Wrap(err)
		}

		// Make sure to refresh the user login state.
		userState, err := a.ulsGenerator.Refresh(ctx, user, a.UserLoginStates)
		if err != nil {
			return nil, trace.Wrap(err)
		}

		// Updating traits is needed for guided SSH flow in Discover.
		traits = userState.GetTraits()
		// Updating roles is needed for guided Connect My Computer flow in Discover.
		roles = userState.GetRoles()

	} else if req.AccessRequestID != "" {
		accessRequest, err := a.getValidatedAccessRequest(ctx, identity, req.User, req.AccessRequestID)
		if err != nil {
			return nil, trace.Wrap(err)
		}

		roles = append(roles, accessRequest.GetRoles()...)
		roles = apiutils.Deduplicate(roles)
		accessRequests = apiutils.Deduplicate(append(accessRequests, req.AccessRequestID))

		if len(accessRequest.GetRequestedResourceIDs()) > 0 {
			// There's not a consistent way to merge multiple resource access
			// requests, a user may be able to request access to different resources
			// with different roles which should not overlap.
			if len(allowedResourceIDs) > 0 {
				return nil, trace.BadParameter("user is already logged in with a resource access request, cannot assume another")
			}
			allowedResourceIDs = accessRequest.GetRequestedResourceIDs()
		}

		webSessionTTL := a.getWebSessionTTL(accessRequest)

		// Let the session expire with the shortest expiry time.
		if expiresAt.After(webSessionTTL) {
			expiresAt = webSessionTTL
		}
	} else if req.Switchback {
		if prevSession.GetLoginTime().IsZero() {
			return nil, trace.BadParameter("Unable to switchback, log in time was not recorded.")
		}

		// Get default/static roles.
		userState, err := a.GetUserOrLoginState(ctx, req.User)
		if err != nil {
			return nil, trace.Wrap(err, "failed to switchback")
		}

		// Reset any search-based access requests
		allowedResourceIDs = nil

		// Calculate expiry time.
		roleSet, err := services.FetchRoles(userState.GetRoles(), a, userState.GetTraits())
		if err != nil {
			return nil, trace.Wrap(err)
		}

		sessionTTL := roleSet.AdjustSessionTTL(apidefaults.CertDuration)

		// Set default roles and expiration.
		expiresAt = prevSession.GetLoginTime().UTC().Add(sessionTTL)
		roles = userState.GetRoles()
		accessRequests = nil
	}

	// Create a new web session with the same private key. This way, if the
	// original session was an attested web session, the extended session will
	// also be an attested web session.
	prevSSHKey, err := keys.ParsePrivateKey(prevSession.GetSSHPriv())
	if err != nil {
		return nil, trace.Wrap(err)
	}
	prevTLSKey, err := keys.ParsePrivateKey(prevSession.GetTLSPriv())
	if err != nil {
		return nil, trace.Wrap(err)
	}

	// Keep existing device extensions in the new session.
	opts := &newWebSessionOpts{}
	if prevSession.GetHasDeviceExtensions() {
		var err error
		opts.deviceExtensions, err = decodeDeviceExtensionsFromSession(prevSession)
		if err != nil {
			return nil, trace.Wrap(err)
		}
	}

	sessionTTL := utils.ToTTL(a.clock, expiresAt)
	sess, _, err := a.newWebSession(ctx, NewWebSessionRequest{
		User:                 req.User,
		LoginIP:              identity.LoginIP,
		Roles:                roles,
		Traits:               traits,
		SessionTTL:           sessionTTL,
		AccessRequests:       accessRequests,
		RequestedResourceIDs: allowedResourceIDs,
		SSHPrivateKey:        prevSSHKey,
		TLSPrivateKey:        prevTLSKey,
	}, opts)
	if err != nil {
		return nil, trace.Wrap(err)
	}

	// Keep preserving the login time.
	sess.SetLoginTime(prevSession.GetLoginTime())

	sess.SetConsumedAccessRequestID(req.AccessRequestID)

	if err := a.upsertWebSession(ctx, sess); err != nil {
		return nil, trace.Wrap(err)
	}

	return sess, nil
}

func decodeDeviceExtensionsFromSession(webSession types.WebSession) (*tlsca.DeviceExtensions, error) {
	// Reading the extensions from the session itself means we are always taking
	// them for a legitimate source (ie, certificates issued by Auth).
	// We don't re-validate the certificates when decoding the extensions.

	block, _ := pem.Decode(webSession.GetTLSCert())
	if block == nil {
		return nil, trace.BadParameter("failed to decode session TLS certificate")
	}

	cert, err := x509.ParseCertificate(block.Bytes)
	if err != nil {
		return nil, trace.Wrap(err)
	}

	certIdentity, err := tlsca.FromSubject(cert.Subject, cert.NotAfter)
	if err != nil {
		return nil, trace.Wrap(err)
	}

	return &certIdentity.DeviceExtensions, nil
}

// getWebSessionTTL returns the earliest expiration time of allowed in the access request.
func (a *Server) getWebSessionTTL(accessRequest types.AccessRequest) time.Time {
	webSessionTTL := accessRequest.GetAccessExpiry()
	sessionTTL := accessRequest.GetSessionTLL()
	if sessionTTL.IsZero() {
		return webSessionTTL
	}

	// Session TTL contains the time when the session should end.
	// We need to subtract it from the creation time to get the
	// session duration.
	sessionDuration := sessionTTL.Sub(accessRequest.GetCreationTime())
	// Calculate the adjusted session TTL.
	adjustedSessionTTL := a.clock.Now().UTC().Add(sessionDuration)
	// Adjusted TTL can't exceed webSessionTTL.
	if adjustedSessionTTL.Before(webSessionTTL) {
		return adjustedSessionTTL
	}
	return webSessionTTL
}

func (a *Server) getValidatedAccessRequest(ctx context.Context, identity tlsca.Identity, user string, accessRequestID string) (types.AccessRequest, error) {
	reqFilter := types.AccessRequestFilter{
		User: user,
		ID:   accessRequestID,
	}

	reqs, err := a.GetAccessRequests(ctx, reqFilter)
	if err != nil {
		return nil, trace.Wrap(err)
	}

	if len(reqs) < 1 {
		return nil, trace.NotFound("access request %q not found", accessRequestID)
	}

	req := reqs[0]

	if !req.GetState().IsApproved() {
		if req.GetState().IsDenied() {
			return nil, trace.AccessDenied("access request %q has been denied", accessRequestID)
		}
		if req.GetState().IsPromoted() {
			return nil, trace.AccessDenied("access request %q has been promoted. Use access list to access resources.", accessRequestID)
		}
		return nil, trace.AccessDenied("access request %q is awaiting approval", accessRequestID)
	}

	if err := services.ValidateAccessRequestForUser(ctx, a.clock, a, req, identity); err != nil {
		return nil, trace.Wrap(err)
	}

	accessExpiry := req.GetAccessExpiry()
	if accessExpiry.Before(a.GetClock().Now()) {
		return nil, trace.BadParameter("access request %q has expired", accessRequestID)
	}

	if req.GetAssumeStartTime() != nil && req.GetAssumeStartTime().After(a.GetClock().Now()) {
		return nil, trace.BadParameter("access request %q can not be assumed until %v", accessRequestID, req.GetAssumeStartTime())
	}

	return req, nil
}

// CreateWebSession creates a new web session for user without any
// checks, is used by admins
func (a *Server) CreateWebSession(ctx context.Context, user string) (types.WebSession, error) {
	u, err := a.GetUserOrLoginState(ctx, user)
	if err != nil {
		return nil, trace.Wrap(err)
	}
	session, err := a.CreateWebSessionFromReq(ctx, NewWebSessionRequest{
		User:      user,
		Roles:     u.GetRoles(),
		Traits:    u.GetTraits(),
		LoginTime: a.clock.Now().UTC(),
	})
	return session, trace.Wrap(err)
}

// ExtractHostID returns host id based on the hostname
func ExtractHostID(hostName string, clusterName string) (string, error) {
	suffix := "." + clusterName
	if !strings.HasSuffix(hostName, suffix) {
		return "", trace.BadParameter("expected suffix %q in %q", suffix, hostName)
	}
	return strings.TrimSuffix(hostName, suffix), nil
}

// HostFQDN consists of host UUID and cluster name joined via .
func HostFQDN(hostUUID, clusterName string) string {
	return fmt.Sprintf("%v.%v", hostUUID, clusterName)
}

// GenerateHostCerts generates new host certificates (signed
// by the host certificate authority) for a node.
func (a *Server) GenerateHostCerts(ctx context.Context, req *proto.HostCertsRequest) (*proto.Certs, error) {
	if err := req.CheckAndSetDefaults(); err != nil {
		return nil, trace.Wrap(err)
	}

	if err := req.Role.Check(); err != nil {
		return nil, err
	}

	if err := a.limiter.AcquireConnection(req.Role.String()); err != nil {
		generateThrottledRequestsCount.Inc()
		log.Debugf("Node %q [%v] is rate limited: %v.", req.NodeName, req.HostID, req.Role)
		return nil, trace.Wrap(err)
	}
	defer a.limiter.ReleaseConnection(req.Role.String())

	// only observe latencies for non-throttled requests
	start := a.clock.Now()
	defer func() { generateRequestsLatencies.Observe(time.Since(start).Seconds()) }()

	generateRequestsCount.Inc()
	generateRequestsCurrent.Inc()
	defer generateRequestsCurrent.Dec()

	clusterName, err := a.GetClusterName()
	if err != nil {
		return nil, trace.Wrap(err)
	}

	// If the request contains 0.0.0.0, this implies an advertise IP was not
	// specified on the node. Try and guess what the address by replacing 0.0.0.0
	// with the RemoteAddr as known to the Auth Server.
	if slices.Contains(req.AdditionalPrincipals, defaults.AnyAddress) {
		remoteHost, err := utils.Host(req.RemoteAddr)
		if err != nil {
			return nil, trace.Wrap(err)
		}
		req.AdditionalPrincipals = utils.ReplaceInSlice(
			req.AdditionalPrincipals,
			defaults.AnyAddress,
			remoteHost)
	}

	if _, _, _, _, err := ssh.ParseAuthorizedKey(req.PublicSSHKey); err != nil {
		return nil, trace.BadParameter("failed to parse SSH public key")
	}
	cryptoPubKey, err := keys.ParsePublicKey(req.PublicTLSKey)
	if err != nil {
		return nil, trace.Wrap(err)
	}

	// get the certificate authority that will be signing the public key of the host,
	client := a.Cache
	if req.NoCache {
		client = a.Services
	}
	ca, err := client.GetCertAuthority(ctx, types.CertAuthID{
		Type:       types.HostCA,
		DomainName: clusterName.GetClusterName(),
	}, true)
	if err != nil {
		return nil, trace.BadParameter("failed to load host CA for %q: %v", clusterName.GetClusterName(), err)
	}

	// could be a couple of scenarios, either client data is out of sync,
	// or auth server is out of sync, either way, for now check that
	// cache is out of sync, this will result in higher read rate
	// to the backend, which is a fine tradeoff
	if !req.NoCache && !req.Rotation.IsZero() && !req.Rotation.Matches(ca.GetRotation()) {
		log.Debugf("Client sent rotation state %v, cache state is %v, using state from the DB.", req.Rotation, ca.GetRotation())
		ca, err = a.Services.GetCertAuthority(ctx, types.CertAuthID{
			Type:       types.HostCA,
			DomainName: clusterName.GetClusterName(),
		}, true)
		if err != nil {
			return nil, trace.BadParameter("failed to load host CA for %q: %v", clusterName.GetClusterName(), err)
		}
		if !req.Rotation.Matches(ca.GetRotation()) {
			return nil, trace.BadParameter(""+
				"the client expected state is out of sync, server rotation state: %v, "+
				"client rotation state: %v, re-register the client from scratch to fix the issue.",
				ca.GetRotation(), req.Rotation)
		}
	}

	isAdminRole := req.Role == types.RoleAdmin

	cert, signer, err := a.keyStore.GetTLSCertAndSigner(ctx, ca)
	if trace.IsNotFound(err) && isAdminRole {
		// If there is no local TLS signer found in the host CA ActiveKeys, this
		// auth server may have a newly configured HSM and has only populated
		// local keys in the AdditionalTrustedKeys until the next CA rotation.
		// This is the only case where we should be able to get a signer from
		// AdditionalTrustedKeys but not ActiveKeys.
		cert, signer, err = a.keyStore.GetAdditionalTrustedTLSCertAndSigner(ctx, ca)
	}
	if err != nil {
		return nil, trace.Wrap(err)
	}
	tlsAuthority, err := tlsca.FromCertAndSigner(cert, signer)
	if err != nil {
		return nil, trace.Wrap(err)
	}

	caSigner, err := a.keyStore.GetSSHSigner(ctx, ca)
	if trace.IsNotFound(err) && isAdminRole {
		// If there is no local SSH signer found in the host CA ActiveKeys, this
		// auth server may have a newly configured HSM and has only populated
		// local keys in the AdditionalTrustedKeys until the next CA rotation.
		// This is the only case where we should be able to get a signer from
		// AdditionalTrustedKeys but not ActiveKeys.
		caSigner, err = a.keyStore.GetAdditionalTrustedSSHSigner(ctx, ca)
	}
	if err != nil {
		return nil, trace.Wrap(err)
	}
	// generate host SSH certificate
	hostSSHCert, err := a.generateHostCert(ctx, services.HostCertParams{
		CASigner:      caSigner,
		PublicHostKey: req.PublicSSHKey,
		HostID:        req.HostID,
		NodeName:      req.NodeName,
		ClusterName:   clusterName.GetClusterName(),
		Role:          req.Role,
		Principals:    req.AdditionalPrincipals,
	})
	if err != nil {
		return nil, trace.Wrap(err)
	}

	if req.Role == types.RoleInstance && len(req.SystemRoles) == 0 {
		return nil, trace.BadParameter("cannot generate instance cert with no system roles")
	}

	systemRoles := make([]string, 0, len(req.SystemRoles))
	for _, r := range req.SystemRoles {
		systemRoles = append(systemRoles, string(r))
	}

	// generate host TLS certificate
	identity := tlsca.Identity{
		Username:        authclient.HostFQDN(req.HostID, clusterName.GetClusterName()),
		Groups:          []string{req.Role.String()},
		TeleportCluster: clusterName.GetClusterName(),
		SystemRoles:     systemRoles,
	}
	subject, err := identity.Subject()
	if err != nil {
		return nil, trace.Wrap(err)
	}
	certRequest := tlsca.CertificateRequest{
		Clock:     a.clock,
		PublicKey: cryptoPubKey,
		Subject:   subject,
		NotAfter:  a.clock.Now().UTC().Add(defaults.CATTL),
		DNSNames:  append([]string{}, req.AdditionalPrincipals...),
	}

	// API requests need to specify a DNS name, which must be present in the certificate's DNS Names.
	// The target DNS is not always known in advance, so we add a default one to all certificates.
	certRequest.DNSNames = append(certRequest.DNSNames, DefaultDNSNamesForRole(req.Role)...)
	// Unlike additional principals, DNS Names is x509 specific and is limited
	// to services with TLS endpoints (e.g. auth, proxies, kubernetes)
	if (types.SystemRoles{req.Role}).IncludeAny(types.RoleAuth, types.RoleAdmin, types.RoleProxy, types.RoleKube, types.RoleWindowsDesktop) {
		certRequest.DNSNames = append(certRequest.DNSNames, req.DNSNames...)
	}
	hostTLSCert, err := tlsAuthority.GenerateCertificate(certRequest)
	if err != nil {
		return nil, trace.Wrap(err)
	}
	return &proto.Certs{
		SSH:        hostSSHCert,
		TLS:        hostTLSCert,
		TLSCACerts: services.GetTLSCerts(ca),
		SSHCACerts: services.GetSSHCheckingKeys(ca),
	}, nil
}

// AssertSystemRole is used by agents to prove that they have a given system role when their credentials
// originate from multiple separate join tokens so that they can be issued an instance certificate that
// encompasses all of their capabilities. This method will be deprecated once we have a more comprehensive
// model for join token joining/replacement.
func (a *Server) AssertSystemRole(ctx context.Context, req proto.SystemRoleAssertion) error {
	return trace.Wrap(a.Unstable.AssertSystemRole(ctx, req))
}

// GetSystemRoleAssertions is used in validated claims made by older instances to prove that they hold a given
// system role. This method will be deprecated once we have a more comprehensive model for join token
// joining/replacement.
func (a *Server) GetSystemRoleAssertions(ctx context.Context, serverID string, assertionID string) (proto.SystemRoleAssertionSet, error) {
	set, err := a.Unstable.GetSystemRoleAssertions(ctx, serverID, assertionID)
	return set, trace.Wrap(err)
}

func (a *Server) RegisterInventoryControlStream(ics client.UpstreamInventoryControlStream, hello proto.UpstreamInventoryHello) error {
	// upstream hello is pulled and checked at rbac layer. we wait to send the downstream hello until we get here
	// in order to simplify creation of in-memory streams when dealing with local auth (note: in theory we could
	// send hellos simultaneously to slightly improve perf, but there is a potential benefit to having the
	// downstream hello serve double-duty as an indicator of having successfully transitioned the rbac layer).
	downstreamHello := proto.DownstreamInventoryHello{
		Version:  teleport.Version,
		ServerID: a.ServerID,
		Capabilities: &proto.DownstreamInventoryHello_SupportedCapabilities{
			NodeHeartbeats: true,
			AppHeartbeats:  true,
			AppCleanup:     true,
		},
	}
	if err := ics.Send(a.CloseContext(), downstreamHello); err != nil {
		return trace.Wrap(err)
	}
	a.inventory.RegisterControlStream(ics, hello)
	return nil
}

// MakeLocalInventoryControlStream sets up an in-memory control stream which automatically registers with this auth
// server upon hello exchange.
func (a *Server) MakeLocalInventoryControlStream(opts ...client.ICSPipeOption) client.DownstreamInventoryControlStream {
	upstream, downstream := client.InventoryControlStreamPipe(opts...)
	go func() {
		select {
		case msg := <-upstream.Recv():
			hello, ok := msg.(proto.UpstreamInventoryHello)
			if !ok {
				upstream.CloseWithError(trace.BadParameter("expected upstream hello, got: %T", msg))
				return
			}
			if err := a.RegisterInventoryControlStream(upstream, hello); err != nil {
				upstream.CloseWithError(err)
				return
			}
		case <-upstream.Done():
		case <-a.CloseContext().Done():
			upstream.Close()
		}
	}()
	return downstream
}

func (a *Server) GetInventoryStatus(ctx context.Context, req proto.InventoryStatusRequest) (proto.InventoryStatusSummary, error) {
	var rsp proto.InventoryStatusSummary
	if req.Connected {
		a.inventory.Iter(func(handle inventory.UpstreamHandle) {
			rsp.Connected = append(rsp.Connected, handle.Hello())
		})

		// connected instance list is a special case, don't bother aggregating heartbeats
		return rsp, nil
	}

	rsp.VersionCounts = make(map[string]uint32)
	rsp.UpgraderCounts = make(map[string]uint32)
	rsp.ServiceCounts = make(map[string]uint32)

	ins := a.GetInstances(ctx, types.InstanceFilter{})

	for ins.Next() {
		rsp.InstanceCount++

		rsp.VersionCounts[vc.Normalize(ins.Item().GetTeleportVersion())]++

		upgrader := ins.Item().GetExternalUpgrader()
		if upgrader == "" {
			upgrader = "none"
		}

		rsp.UpgraderCounts[upgrader]++

		for _, service := range ins.Item().GetServices() {
			rsp.ServiceCounts[string(service)]++
		}
	}

	return rsp, ins.Done()
}

// GetInventoryConnectedServiceCounts returns the counts of each connected service seen in the inventory.
func (a *Server) GetInventoryConnectedServiceCounts() proto.InventoryConnectedServiceCounts {
	return proto.InventoryConnectedServiceCounts{
		ServiceCounts: a.inventory.ConnectedServiceCounts(),
	}
}

// GetInventoryConnectedServiceCount returns the counts of a particular connected service seen in the inventory.
func (a *Server) GetInventoryConnectedServiceCount(service types.SystemRole) uint64 {
	return a.inventory.ConnectedServiceCount(service)
}

func (a *Server) PingInventory(ctx context.Context, req proto.InventoryPingRequest) (proto.InventoryPingResponse, error) {
	const pingAttempt = "ping-attempt"
	const pingSuccess = "ping-success"
	const maxAttempts = 16
	stream, ok := a.inventory.GetControlStream(req.ServerID)
	if !ok {
		return proto.InventoryPingResponse{}, trace.NotFound("no control stream found for server %q", req.ServerID)
	}

	id := insecurerand.Uint64()

	if !req.ControlLog {
		// this ping doesn't pass through the control log, so just execute it immediately.
		d, err := stream.Ping(ctx, id)
		return proto.InventoryPingResponse{
			Duration: d,
		}, trace.Wrap(err)
	}

	// matchEntry is used to check if our log entry has been included
	// in the control log.
	matchEntry := func(entry types.InstanceControlLogEntry) bool {
		return entry.Type == pingAttempt && entry.ID == id
	}

	var included bool
	for i := 1; i <= maxAttempts; i++ {
		stream.VisitInstanceState(func(ref inventory.InstanceStateRef) (update inventory.InstanceStateUpdate) {
			// check if we've already successfully included the ping entry
			if ref.LastHeartbeat != nil {
				if slices.IndexFunc(ref.LastHeartbeat.GetControlLog(), matchEntry) >= 0 {
					included = true
					return
				}
			}

			// if the entry pending already, we just need to wait
			if slices.IndexFunc(ref.QualifiedPendingControlLog, matchEntry) >= 0 {
				return
			}

			// either this is the first iteration, or the pending control log was reset.
			update.QualifiedPendingControlLog = append(update.QualifiedPendingControlLog, types.InstanceControlLogEntry{
				Type: pingAttempt,
				ID:   id,
				Time: time.Now(),
			})
			stream.HeartbeatInstance()
			return
		})

		if included {
			// entry appeared in control log
			break
		}

		// pause briefly, then re-sync our state. note that this strategy is not scalable. control log usage is intended only
		// for periodic operations. control-log based pings are a mechanism for testing/debugging only, hence the use of a
		// simple sleep loop.
		select {
		case <-time.After(time.Millisecond * 100 * time.Duration(i)):
		case <-stream.Done():
			return proto.InventoryPingResponse{}, trace.Errorf("control stream closed during ping attempt")
		case <-ctx.Done():
			return proto.InventoryPingResponse{}, trace.Wrap(ctx.Err())
		}
	}

	if !included {
		return proto.InventoryPingResponse{}, trace.LimitExceeded("failed to include ping %d in control log for instance %q (max attempts exceeded)", id, req.ServerID)
	}

	d, err := stream.Ping(ctx, id)
	if err != nil {
		return proto.InventoryPingResponse{}, trace.Wrap(err)
	}

	stream.VisitInstanceState(func(_ inventory.InstanceStateRef) (update inventory.InstanceStateUpdate) {
		update.UnqualifiedPendingControlLog = append(update.UnqualifiedPendingControlLog, types.InstanceControlLogEntry{
			Type: pingSuccess,
			ID:   id,
			Labels: map[string]string{
				"duration": d.String(),
			},
		})
		return
	})
	stream.HeartbeatInstance()

	return proto.InventoryPingResponse{
		Duration: d,
	}, nil
}

// UpdateLabels updates the labels on an instance over the inventory control
// stream.
func (a *Server) UpdateLabels(ctx context.Context, req proto.InventoryUpdateLabelsRequest) error {
	stream, ok := a.inventory.GetControlStream(req.ServerID)
	if !ok {
		return trace.NotFound("no control stream found for server %q", req.ServerID)
	}
	return trace.Wrap(stream.UpdateLabels(ctx, req.Kind, req.Labels))
}

// TokenExpiredOrNotFound is a special message returned by the auth server when provisioning
// tokens are either past their TTL, or could not be found.
const TokenExpiredOrNotFound = "token expired or not found"

// ValidateToken takes a provisioning token value and finds if it's valid. Returns
// a list of roles this token allows its owner to assume and token labels, or an error if the token
// cannot be found.
func (a *Server) ValidateToken(ctx context.Context, token string) (types.ProvisionToken, error) {
	tkns, err := a.GetStaticTokens()
	if err != nil {
		return nil, trace.Wrap(err)
	}

	// First check if the token is a static token. If it is, return right away.
	// Static tokens have no expiration.
	for _, st := range tkns.GetStaticTokens() {
		if subtle.ConstantTimeCompare([]byte(st.GetName()), []byte(token)) == 1 {
			return st, nil
		}
	}

	// If it's not a static token, check if it's a ephemeral token in the backend.
	// If a ephemeral token is found, make sure it's still valid.
	tok, err := a.GetToken(ctx, token)
	if err != nil {
		if trace.IsNotFound(err) {
			return nil, trace.AccessDenied(TokenExpiredOrNotFound)
		}
		return nil, trace.Wrap(err)
	}
	if !a.checkTokenTTL(tok) {
		return nil, trace.AccessDenied(TokenExpiredOrNotFound)
	}

	return tok, nil
}

// checkTokenTTL checks if the token is still valid. If it is not, the token
// is removed from the backend and returns false. Otherwise returns true.
func (a *Server) checkTokenTTL(tok types.ProvisionToken) bool {
	// Always accept tokens without an expiry configured.
	if tok.Expiry().IsZero() {
		return true
	}

	now := a.clock.Now().UTC()
	if tok.Expiry().Before(now) {
		// Tidy up the expired token in background if it has expired.
		go func() {
			ctx, cancel := context.WithTimeout(a.CloseContext(), time.Second*30)
			defer cancel()
			if err := a.DeleteToken(ctx, tok.GetName()); err != nil {
				if !trace.IsNotFound(err) {
					log.Warnf("Unable to delete token from backend: %v.", err)
				}
			}
		}()
		return false
	}
	return true
}

func (a *Server) DeleteToken(ctx context.Context, token string) (err error) {
	tkns, err := a.GetStaticTokens()
	if err != nil {
		return trace.Wrap(err)
	}

	// is this a static token?
	for _, st := range tkns.GetStaticTokens() {
		if subtle.ConstantTimeCompare([]byte(st.GetName()), []byte(token)) == 1 {
			return trace.BadParameter("token %s is statically configured and cannot be removed", backend.MaskKeyName(token))
		}
	}
	// Delete a user token.
	if err = a.DeleteUserToken(ctx, token); err == nil {
		return nil
	}
	// delete node token:
	if err = a.Services.DeleteToken(ctx, token); err == nil {
		return nil
	}
	return trace.Wrap(err)
}

// GetTokens returns all tokens (machine provisioning ones and user tokens). Machine
// tokens usually have "node roles", like auth,proxy,node and user invitation tokens have 'signup' role
func (a *Server) GetTokens(ctx context.Context, opts ...services.MarshalOption) (tokens []types.ProvisionToken, err error) {
	// get node tokens:
	tokens, err = a.Services.GetTokens(ctx)
	if err != nil {
		return nil, trace.Wrap(err)
	}
	// get static tokens:
	tkns, err := a.GetStaticTokens()
	if err != nil && !trace.IsNotFound(err) {
		return nil, trace.Wrap(err)
	}
	if err == nil {
		tokens = append(tokens, tkns.GetStaticTokens()...)
	}
	// get user tokens:
	userTokens, err := a.GetUserTokens(ctx)
	if err != nil {
		return nil, trace.Wrap(err)
	}
	// convert user tokens to machine tokens:
	for _, t := range userTokens {
		roles := types.SystemRoles{types.RoleSignup}
		tok, err := types.NewProvisionToken(t.GetName(), roles, t.Expiry())
		if err != nil {
			return nil, trace.Wrap(err)
		}
		tokens = append(tokens, tok)
	}
	return tokens, nil
}

// GetWebSessionInfo returns the web session specified with sessionID for the given user.
// The session is stripped of any authentication details.
// Implements auth.WebUIService
func (a *Server) GetWebSessionInfo(ctx context.Context, user, sessionID string) (types.WebSession, error) {
	sess, err := a.GetWebSession(ctx, types.GetWebSessionRequest{User: user, SessionID: sessionID})
	if err != nil {
		return nil, trace.Wrap(err)
	}
	return sess.WithoutSecrets(), nil
}

func (a *Server) DeleteNamespace(namespace string) error {
	ctx := context.TODO()
	if namespace == apidefaults.Namespace {
		return trace.AccessDenied("can't delete default namespace")
	}
	nodes, err := a.GetNodes(ctx, namespace)
	if err != nil {
		return trace.Wrap(err)
	}
	if len(nodes) != 0 {
		return trace.BadParameter("can't delete namespace %v that has %v registered nodes", namespace, len(nodes))
	}
	return a.Services.DeleteNamespace(namespace)
}

// IterateRoles is a helper used to read a page of roles with a custom matcher, used by access-control logic to handle
// per-resource read permissions.
func (a *Server) IterateRoles(ctx context.Context, req *proto.ListRolesRequest, match func(*types.RoleV6) (bool, error)) ([]*types.RoleV6, string, error) {
	const maxIterations = 100_000

	if req.Limit == 0 {
		req.Limit = apidefaults.DefaultChunkSize
	}

	req.Limit++
	defer func() {
		req.Limit--
	}()

	var filtered []*types.RoleV6
	var iterations int

Outer:
	for {
		iterations++
		if iterations > maxIterations {
			return nil, "", trace.Errorf("too many role page iterations (%d), this is likely a bug", iterations)
		}

		rsp, err := a.Cache.ListRoles(ctx, req)
		if err != nil {
			return nil, "", trace.Wrap(err)
		}

	Inner:
		for _, role := range rsp.Roles {
			ok, err := match(role)
			if err != nil {
				return nil, "", trace.Wrap(err)
			}

			if !ok {
				continue Inner
			}

			filtered = append(filtered, role)
			if len(filtered) == int(req.Limit) {
				break Outer
			}
		}

		req.StartKey = rsp.NextKey

		if req.StartKey == "" {
			break Outer
		}
	}

	var nextKey string
	if len(filtered) == int(req.Limit) {
		nextKey = filtered[req.Limit-1].GetName()
		filtered = filtered[:req.Limit-1]
	}

	return filtered, nextKey, nil
}

// ListAccessRequests is an access request getter with pagination and sorting options.
func (a *Server) ListAccessRequests(ctx context.Context, req *proto.ListAccessRequestsRequest) (*proto.ListAccessRequestsResponse, error) {
	// most access request methods target the backend directly since access requests are frequently read
	// immediately after writing, but listing requires support for custom sort orders so we route it to
	// a special cache. note that the access request cache will still end up forwarding single-request
	// reads to the real backend due to the read after write issue.
	return a.AccessRequestCache.ListAccessRequests(ctx, req)
}

// ListMatchingAccessRequests is equivalent to ListAccessRequests except that it adds the ability to provide an arbitrary matcher function. This method
// should be preferred when using custom filtering (e.g. access-controls), since the paginations keys used by the access request cache are non-standard.
func (a *Server) ListMatchingAccessRequests(ctx context.Context, req *proto.ListAccessRequestsRequest, match func(*types.AccessRequestV3) bool) (*proto.ListAccessRequestsResponse, error) {
	// most access request methods target the backend directly since access requests are frequently read
	// immediately after writing, but listing requires support for custom sort orders so we route it to
	// a special cache. note that the access request cache will still end up forwarding single-request
	// reads to the real backend due to the read after write issue.
	return a.AccessRequestCache.ListMatchingAccessRequests(ctx, req, match)
}

func (a *Server) CreateAccessRequestV2(ctx context.Context, req types.AccessRequest, identity tlsca.Identity) (types.AccessRequest, error) {
	now := a.clock.Now().UTC()

	req.SetCreationTime(now)

	// Always perform variable expansion on creation only; this ensures the
	// access request that is reviewed is the same that is approved.
	expandOpts := services.ExpandVars(true)
	if err := services.ValidateAccessRequestForUser(ctx, a.clock, a, req, identity, expandOpts); err != nil {
		return nil, trace.Wrap(err)
	}

	// Look for user groups and associated applications to the request.
	requestedResourceIDs := req.GetRequestedResourceIDs()
	var additionalResources []types.ResourceID

	var userGroups []types.ResourceID
	existingApps := map[string]struct{}{}
	for _, resource := range requestedResourceIDs {
		switch resource.Kind {
		case types.KindApp:
			existingApps[resource.Name] = struct{}{}
		case types.KindUserGroup:
			userGroups = append(userGroups, resource)
		}
	}

	for _, resource := range userGroups {
		if resource.Kind != types.KindUserGroup {
			continue
		}

		userGroup, err := a.GetUserGroup(ctx, resource.Name)
		if err != nil {
			return nil, trace.Wrap(err)
		}

		for _, app := range userGroup.GetApplications() {
			// Only add to the request if we haven't already added it.
			if _, ok := existingApps[app]; !ok {
				additionalResources = append(additionalResources, types.ResourceID{
					ClusterName: resource.ClusterName,
					Kind:        types.KindApp,
					Name:        app,
				})
				existingApps[app] = struct{}{}
			}
		}
	}

	if len(additionalResources) > 0 {
		requestedResourceIDs = append(requestedResourceIDs, additionalResources...)
		req.SetRequestedResourceIDs(requestedResourceIDs)
	}

	if req.GetDryRun() {
		_, promotions := a.generateAccessRequestPromotions(ctx, req)
		// update the request with additional reviewers if possible.
		updateAccessRequestWithAdditionalReviewers(ctx, req, a.AccessLists, promotions)
		// Made it this far with no errors, return before creating the request
		// if this is a dry run.
		return req, nil
	}

	if err := a.verifyAccessRequestMonthlyLimit(ctx); err != nil {
		return nil, trace.Wrap(err)
	}

	log.Debugf("Creating Access Request %v with expiry %v.", req.GetName(), req.Expiry())

	if _, err := a.Services.CreateAccessRequestV2(ctx, req); err != nil {
		return nil, trace.Wrap(err)
	}

	var annotations *apievents.Struct
	if sa := req.GetSystemAnnotations(); len(sa) > 0 {
		var err error
		annotations, err = apievents.EncodeMapStrings(sa)
		if err != nil {
			log.WithError(err).Debug("Failed to encode access request annotations.")
		}
	}

	err := a.emitter.EmitAuditEvent(a.closeCtx, &apievents.AccessRequestCreate{
		Metadata: apievents.Metadata{
			Type: events.AccessRequestCreateEvent,
			Code: events.AccessRequestCreateCode,
		},
		UserMetadata: authz.ClientUserMetadataWithUser(ctx, req.GetUser()),
		ResourceMetadata: apievents.ResourceMetadata{
			Expires: req.GetAccessExpiry(),
		},
		Roles:                req.GetRoles(),
		RequestedResourceIDs: apievents.ResourceIDs(req.GetRequestedResourceIDs()),
		RequestID:            req.GetName(),
		RequestState:         req.GetState().String(),
		Reason:               req.GetRequestReason(),
		MaxDuration:          req.GetMaxDuration(),
		Annotations:          annotations,
	})
	if err != nil {
		log.WithError(err).Warn("Failed to emit access request create event.")
	}

	// Create a notification.
	var notificationText string
	// If this is a resource request.
	if len(req.GetRequestedResourceIDs()) > 0 {
		notificationText = fmt.Sprintf("%s requested access to %d resources.", req.GetUser(), len(req.GetRequestedResourceIDs()))
		if len(req.GetRequestedResourceIDs()) == 1 {
			notificationText = fmt.Sprintf("%s requested access to a resource.", req.GetUser())
		}
		// If this is a role request.
	} else {
		notificationText = fmt.Sprintf("%s requested access to the '%s' role.", req.GetUser(), req.GetRoles()[0])
		if len(req.GetRoles()) > 1 {
			notificationText = fmt.Sprintf("%s requested access to %d roles.", req.GetUser(), len(req.GetRoles()))
		}
	}

	_, err = a.Services.CreateGlobalNotification(ctx, &notificationsv1.GlobalNotification{
		Spec: &notificationsv1.GlobalNotificationSpec{
			Matcher: &notificationsv1.GlobalNotificationSpec_ByPermissions{
				ByPermissions: &notificationsv1.ByPermissions{
					RoleConditions: []*types.RoleConditions{
						{
							ReviewRequests: &types.AccessReviewConditions{
								Roles: req.GetOriginalRoles(),
							},
						},
					},
				},
			},
			Notification: &notificationsv1.Notification{
				Spec:    &notificationsv1.NotificationSpec{},
				SubKind: types.NotificationAccessRequestPendingSubKind,
				Metadata: &headerv1.Metadata{
					Labels:  map[string]string{types.NotificationTitleLabel: notificationText, "request-id": req.GetName()},
					Expires: timestamppb.New(req.Expiry()),
				},
			},
		},
	})
	if err != nil {
		log.WithError(err).Warn("Failed to create access request notification")
	}

	// calculate the promotions
	reqCopy, promotions := a.generateAccessRequestPromotions(ctx, req)
	if promotions != nil {
		// Create the promotion entry even if the allowed promotion is empty. Otherwise, we won't
		// be able to distinguish between an allowed empty set and generation failure.
		if err := a.Services.CreateAccessRequestAllowedPromotions(ctx, reqCopy, promotions); err != nil {
			log.WithError(err).Warn("Failed to update access request with promotions.")
		}
	}

	accessRequestsCreatedMetric.WithLabelValues(
		strconv.Itoa(len(req.GetRoles())),
		strconv.Itoa(len(req.GetRequestedResourceIDs()))).Inc()
	return req, nil
}

// generateAccessRequestPromotions will return potential access list promotions for an access request. On error, this function will log
// the error and return whatever it has. The caller is expected to deal with the possibility of a nil promotions object.
func (a *Server) generateAccessRequestPromotions(ctx context.Context, req types.AccessRequest) (types.AccessRequest, *types.AccessRequestAllowedPromotions) {
	reqCopy := req.Copy()
	promotions, err := modules.GetModules().GenerateAccessRequestPromotions(ctx, a.Cache, reqCopy)
	if err != nil {
		// Do not fail the request if the promotions failed to generate.
		// The request promotion will be blocked, but the request can still be approved.
		log.WithError(err).Warn("Failed to generate access list promotions.")
	}
	return reqCopy, promotions
}

// updateAccessRequestWithAdditionalReviewers will update the given access request with additional reviewers given the promotions
// created for the access request.
func updateAccessRequestWithAdditionalReviewers(ctx context.Context, req types.AccessRequest, accessLists services.AccessListsGetter, promotions *types.AccessRequestAllowedPromotions) {
	if promotions == nil {
		return
	}

	// For promotions, add in access list owners as additional suggested reviewers
	additionalReviewers := map[string]struct{}{}

	// Iterate through the promotions, adding the owners of the corresponding access lists as reviewers.
	for _, promotion := range promotions.Promotions {
		accessList, err := accessLists.GetAccessList(ctx, promotion.AccessListName)
		if err != nil {
			log.WithError(err).Warn("Failed to get access list, skipping additional reviewers")
			break
		}

		for _, owner := range accessList.GetOwners() {
			additionalReviewers[owner.Name] = struct{}{}
		}
	}

	// Only modify the original request if additional reviewers were found.
	if len(additionalReviewers) > 0 {
		req.SetSuggestedReviewers(append(req.GetSuggestedReviewers(), maps.Keys(additionalReviewers)...))
	}
}

func (a *Server) DeleteAccessRequest(ctx context.Context, name string) error {
	if err := a.Services.DeleteAccessRequest(ctx, name); err != nil {
		return trace.Wrap(err)
	}
	if err := a.emitter.EmitAuditEvent(ctx, &apievents.AccessRequestDelete{
		Metadata: apievents.Metadata{
			Type: events.AccessRequestDeleteEvent,
			Code: events.AccessRequestDeleteCode,
		},
		UserMetadata: authz.ClientUserMetadata(ctx),
		RequestID:    name,
	}); err != nil {
		log.WithError(err).Warn("Failed to emit access request delete event.")
	}
	return nil
}

func (a *Server) SetAccessRequestState(ctx context.Context, params types.AccessRequestUpdate) error {
	req, err := a.Services.SetAccessRequestState(ctx, params)
	if err != nil {
		return trace.Wrap(err)
	}
	event := &apievents.AccessRequestCreate{
		Metadata: apievents.Metadata{
			Type: events.AccessRequestUpdateEvent,
			Code: events.AccessRequestUpdateCode,
		},
		ResourceMetadata: apievents.ResourceMetadata{
			UpdatedBy: authz.ClientUsername(ctx),
			Expires:   req.GetAccessExpiry(),
		},
		RequestID:       params.RequestID,
		RequestState:    params.State.String(),
		Reason:          params.Reason,
		Roles:           params.Roles,
		AssumeStartTime: params.AssumeStartTime,
	}
	if sa := req.GetSystemAnnotations(); len(sa) > 0 {
		var err error
		event.Annotations, err = apievents.EncodeMapStrings(sa)
		if err != nil {
			log.WithError(err).Debug("Failed to encode access request annotations.")
		}
	}

	if delegator := apiutils.GetDelegator(ctx); delegator != "" {
		event.Delegator = delegator
	}

	if len(params.Annotations) > 0 {
		annotations, err := apievents.EncodeMapStrings(params.Annotations)
		if err != nil {
			log.WithError(err).Debugf("Failed to encode access request annotations.")
		} else {
			event.Annotations = annotations
		}
	}
	err = a.emitter.EmitAuditEvent(a.closeCtx, event)
	if err != nil {
		log.WithError(err).Warn("Failed to emit access request update event.")
	}
	return trace.Wrap(err)
}

// SubmitAccessReview is used to process a review of an Access Request.
// This is implemented by Server.submitAccessRequest but this method exists
// to provide a matching signature with the auth client. This allows the
// hosted plugins to use the Server struct directly as a client.
func (a *Server) SubmitAccessReview(
	ctx context.Context,
	params types.AccessReviewSubmission,
) (types.AccessRequest, error) {
	// identity is passed as nil as we do not know which user has triggered
	// this action.
	return a.submitAccessReview(ctx, params, nil)
}

// submitAccessReview implements submitting a review of an Access Request.
// The `identity` parameter should be the identity of the user that has called
// an RPC that has invoked this, if applicable. It may be nil if this is
// unknown.
func (a *Server) submitAccessReview(
	ctx context.Context,
	params types.AccessReviewSubmission,
	identity *tlsca.Identity,
) (types.AccessRequest, error) {
	// When promoting a request, the access list name must be set.
	if params.Review.ProposedState.IsPromoted() && params.Review.GetAccessListName() == "" {
		return nil, trace.BadParameter("promoted access list can be only set when promoting access requests")
	}

	clusterName, err := a.GetClusterName()
	if err != nil {
		return nil, trace.Wrap(err)
	}

	// set up a checker for the review author
	checker, err := services.NewReviewPermissionChecker(ctx, a, params.Review.Author, identity)
	if err != nil {
		return nil, trace.Wrap(err)
	}

	// don't bother continuing if the author has no allow directives
	if !checker.HasAllowDirectives() {
		return nil, trace.AccessDenied("user %q cannot submit reviews", params.Review.Author)
	}

	// final permission checks and review application must be done by the local backend
	// service, as their validity depends upon optimistic locking.
	req, err := a.ApplyAccessReview(ctx, params, checker)
	if err != nil {
		return nil, trace.Wrap(err)
	}

	event := &apievents.AccessRequestCreate{
		Metadata: apievents.Metadata{
			Type:        events.AccessRequestReviewEvent,
			Code:        events.AccessRequestReviewCode,
			ClusterName: clusterName.GetClusterName(),
		},
		ResourceMetadata: apievents.ResourceMetadata{
			Expires: req.GetAccessExpiry(),
		},
		RequestID:              params.RequestID,
		RequestState:           req.GetState().String(),
		ProposedState:          params.Review.ProposedState.String(),
		Reason:                 params.Review.Reason,
		Reviewer:               params.Review.Author,
		MaxDuration:            req.GetMaxDuration(),
		PromotedAccessListName: req.GetPromotedAccessListName(),
	}

	// Create a notification.
	if !req.GetState().IsPending() {
		_, err = a.Services.CreateUserNotification(ctx, generateAccessRequestReviewedNotification(req, params))
		if err != nil {
			log.WithError(err).Debugf("Failed to emit access request reviewed notification.")
		}
	}

	if len(params.Review.Annotations) > 0 {
		annotations, err := apievents.EncodeMapStrings(params.Review.Annotations)
		if err != nil {
			log.WithError(err).Debugf("Failed to encode access request annotations.")
		} else {
			event.Annotations = annotations
		}
	}
	if err := a.emitter.EmitAuditEvent(a.closeCtx, event); err != nil {
		log.WithError(err).Warn("Failed to emit access request update event.")
	}

	return req, nil
}

// generateAccessRequestReviewedNotification returns the notification object for a notification notifying a user of their
// access request being approved or denied.
func generateAccessRequestReviewedNotification(req types.AccessRequest, params types.AccessReviewSubmission) *notificationsv1.Notification {
	var subKind string
	var reviewVerb string

	if req.GetState().IsApproved() {
		subKind = types.NotificationAccessRequestApprovedSubKind
		reviewVerb = "approved"
	} else if req.GetState().IsPromoted() {
		subKind = types.NotificationAccessRequestPromotedSubKind
	} else {
		subKind = types.NotificationAccessRequestDeniedSubKind
		reviewVerb = "denied"
	}

	var notificationText string
	if req.GetState().IsPromoted() {
		notificationText = fmt.Sprintf("%s promoted your access request to long-term access.", params.Review.Author)
	} else {
		// If this was a resource request.
		if len(req.GetRequestedResourceIDs()) > 0 {
			notificationText = fmt.Sprintf("%s %s your access request for %d resources.", params.Review.Author, reviewVerb, len(req.GetRequestedResourceIDs()))
			if len(req.GetRequestedResourceIDs()) == 1 {
				notificationText = fmt.Sprintf("%s %s your access request for a resource.", params.Review.Author, reviewVerb)
			}
			// If this was a role request.
		} else {
			notificationText = fmt.Sprintf("%s %s your access request for the '%s' role.", params.Review.Author, reviewVerb, req.GetRoles()[0])
			if len(req.GetRoles()) > 1 {
				notificationText = fmt.Sprintf("%s %s your access request for %d roles.", params.Review.Author, reviewVerb, len(req.GetRoles()))
			}
		}
	}

	assumableTime := ""
	if req.GetAssumeStartTime() != nil {
		assumableTime = req.GetAssumeStartTime().Format("2006-01-02T15:04:05.000Z0700")
	}

	return &notificationsv1.Notification{
		Spec: &notificationsv1.NotificationSpec{
			Username: req.GetUser(),
		},
		SubKind: subKind,
		Metadata: &headerv1.Metadata{
			Labels: map[string]string{
				types.NotificationTitleLabel: notificationText,
				"request-id":                 params.RequestID,
				"roles":                      strings.Join(req.GetRoles(), ","),
				"assumable-time":             assumableTime,
			},
			Expires: timestamppb.New(req.Expiry())},
	}
}

func (a *Server) GetAccessCapabilities(ctx context.Context, req types.AccessCapabilitiesRequest) (*types.AccessCapabilities, error) {
	user, err := authz.UserFromContext(ctx)
	if err != nil {
		return nil, trace.Wrap(err)
	}
	caps, err := services.CalculateAccessCapabilities(ctx, a.clock, a, user.GetIdentity(), req)
	if err != nil {
		return nil, trace.Wrap(err)
	}

	return caps, nil
}

func (a *Server) getCache() (c *cache.Cache, ok bool) {
	c, ok = a.Cache.(*cache.Cache)
	return
}

func (a *Server) NewStream(ctx context.Context, watch types.Watch) (stream.Stream[types.Event], error) {
	if cache, ok := a.getCache(); ok {
		// cache exposes a native stream implementation
		return cache.NewStream(ctx, watch)
	}

	// fallback to wrapping a watcher in a stream.Stream adapter
	watcher, err := a.Cache.NewWatcher(ctx, watch)
	if err != nil {
		return nil, trace.Wrap(err)
	}

	closer := func() {
		watcher.Close()
	}

	return stream.Func(func() (types.Event, error) {
		select {
		case event := <-watcher.Events():
			return event, nil
		case <-watcher.Done():
			err := watcher.Error()
			if err == nil {
				// stream.Func needs an error to signal end of stream. io.EOF is
				// the expected "happy" end of stream singnal.
				err = io.EOF
			}
			return types.Event{}, trace.Wrap(err)
		}
	}, closer), nil
}

// NewKeepAliver returns a new instance of keep aliver
func (a *Server) NewKeepAliver(ctx context.Context) (types.KeepAliver, error) {
	cancelCtx, cancel := context.WithCancel(ctx)
	k := &authKeepAliver{
		a:           a,
		ctx:         cancelCtx,
		cancel:      cancel,
		keepAlivesC: make(chan types.KeepAlive),
	}
	go k.forwardKeepAlives()
	return k, nil
}

// KeepAliveServer implements [services.Presence] by delegating to
// [Server.Services] and potentially emitting a [usagereporter] event.
func (a *Server) KeepAliveServer(ctx context.Context, h types.KeepAlive) error {
	if err := a.Services.KeepAliveServer(ctx, h); err != nil {
		return trace.Wrap(err)
	}

	// ResourceHeartbeatEvent only cares about a few KeepAlive types
	kind := usagereporter.ResourceKindFromKeepAliveType(h.Type)
	if kind == 0 {
		return nil
	}
	a.AnonymizeAndSubmit(&usagereporter.ResourceHeartbeatEvent{
		Name:   h.Name,
		Kind:   kind,
		Static: h.Expires.IsZero(),
	})

	return nil
}

// UpsertNode implements [services.Presence] by delegating to [Server.Services]
// and potentially emitting a [usagereporter] event.
func (a *Server) UpsertNode(ctx context.Context, server types.Server) (*types.KeepAlive, error) {
	lease, err := a.Services.UpsertNode(ctx, server)
	if err != nil {
		return nil, trace.Wrap(err)
	}

	kind := usagereporter.ResourceKindNode
	switch server.GetSubKind() {
	case types.SubKindOpenSSHNode:
		kind = usagereporter.ResourceKindNodeOpenSSH
	case types.SubKindOpenSSHEICENode:
		kind = usagereporter.ResourceKindNodeOpenSSHEICE
	}

	a.AnonymizeAndSubmit(&usagereporter.ResourceHeartbeatEvent{
		Name:   server.GetName(),
		Kind:   kind,
		Static: server.Expiry().IsZero(),
	})

	return lease, nil
}

// enforceLicense checks if the license allows the given resource type to be
// created.
func enforceLicense(t string) error {
	switch t {
	case types.KindKubeServer, types.KindKubernetesCluster:
		if !modules.GetModules().Features().GetEntitlement(entitlements.K8s).Enabled {
			return trace.AccessDenied(
				"this Teleport cluster is not licensed for Kubernetes, please contact the cluster administrator")
		}
	}
	return nil
}

// UpsertKubernetesServer implements [services.Presence] by delegating to
// [Server.Services] and then potentially emitting a [usagereporter] event.
func (a *Server) UpsertKubernetesServer(ctx context.Context, server types.KubeServer) (*types.KeepAlive, error) {
	if err := enforceLicense(types.KindKubeServer); err != nil {
		return nil, trace.Wrap(err)
	}

	k, err := a.Services.UpsertKubernetesServer(ctx, server)
	if err != nil {
		return nil, trace.Wrap(err)
	}

	a.AnonymizeAndSubmit(&usagereporter.ResourceHeartbeatEvent{
		// the name of types.KubeServer might include a -proxy_service suffix
		Name:   server.GetCluster().GetName(),
		Kind:   usagereporter.ResourceKindKubeServer,
		Static: server.Expiry().IsZero(),
	})

	return k, nil
}

// UpsertApplicationServer implements [services.Presence] by delegating to
// [Server.Services] and then potentially emitting a [usagereporter] event.
func (a *Server) UpsertApplicationServer(ctx context.Context, server types.AppServer) (*types.KeepAlive, error) {
	lease, err := a.Services.UpsertApplicationServer(ctx, server)
	if err != nil {
		return nil, trace.Wrap(err)
	}

	a.AnonymizeAndSubmit(&usagereporter.ResourceHeartbeatEvent{
		Name:   server.GetName(),
		Kind:   usagereporter.ResourceKindAppServer,
		Static: server.Expiry().IsZero(),
	})

	return lease, nil
}

// UpsertDatabaseServer implements [services.Presence] by delegating to
// [Server.Services] and then potentially emitting a [usagereporter] event.
func (a *Server) UpsertDatabaseServer(ctx context.Context, server types.DatabaseServer) (*types.KeepAlive, error) {
	lease, err := a.Services.UpsertDatabaseServer(ctx, server)
	if err != nil {
		return nil, trace.Wrap(err)
	}

	a.AnonymizeAndSubmit(&usagereporter.ResourceHeartbeatEvent{
		Name:   server.GetName(),
		Kind:   usagereporter.ResourceKindDBServer,
		Static: server.Expiry().IsZero(),
	})

	return lease, nil
}

func (a *Server) DeleteWindowsDesktop(ctx context.Context, hostID, name string) error {
	if err := a.Services.DeleteWindowsDesktop(ctx, hostID, name); err != nil {
		return trace.Wrap(err)
	}
	if _, err := a.desktopsLimitExceeded(ctx); err != nil {
		log.Warnf("Can't check OSS non-AD desktops limit: %v", err)
	}
	return nil
}

// CreateWindowsDesktop implements [services.WindowsDesktops] by delegating to
// [Server.Services] and then potentially emitting a [usagereporter] event.
func (a *Server) CreateWindowsDesktop(ctx context.Context, desktop types.WindowsDesktop) error {
	if err := a.Services.CreateWindowsDesktop(ctx, desktop); err != nil {
		return trace.Wrap(err)
	}

	a.AnonymizeAndSubmit(&usagereporter.ResourceHeartbeatEvent{
		Name:   desktop.GetName(),
		Kind:   usagereporter.ResourceKindWindowsDesktop,
		Static: desktop.Expiry().IsZero(),
	})

	return nil
}

// UpdateWindowsDesktop implements [services.WindowsDesktops] by delegating to
// [Server.Services] and then potentially emitting a [usagereporter] event.
func (a *Server) UpdateWindowsDesktop(ctx context.Context, desktop types.WindowsDesktop) error {
	if err := a.Services.UpdateWindowsDesktop(ctx, desktop); err != nil {
		return trace.Wrap(err)
	}

	a.AnonymizeAndSubmit(&usagereporter.ResourceHeartbeatEvent{
		Name:   desktop.GetName(),
		Kind:   usagereporter.ResourceKindWindowsDesktop,
		Static: desktop.Expiry().IsZero(),
	})

	return nil
}

// UpsertWindowsDesktop implements [services.WindowsDesktops] by delegating to
// [Server.Services] and then potentially emitting a [usagereporter] event.
func (a *Server) UpsertWindowsDesktop(ctx context.Context, desktop types.WindowsDesktop) error {
	if err := a.Services.UpsertWindowsDesktop(ctx, desktop); err != nil {
		return trace.Wrap(err)
	}

	a.AnonymizeAndSubmit(&usagereporter.ResourceHeartbeatEvent{
		Name:   desktop.GetName(),
		Kind:   usagereporter.ResourceKindWindowsDesktop,
		Static: desktop.Expiry().IsZero(),
	})

	return nil
}

func (a *Server) streamWindowsDesktops(ctx context.Context, startKey string) stream.Stream[types.WindowsDesktop] {
	var done bool
	return stream.PageFunc(func() ([]types.WindowsDesktop, error) {
		if done {
			return nil, io.EOF
		}
		resp, err := a.ListWindowsDesktops(ctx, types.ListWindowsDesktopsRequest{
			Limit:    50,
			StartKey: startKey,
		})
		if err != nil {
			return nil, trace.Wrap(err)
		}
		startKey = resp.NextKey
		done = startKey == ""
		return resp.Desktops, nil
	})
}

func (a *Server) syncDesktopsLimitAlert(ctx context.Context) {
	exceeded, err := a.desktopsLimitExceeded(ctx)
	if err != nil {
		log.Warnf("Can't check OSS non-AD desktops limit: %v", err)
	}
	if !exceeded {
		return
	}
	alert, err := types.NewClusterAlert(OSSDesktopsAlertID, OSSDesktopsAlertMessage,
		types.WithAlertSeverity(types.AlertSeverity_MEDIUM),
		types.WithAlertLabel(types.AlertOnLogin, "yes"),
		types.WithAlertLabel(types.AlertPermitAll, "yes"),
		types.WithAlertLabel(types.AlertLink, OSSDesktopAlertLink),
		types.WithAlertExpires(time.Now().Add(OSSDesktopsCheckPeriod)))
	if err != nil {
		log.Warnf("Can't create OSS non-AD desktops limit alert: %v", err)
	}
	if err := a.UpsertClusterAlert(ctx, alert); err != nil {
		log.Warnf("Can't upsert OSS non-AD desktops limit alert: %v", err)
	}
}

// desktopsLimitExceeded checks if number of non-AD desktops exceeds limit for OSS distribution. Returns always false for Enterprise.
func (a *Server) desktopsLimitExceeded(ctx context.Context) (bool, error) {
	if modules.GetModules().IsEnterpriseBuild() {
		return false, nil
	}

	desktops := stream.FilterMap(
		a.streamWindowsDesktops(ctx, ""),
		func(d types.WindowsDesktop) (struct{}, bool) {
			return struct{}{}, d.NonAD()
		},
	)
	count := 0
	for desktops.Next() {
		count++
		if count > OSSDesktopsLimit {
			desktops.Done()
			return true, nil
		}
	}
	return false, trace.Wrap(desktops.Done())
}

func (a *Server) syncDynamicLabelsAlert(ctx context.Context) {
	roles, err := a.GetRoles(ctx)
	if err != nil {
		log.Warnf("Can't get roles: %v", err)
	}
	var rolesWithDynamicDenyLabels bool
	for _, role := range roles {
		err := services.CheckDynamicLabelsInDenyRules(role)
		if trace.IsBadParameter(err) {
			rolesWithDynamicDenyLabels = true
			break
		}
		if err != nil {
			log.Warnf("Error checking labels in role %s: %v", role.GetName(), err)
			continue
		}
	}
	if !rolesWithDynamicDenyLabels {
		return
	}
	alert, err := types.NewClusterAlert(
		dynamicLabelAlertID,
		dynamicLabelAlertMessage,
		types.WithAlertSeverity(types.AlertSeverity_MEDIUM),
		types.WithAlertLabel(types.AlertVerbPermit, fmt.Sprintf("%s:%s", types.KindRole, types.VerbRead)),
	)
	if err != nil {
		log.Warnf("Failed to build %s alert: %v (this is a bug)", dynamicLabelAlertID, err)
	}
	if err := a.UpsertClusterAlert(ctx, alert); err != nil {
		log.Warnf("Failed to set %s alert: %v", dynamicLabelAlertID, err)
	}
}

// GenerateCertAuthorityCRL generates an empty CRL for the local CA of a given type.
func (a *Server) GenerateCertAuthorityCRL(ctx context.Context, caType types.CertAuthType) ([]byte, error) {
	// Generate a CRL for the current cluster CA.
	clusterName, err := a.GetClusterName()
	if err != nil {
		return nil, trace.Wrap(err)
	}
	ca, err := a.GetCertAuthority(ctx, types.CertAuthID{
		Type:       caType,
		DomainName: clusterName.GetClusterName(),
	}, true)
	if err != nil {
		return nil, trace.Wrap(err)
	}

	// TODO(awly): this will only create a CRL for an active signer.
	// If there are multiple signers (multiple HSMs), we won't have the full CRL coverage.
	// Generate a CRL per signer and return all of them separately.

	cert, signer, err := a.keyStore.GetTLSCertAndSigner(ctx, ca)
	if trace.IsNotFound(err) {
		// If there is no local TLS signer found in the host CA ActiveKeys, this
		// auth server may have a newly configured HSM and has only populated
		// local keys in the AdditionalTrustedKeys until the next CA rotation.
		// This is the only case where we should be able to get a signer from
		// AdditionalTrustedKeys but not ActiveKeys.
		cert, signer, err = a.keyStore.GetAdditionalTrustedTLSCertAndSigner(ctx, ca)
	}
	if err != nil {
		return nil, trace.Wrap(err)
	}
	tlsAuthority, err := tlsca.FromCertAndSigner(cert, signer)
	if err != nil {
		return nil, trace.Wrap(err)
	}
	// Empty CRL valid for 1yr.
	template := &x509.RevocationList{
		Number:     big.NewInt(1),
		ThisUpdate: time.Now().Add(-1 * time.Minute), // 1 min in the past to account for clock skew.
		NextUpdate: time.Now().Add(365 * 24 * time.Hour),
	}
	crl, err := x509.CreateRevocationList(rand.Reader, template, tlsAuthority.Cert, tlsAuthority.Signer)
	if err != nil {
		return nil, trace.Wrap(err)
	}

	return crl, nil
}

// ErrDone indicates that resource iteration is complete
var ErrDone = errors.New("done iterating")

// IterateResources loads all resources matching the provided request and passes them one by one to the provided
// callback function. To stop iteration callers may return ErrDone from the callback function, which will result in
// a nil return from IterateResources. Any other errors returned from the callback function cause iteration to stop
// and the error to be returned.
func (a *Server) IterateResources(ctx context.Context, req proto.ListResourcesRequest, f func(resource types.ResourceWithLabels) error) error {
	for {
		resp, err := a.ListResources(ctx, req)
		if err != nil {
			return trace.Wrap(err)
		}

		for _, resource := range resp.Resources {
			if err := f(resource); err != nil {
				if errors.Is(err, ErrDone) {
					return nil
				}
				return trace.Wrap(err)
			}
		}

		if resp.NextKey == "" {
			return nil
		}

		req.StartKey = resp.NextKey
	}
}

// CreateApp creates a new application resource.
func (a *Server) CreateApp(ctx context.Context, app types.Application) error {
	if err := a.Services.CreateApp(ctx, app); err != nil {
		return trace.Wrap(err)
	}
	if err := a.emitter.EmitAuditEvent(ctx, &apievents.AppCreate{
		Metadata: apievents.Metadata{
			Type: events.AppCreateEvent,
			Code: events.AppCreateCode,
		},
		UserMetadata: authz.ClientUserMetadata(ctx),
		ResourceMetadata: apievents.ResourceMetadata{
			Name:    app.GetName(),
			Expires: app.Expiry(),
		},
		AppMetadata: apievents.AppMetadata{
			AppURI:        app.GetURI(),
			AppPublicAddr: app.GetPublicAddr(),
			AppLabels:     app.GetStaticLabels(),
		},
	}); err != nil {
		log.WithError(err).Warn("Failed to emit app create event.")
	}
	return nil
}

// UpdateApp updates an existing application resource.
func (a *Server) UpdateApp(ctx context.Context, app types.Application) error {
	if err := a.Services.UpdateApp(ctx, app); err != nil {
		return trace.Wrap(err)
	}
	if err := a.emitter.EmitAuditEvent(ctx, &apievents.AppUpdate{
		Metadata: apievents.Metadata{
			Type: events.AppUpdateEvent,
			Code: events.AppUpdateCode,
		},
		UserMetadata: authz.ClientUserMetadata(ctx),
		ResourceMetadata: apievents.ResourceMetadata{
			Name:    app.GetName(),
			Expires: app.Expiry(),
		},
		AppMetadata: apievents.AppMetadata{
			AppURI:        app.GetURI(),
			AppPublicAddr: app.GetPublicAddr(),
			AppLabels:     app.GetStaticLabels(),
		},
	}); err != nil {
		log.WithError(err).Warn("Failed to emit app update event.")
	}
	return nil
}

// DeleteApp deletes an application resource.
func (a *Server) DeleteApp(ctx context.Context, name string) error {
	if err := a.Services.DeleteApp(ctx, name); err != nil {
		return trace.Wrap(err)
	}
	if err := a.emitter.EmitAuditEvent(ctx, &apievents.AppDelete{
		Metadata: apievents.Metadata{
			Type: events.AppDeleteEvent,
			Code: events.AppDeleteCode,
		},
		UserMetadata: authz.ClientUserMetadata(ctx),
		ResourceMetadata: apievents.ResourceMetadata{
			Name: name,
		},
	}); err != nil {
		log.WithError(err).Warn("Failed to emit app delete event.")
	}
	return nil
}

// CreateSessionTracker creates a tracker resource for an active session.
func (a *Server) CreateSessionTracker(ctx context.Context, tracker types.SessionTracker) (types.SessionTracker, error) {
	// Don't allow sessions that require moderation without the enterprise feature enabled.
	for _, policySet := range tracker.GetHostPolicySets() {
		if len(policySet.RequireSessionJoin) != 0 {
			if modules.GetModules().BuildType() != modules.BuildEnterprise {
				return nil, fmt.Errorf("Moderated Sessions: %w", ErrRequiresEnterprise)
			}
		}
	}

	return a.Services.CreateSessionTracker(ctx, tracker)
}

// CreateDatabase creates a new database resource.
func (a *Server) CreateDatabase(ctx context.Context, database types.Database) error {
	if err := a.Services.CreateDatabase(ctx, database); err != nil {
		return trace.Wrap(err)
	}
	if err := a.emitter.EmitAuditEvent(ctx, &apievents.DatabaseCreate{
		Metadata: apievents.Metadata{
			Type: events.DatabaseCreateEvent,
			Code: events.DatabaseCreateCode,
		},
		UserMetadata: authz.ClientUserMetadata(ctx),
		ResourceMetadata: apievents.ResourceMetadata{
			Name:    database.GetName(),
			Expires: database.Expiry(),
		},
		DatabaseMetadata: apievents.DatabaseMetadata{
			DatabaseProtocol:             database.GetProtocol(),
			DatabaseURI:                  database.GetURI(),
			DatabaseLabels:               database.GetStaticLabels(),
			DatabaseAWSRegion:            database.GetAWS().Region,
			DatabaseAWSRedshiftClusterID: database.GetAWS().Redshift.ClusterID,
			DatabaseGCPProjectID:         database.GetGCP().ProjectID,
			DatabaseGCPInstanceID:        database.GetGCP().InstanceID,
		},
	}); err != nil {
		log.WithError(err).Warn("Failed to emit database create event.")
	}
	return nil
}

// UpdateDatabase updates an existing database resource.
func (a *Server) UpdateDatabase(ctx context.Context, database types.Database) error {
	if err := a.Services.UpdateDatabase(ctx, database); err != nil {
		return trace.Wrap(err)
	}
	if err := a.emitter.EmitAuditEvent(ctx, &apievents.DatabaseUpdate{
		Metadata: apievents.Metadata{
			Type: events.DatabaseUpdateEvent,
			Code: events.DatabaseUpdateCode,
		},
		UserMetadata: authz.ClientUserMetadata(ctx),
		ResourceMetadata: apievents.ResourceMetadata{
			Name:    database.GetName(),
			Expires: database.Expiry(),
		},
		DatabaseMetadata: apievents.DatabaseMetadata{
			DatabaseProtocol:             database.GetProtocol(),
			DatabaseURI:                  database.GetURI(),
			DatabaseLabels:               database.GetStaticLabels(),
			DatabaseAWSRegion:            database.GetAWS().Region,
			DatabaseAWSRedshiftClusterID: database.GetAWS().Redshift.ClusterID,
			DatabaseGCPProjectID:         database.GetGCP().ProjectID,
			DatabaseGCPInstanceID:        database.GetGCP().InstanceID,
		},
	}); err != nil {
		log.WithError(err).Warn("Failed to emit database update event.")
	}
	return nil
}

// DeleteDatabase deletes a database resource.
func (a *Server) DeleteDatabase(ctx context.Context, name string) error {
	if err := a.Services.DeleteDatabase(ctx, name); err != nil {
		return trace.Wrap(err)
	}
	if err := a.emitter.EmitAuditEvent(ctx, &apievents.DatabaseDelete{
		Metadata: apievents.Metadata{
			Type: events.DatabaseDeleteEvent,
			Code: events.DatabaseDeleteCode,
		},
		UserMetadata: authz.ClientUserMetadata(ctx),
		ResourceMetadata: apievents.ResourceMetadata{
			Name: name,
		},
	}); err != nil {
		log.WithError(err).Warn("Failed to emit database delete event.")
	}
	return nil
}

// ListResources returns paginated resources depending on the resource type..
func (a *Server) ListResources(ctx context.Context, req proto.ListResourcesRequest) (*types.ListResourcesResponse, error) {
	// Because WindowsDesktopService does not contain the desktop resources,
	// this is not implemented at the cache level and requires the workaround
	// here in order to support KindWindowsDesktop for ListResources.
	if req.ResourceType == types.KindWindowsDesktop {
		wResp, err := a.ListWindowsDesktops(ctx, types.ListWindowsDesktopsRequest{
			WindowsDesktopFilter: req.WindowsDesktopFilter,
			Limit:                int(req.Limit),
			StartKey:             req.StartKey,
			PredicateExpression:  req.PredicateExpression,
			Labels:               req.Labels,
			SearchKeywords:       req.SearchKeywords,
		})
		if err != nil {
			return nil, trace.Wrap(err)
		}
		return &types.ListResourcesResponse{
			Resources: types.WindowsDesktops(wResp.Desktops).AsResources(),
			NextKey:   wResp.NextKey,
		}, nil
	}
	if req.ResourceType == types.KindWindowsDesktopService {
		wResp, err := a.ListWindowsDesktopServices(ctx, types.ListWindowsDesktopServicesRequest{
			Limit:               int(req.Limit),
			StartKey:            req.StartKey,
			PredicateExpression: req.PredicateExpression,
			Labels:              req.Labels,
			SearchKeywords:      req.SearchKeywords,
		})
		if err != nil {
			return nil, trace.Wrap(err)
		}
		return &types.ListResourcesResponse{
			Resources: types.WindowsDesktopServices(wResp.DesktopServices).AsResources(),
			NextKey:   wResp.NextKey,
		}, nil
	}
	return a.Cache.ListResources(ctx, req)
}

// CreateKubernetesCluster creates a new kubernetes cluster resource.
func (a *Server) CreateKubernetesCluster(ctx context.Context, kubeCluster types.KubeCluster) error {
	if err := enforceLicense(types.KindKubernetesCluster); err != nil {
		return trace.Wrap(err)
	}
	if err := a.Services.CreateKubernetesCluster(ctx, kubeCluster); err != nil {
		return trace.Wrap(err)
	}
	if err := a.emitter.EmitAuditEvent(ctx, &apievents.KubernetesClusterCreate{
		Metadata: apievents.Metadata{
			Type: events.KubernetesClusterCreateEvent,
			Code: events.KubernetesClusterCreateCode,
		},
		UserMetadata: authz.ClientUserMetadata(ctx),
		ResourceMetadata: apievents.ResourceMetadata{
			Name:    kubeCluster.GetName(),
			Expires: kubeCluster.Expiry(),
		},
		KubeClusterMetadata: apievents.KubeClusterMetadata{
			KubeLabels: kubeCluster.GetStaticLabels(),
		},
	}); err != nil {
		log.WithError(err).Warn("Failed to emit kube cluster create event.")
	}
	return nil
}

// UpdateKubernetesCluster updates an existing kubernetes cluster resource.
func (a *Server) UpdateKubernetesCluster(ctx context.Context, kubeCluster types.KubeCluster) error {
	if err := enforceLicense(types.KindKubernetesCluster); err != nil {
		return trace.Wrap(err)
	}
	if err := a.Kubernetes.UpdateKubernetesCluster(ctx, kubeCluster); err != nil {
		return trace.Wrap(err)
	}
	if err := a.emitter.EmitAuditEvent(ctx, &apievents.KubernetesClusterUpdate{
		Metadata: apievents.Metadata{
			Type: events.KubernetesClusterUpdateEvent,
			Code: events.KubernetesClusterUpdateCode,
		},
		UserMetadata: authz.ClientUserMetadata(ctx),
		ResourceMetadata: apievents.ResourceMetadata{
			Name:    kubeCluster.GetName(),
			Expires: kubeCluster.Expiry(),
		},
		KubeClusterMetadata: apievents.KubeClusterMetadata{
			KubeLabels: kubeCluster.GetStaticLabels(),
		},
	}); err != nil {
		log.WithError(err).Warn("Failed to emit kube cluster update event.")
	}
	return nil
}

// DeleteKubernetesCluster deletes a kubernetes cluster resource.
func (a *Server) DeleteKubernetesCluster(ctx context.Context, name string) error {
	if err := a.Kubernetes.DeleteKubernetesCluster(ctx, name); err != nil {
		return trace.Wrap(err)
	}
	if err := a.emitter.EmitAuditEvent(ctx, &apievents.KubernetesClusterDelete{
		Metadata: apievents.Metadata{
			Type: events.KubernetesClusterDeleteEvent,
			Code: events.KubernetesClusterDeleteCode,
		},
		UserMetadata: authz.ClientUserMetadata(ctx),
		ResourceMetadata: apievents.ResourceMetadata{
			Name: name,
		},
	}); err != nil {
		log.WithError(err).Warn("Failed to emit kube cluster delete event.")
	}
	return nil
}

// SubmitUsageEvent submits an external usage event.
func (a *Server) SubmitUsageEvent(ctx context.Context, req *proto.SubmitUsageEventRequest) error {
	username, err := authz.GetClientUsername(ctx)
	if err != nil {
		return trace.Wrap(err)
	}

	userIsSSO, err := authz.GetClientUserIsSSO(ctx)
	if err != nil {
		return trace.Wrap(err)
	}

	userMetadata := usagereporter.UserMetadata{
		Username: username,
		IsSSO:    userIsSSO,
	}

	event, err := usagereporter.ConvertUsageEvent(req.GetEvent(), userMetadata)
	if err != nil {
		return trace.Wrap(err)
	}

	a.AnonymizeAndSubmit(event)

	return nil
}

// Ping gets basic info about the auth server.
// Please note that Ping is publicly accessible (not protected by any RBAC) by design,
// and thus PingResponse must never contain any sensitive information.
func (a *Server) Ping(ctx context.Context) (proto.PingResponse, error) {
	cn, err := a.GetClusterName()
	if err != nil {
		return proto.PingResponse{}, trace.Wrap(err)
	}
	features := modules.GetModules().Features().ToProto()

	return proto.PingResponse{
		ClusterName:     cn.GetClusterName(),
		ServerVersion:   teleport.Version,
		ServerFeatures:  features,
		ProxyPublicAddr: a.getProxyPublicAddr(),
		IsBoring:        modules.GetModules().IsBoringBinary(),
		LoadAllCAs:      a.loadAllCAs,
	}, nil
}

type maintenanceWindowCacheKey struct {
	key string
}

// agentWindowLookahead is the number of upgrade windows, starting from 'today', that we export
// when compiling agent upgrade schedules. The choice is arbitrary. We must export at least 2, because upgraders
// treat a schedule value whose windows all end in the past to be stale and therefore a sign that the agent is
// unhealthy. 3 was picked to give us some leeway in terms of how long an agent can be turned off before its
// upgrader starts complaining of a stale schedule.
const agentWindowLookahead = 3

// exportUpgradeWindowsCached generates the export value of all upgrade window schedule types. Since schedules
// are reloaded frequently in large clusters and export incurs string/json encoding, we use the ttl cache to store
// the encoded schedule values for a few seconds.
func (a *Server) exportUpgradeWindowsCached(ctx context.Context) (proto.ExportUpgradeWindowsResponse, error) {
	return utils.FnCacheGet(ctx, a.ttlCache, maintenanceWindowCacheKey{"export"}, func(ctx context.Context) (proto.ExportUpgradeWindowsResponse, error) {
		var rsp proto.ExportUpgradeWindowsResponse
		cmc, err := a.GetClusterMaintenanceConfig(ctx)
		if err != nil {
			if trace.IsNotFound(err) {
				// "not found" is treated as an empty schedule value
				return rsp, nil
			}
			return rsp, trace.Wrap(err)
		}

		agentWindow, ok := cmc.GetAgentUpgradeWindow()
		if !ok {
			// "unconfigured" is treated as an empty schedule value
			return rsp, nil
		}

		sched := agentWindow.Export(time.Now(), agentWindowLookahead)

		rsp.CanonicalSchedule = &sched

		rsp.KubeControllerSchedule, err = uw.EncodeKubeControllerSchedule(sched)
		if err != nil {
			log.Warnf("Failed to encode kube controller maintenance schedule: %v", err)
		}

		rsp.SystemdUnitSchedule, err = uw.EncodeSystemdUnitSchedule(sched)
		if err != nil {
			log.Warnf("Failed to encode systemd unit maintenance schedule: %v", err)
		}

		return rsp, nil
	})
}

func (a *Server) ExportUpgradeWindows(ctx context.Context, req proto.ExportUpgradeWindowsRequest) (proto.ExportUpgradeWindowsResponse, error) {
	var rsp proto.ExportUpgradeWindowsResponse

	// get the cached collection of all export values
	cached, err := a.exportUpgradeWindowsCached(ctx)
	if err != nil {
		return rsp, nil
	}

	switch req.UpgraderKind {
	case "":
		rsp.CanonicalSchedule = cached.CanonicalSchedule.Clone()
	case types.UpgraderKindKubeController:
		rsp.KubeControllerSchedule = cached.KubeControllerSchedule

		if sched := os.Getenv("TELEPORT_UNSTABLE_KUBE_UPGRADE_SCHEDULE"); sched != "" {
			rsp.KubeControllerSchedule = sched
		}
	case types.UpgraderKindSystemdUnit:
		rsp.SystemdUnitSchedule = cached.SystemdUnitSchedule

		if sched := os.Getenv("TELEPORT_UNSTABLE_SYSTEMD_UPGRADE_SCHEDULE"); sched != "" {
			rsp.SystemdUnitSchedule = sched
		}
	default:
		return rsp, trace.NotImplemented("unsupported upgrader kind %q in upgrade window export request", req.UpgraderKind)
	}

	return rsp, nil
}

// MFARequiredToBool translates a [proto.MFARequired] value to a simple
// "required bool".
func MFARequiredToBool(m proto.MFARequired) (required bool) {
	switch m {
	case proto.MFARequired_MFA_REQUIRED_NO:
		return false
	default: // _UNSPECIFIED or _YES are both treated as required.
		return true
	}
}

func (a *Server) isMFARequired(ctx context.Context, checker services.AccessChecker, req *proto.IsMFARequiredRequest) (resp *proto.IsMFARequiredResponse, err error) {
	// Assign Required as a function of MFARequired.
	defer func() {
		if resp != nil {
			resp.Required = MFARequiredToBool(resp.MFARequired)
		}
	}()

	authPref, err := a.GetAuthPreference(ctx)
	if err != nil {
		return nil, trace.Wrap(err)
	}

	switch state := checker.GetAccessState(authPref); state.MFARequired {
	case services.MFARequiredAlways:
		return &proto.IsMFARequiredResponse{
			MFARequired: proto.MFARequired_MFA_REQUIRED_YES,
		}, nil
	case services.MFARequiredNever:
		return &proto.IsMFARequiredResponse{
			MFARequired: proto.MFARequired_MFA_REQUIRED_NO,
		}, nil
	}

	var noMFAAccessErr error
	switch t := req.Target.(type) {
	case *proto.IsMFARequiredRequest_Node:
		if t.Node.Node == "" {
			return nil, trace.BadParameter("empty Node field")
		}
		if t.Node.Login == "" {
			return nil, trace.BadParameter("empty Login field")
		}

		// state.MFARequired is "per-role", so if the user is joining
		// a session, MFA is required no matter what node they are
		// connecting to. We don't preform an RBAC check like we do
		// below when users are starting a session to selectively
		// require MFA because we don't know what session the user
		// is joining, nor do we know what role allowed the session
		// creator to start the session that is attempting to be joined.
		// We need this info to be able to selectively skip MFA in
		// this case.
		if t.Node.Login == teleport.SSHSessionJoinPrincipal {
			return &proto.IsMFARequiredResponse{
				MFARequired: proto.MFARequired_MFA_REQUIRED_YES,
			}, nil
		}

		// Find the target node and check whether MFA is required.
		matches, err := client.GetResourcesWithFilters(ctx, a, proto.ListResourcesRequest{
			ResourceType:   types.KindNode,
			Namespace:      apidefaults.Namespace,
			SearchKeywords: []string{t.Node.Node},
		})
		if err != nil {
			return nil, trace.Wrap(err)
		}

		if len(matches) == 0 {
			// If t.Node.Node is not a known registered node, it may be an
			// unregistered host running OpenSSH with a certificate created via
			// `tctl auth sign`. In these cases, let the user through without
			// extra checks.
			//
			// If t.Node.Node turns out to be an alias for a real node (e.g.
			// private network IP), and MFA check was actually required, the
			// Node itself will check the cert extensions and reject the
			// connection.
			return &proto.IsMFARequiredResponse{
				MFARequired: proto.MFARequired_MFA_REQUIRED_NO,
			}, nil
		}

		// Check RBAC against all matching nodes and return the first error.
		// If at least one node requires MFA, we'll catch it.
		for _, n := range matches {
			srv, ok := n.(types.Server)
			if !ok {
				continue
			}

			// Filter out any matches on labels before checking access
			fieldVals := append(srv.GetPublicAddrs(), srv.GetName(), srv.GetHostname(), srv.GetAddr())
			if !types.MatchSearch(fieldVals, []string{t.Node.Node}, nil) {
				continue
			}

			err = checker.CheckAccess(
				n,
				services.AccessState{},
				services.NewLoginMatcher(t.Node.Login),
			)

			// Ignore other errors; they'll be caught on the real access attempt.
			if err != nil && errors.Is(err, services.ErrSessionMFARequired) {
				noMFAAccessErr = err
				break
			}
		}

	case *proto.IsMFARequiredRequest_KubernetesCluster:
		if t.KubernetesCluster == "" {
			return nil, trace.BadParameter("missing KubernetesCluster field in a kubernetes-only UserCertsRequest")
		}
		// Find the target cluster and check whether MFA is required.
		svcs, err := a.GetKubernetesServers(ctx)
		if err != nil {
			return nil, trace.Wrap(err)
		}
		var cluster types.KubeCluster
		for _, svc := range svcs {
			kubeCluster := svc.GetCluster()
			if kubeCluster.GetName() == t.KubernetesCluster {
				cluster = kubeCluster
				break
			}
		}
		if cluster == nil {
			return nil, trace.NotFound("kubernetes cluster %q not found", t.KubernetesCluster)
		}

		noMFAAccessErr = checker.CheckAccess(cluster, services.AccessState{})

	case *proto.IsMFARequiredRequest_Database:
		if t.Database.ServiceName == "" {
			return nil, trace.BadParameter("missing ServiceName field in a database-only UserCertsRequest")
		}
		servers, err := a.GetDatabaseServers(ctx, apidefaults.Namespace)
		if err != nil {
			return nil, trace.Wrap(err)
		}
		var db types.Database
		for _, server := range servers {
			if server.GetDatabase().GetName() == t.Database.ServiceName {
				db = server.GetDatabase()
				break
			}
		}
		if db == nil {
			return nil, trace.NotFound("database service %q not found", t.Database.ServiceName)
		}

		autoCreate, err := checker.DatabaseAutoUserMode(db)
		switch {
		case errors.Is(err, services.ErrSessionMFARequired):
			noMFAAccessErr = err
		case err != nil:
			return nil, trace.Wrap(err)
		default:
			dbRoleMatchers := role.GetDatabaseRoleMatchers(role.RoleMatchersConfig{
				Database:       db,
				DatabaseUser:   t.Database.Username,
				DatabaseName:   t.Database.GetDatabase(),
				AutoCreateUser: autoCreate.IsEnabled(),
			})
			noMFAAccessErr = checker.CheckAccess(
				db,
				services.AccessState{},
				dbRoleMatchers...,
			)
		}

	case *proto.IsMFARequiredRequest_WindowsDesktop:
		desktops, err := a.GetWindowsDesktops(ctx, types.WindowsDesktopFilter{Name: t.WindowsDesktop.GetWindowsDesktop()})
		if err != nil {
			return nil, trace.Wrap(err)
		}
		if len(desktops) == 0 {
			return nil, trace.NotFound("windows desktop %q not found", t.WindowsDesktop.GetWindowsDesktop())
		}

		noMFAAccessErr = checker.CheckAccess(desktops[0],
			services.AccessState{},
			services.NewWindowsLoginMatcher(t.WindowsDesktop.GetLogin()))

	case *proto.IsMFARequiredRequest_App:
		if t.App.Name == "" {
			return nil, trace.BadParameter("missing Name field in an app-only UserCertsRequest")
		}

		servers, err := a.GetApplicationServers(ctx, apidefaults.Namespace)
		if err != nil {
			return nil, trace.Wrap(err)
		}

		i := slices.IndexFunc(servers, func(server types.AppServer) bool {
			return server.GetApp().GetName() == t.App.Name
		})
		if i == -1 {
			return nil, trace.NotFound("application service %q not found", t.App.Name)
		}

		app := servers[i].GetApp()
		noMFAAccessErr = checker.CheckAccess(app, services.AccessState{})

	default:
		return nil, trace.BadParameter("unknown Target %T", req.Target)
	}
	// No error means that MFA is not required for this resource by
	// AccessChecker.
	if noMFAAccessErr == nil {
		return &proto.IsMFARequiredResponse{
			MFARequired: proto.MFARequired_MFA_REQUIRED_NO,
		}, nil
	}
	// Errors other than ErrSessionMFARequired mean something else is wrong,
	// most likely access denied.
	if !errors.Is(noMFAAccessErr, services.ErrSessionMFARequired) {
		if !trace.IsAccessDenied(noMFAAccessErr) {
			log.WithError(noMFAAccessErr).Warn("Could not determine MFA access")
		}

		// Mask the access denied errors by returning false to prevent resource
		// name oracles. Auth will be denied (and generate an audit log entry)
		// when the client attempts to connect.
		return &proto.IsMFARequiredResponse{
			MFARequired: proto.MFARequired_MFA_REQUIRED_NO,
		}, nil
	}
	// If we reach here, the error from AccessChecker was
	// ErrSessionMFARequired.

	return &proto.IsMFARequiredResponse{
		MFARequired: proto.MFARequired_MFA_REQUIRED_YES,
	}, nil
}

// mfaAuthChallenge constructs an MFAAuthenticateChallenge for all MFA devices
// registered by the user.
func (a *Server) mfaAuthChallenge(ctx context.Context, user string, challengeExtensions *mfav1.ChallengeExtensions) (*proto.MFAAuthenticateChallenge, error) {
	isPasswordless := challengeExtensions.Scope == mfav1.ChallengeScope_CHALLENGE_SCOPE_PASSWORDLESS_LOGIN

	// Check what kind of MFA is enabled.
	apref, err := a.GetAuthPreference(ctx)
	if err != nil {
		return nil, trace.Wrap(err)
	}
	enableTOTP := apref.IsSecondFactorTOTPAllowed()
	enableWebauthn := apref.IsSecondFactorWebauthnAllowed()

	// Fetch configurations. The IsSecondFactor*Allowed calls above already
	// include the necessary checks of config empty, disabled, etc.
	var u2fPref *types.U2F
	switch val, err := apref.GetU2F(); {
	case trace.IsNotFound(err): // OK, may happen.
	case err != nil: // NOK, unexpected.
		return nil, trace.Wrap(err)
	default:
		u2fPref = val
	}
	var webConfig *types.Webauthn
	switch val, err := apref.GetWebauthn(); {
	case trace.IsNotFound(err): // OK, may happen.
	case err != nil: // NOK, unexpected.
		return nil, trace.Wrap(err)
	default:
		webConfig = val
	}

	// Handle passwordless separately, it works differently from MFA.
	if isPasswordless {
		if !enableWebauthn {
			return nil, trace.Wrap(types.ErrPasswordlessRequiresWebauthn)
		}
		if !apref.GetAllowPasswordless() {
			return nil, trace.Wrap(types.ErrPasswordlessDisabledBySettings)
		}

		webLogin := &wanlib.PasswordlessFlow{
			Webauthn: webConfig,
			Identity: a.Services,
		}
		assertion, err := webLogin.Begin(ctx)
		if err != nil {
			return nil, trace.Wrap(err)
		}

		clusterName, err := a.GetClusterName()
		if err != nil {
			return nil, trace.Wrap(err)
		}

		if err := a.emitter.EmitAuditEvent(ctx, &apievents.CreateMFAAuthChallenge{
			Metadata: apievents.Metadata{
				Type:        events.CreateMFAAuthChallengeEvent,
				Code:        events.CreateMFAAuthChallengeCode,
				ClusterName: clusterName.GetClusterName(),
			},
			UserMetadata:        authz.ClientUserMetadataWithUser(ctx, user),
			ChallengeScope:      challengeExtensions.Scope.String(),
			ChallengeAllowReuse: challengeExtensions.AllowReuse == mfav1.ChallengeAllowReuse_CHALLENGE_ALLOW_REUSE_YES,
		}); err != nil {
			log.WithError(err).Warn("Failed to emit CreateMFAAuthChallenge event.")
		}

		return &proto.MFAAuthenticateChallenge{
			WebauthnChallenge: wantypes.CredentialAssertionToProto(assertion),
		}, nil
	}

	// User required for non-passwordless.
	if user == "" {
		return nil, trace.BadParameter("user required")
	}

	devs, err := a.Services.GetMFADevices(ctx, user, true /* withSecrets */)
	if err != nil {
		return nil, trace.Wrap(err)
	}
	groupedDevs := groupByDeviceType(devs, enableWebauthn)
	challenge := &proto.MFAAuthenticateChallenge{}

	// TOTP challenge.
	if enableTOTP && groupedDevs.TOTP {
		challenge.TOTP = &proto.TOTPChallenge{}
	}

	// WebAuthn challenge.
	if len(groupedDevs.Webauthn) > 0 {
		webLogin := &wanlib.LoginFlow{
			U2F:      u2fPref,
			Webauthn: webConfig,
			Identity: wanlib.WithDevices(a.Services, groupedDevs.Webauthn),
		}
		assertion, err := webLogin.Begin(ctx, user, challengeExtensions)
		if err != nil {
			return nil, trace.Wrap(err)
		}
		challenge.WebauthnChallenge = wantypes.CredentialAssertionToProto(assertion)
	}

	clusterName, err := a.GetClusterName()
	if err != nil {
		return nil, trace.Wrap(err)
	}

	if err := a.emitter.EmitAuditEvent(ctx, &apievents.CreateMFAAuthChallenge{
		Metadata: apievents.Metadata{
			Type:        events.CreateMFAAuthChallengeEvent,
			Code:        events.CreateMFAAuthChallengeCode,
			ClusterName: clusterName.GetClusterName(),
		},
		UserMetadata:        authz.ClientUserMetadataWithUser(ctx, user),
		ChallengeScope:      challengeExtensions.Scope.String(),
		ChallengeAllowReuse: challengeExtensions.AllowReuse == mfav1.ChallengeAllowReuse_CHALLENGE_ALLOW_REUSE_YES,
	}); err != nil {
		log.WithError(err).Warn("Failed to emit CreateMFAAuthChallenge event.")
	}

	return challenge, nil
}

type devicesByType struct {
	TOTP     bool
	Webauthn []*types.MFADevice
}

func groupByDeviceType(devs []*types.MFADevice, groupWebauthn bool) devicesByType {
	res := devicesByType{}
	for _, dev := range devs {
		switch dev.Device.(type) {
		case *types.MFADevice_Totp:
			res.TOTP = true
		case *types.MFADevice_U2F:
			if groupWebauthn {
				res.Webauthn = append(res.Webauthn, dev)
			}
		case *types.MFADevice_Webauthn:
			if groupWebauthn {
				res.Webauthn = append(res.Webauthn, dev)
			}
		default:
			log.Warningf("Skipping MFA device of unknown type %T.", dev.Device)
		}
	}
	return res
}

// validateMFAAuthResponseForRegister is akin to [validateMFAAuthResponse], but
// it allows users with no devices to supply a nil/empty response.
//
// The hasDevices response value can only be trusted in the absence of errors.
//
// Use only for registration purposes.
func (a *Server) validateMFAAuthResponseForRegister(ctx context.Context, resp *proto.MFAAuthenticateResponse, username string, requiredExtensions *mfav1.ChallengeExtensions) (hasDevices bool, err error) {
	// Let users without a useable device go through registration.
	if resp == nil || (resp.GetTOTP() == nil && resp.GetWebauthn() == nil) {
		devices, err := a.Services.GetMFADevices(ctx, username, false /* withSecrets */)
		if err != nil {
			return false, trace.Wrap(err)
		}
		if len(devices) == 0 {
			// Allowed, no devices registered.
			return false, nil
		}

		authPref, err := a.GetAuthPreference(ctx)
		if err != nil {
			return false, trace.Wrap(err)
		}
		totpEnabled := authPref.IsSecondFactorTOTPAllowed()
		webauthnEnabled := authPref.IsSecondFactorWebauthnAllowed()

		devsByType := groupByDeviceType(devices, webauthnEnabled)
		if (totpEnabled && devsByType.TOTP) || (webauthnEnabled && len(devsByType.Webauthn) > 0) {
			return false, trace.BadParameter("second factor authentication required")
		}

		// Allowed, no useable devices registered.
		return false, nil
	}

	if err := a.WithUserLock(ctx, username, func() error {
		_, err := a.ValidateMFAAuthResponse(ctx, resp, username, requiredExtensions)
		return err
	}); err != nil {
		return false, trace.Wrap(err)
	}

	return true, nil
}

// ValidateMFAAuthResponse validates an MFA or passwordless challenge. The provided
// required challenge extensions will be checked against the stored challenge when
// applicable (webauthn only). Returns the authentication data derived from the solved
// challenge.
func (a *Server) ValidateMFAAuthResponse(
	ctx context.Context,
	resp *proto.MFAAuthenticateResponse,
	user string,
	requiredExtensions *mfav1.ChallengeExtensions,
) (*authz.MFAAuthData, error) {

	authData, validateErr := a.validateMFAAuthResponseInternal(ctx, resp, user, requiredExtensions)
	// validateErr handled after audit.

	// Read ClusterName for audit.
	var clusterName string
	if cn, err := a.GetClusterName(); err != nil {
		log.WithError(err).Warn("Failed to read cluster name")
		// err swallowed on purpose.
	} else {
		clusterName = cn.GetClusterName()
	}

	// Take the user from the authData if the user param is empty.
	// This happens for passwordless.
	if user == "" && authData != nil {
		user = authData.User
	}

	// Emit audit event.
	auditEvent := &apievents.ValidateMFAAuthResponse{
		Metadata: apievents.Metadata{
			Type:        events.ValidateMFAAuthResponseEvent,
			ClusterName: clusterName,
		},
		UserMetadata:   authz.ClientUserMetadataWithUser(ctx, user),
		ChallengeScope: requiredExtensions.Scope.String(),
	}
	if validateErr != nil {
		auditEvent.Code = events.ValidateMFAAuthResponseFailureCode
		auditEvent.Success = false
		auditEvent.UserMessage = validateErr.Error()
		auditEvent.Error = validateErr.Error()
	} else {
		auditEvent.Code = events.ValidateMFAAuthResponseCode
		auditEvent.Success = true
		deviceMetadata := mfaDeviceEventMetadata(authData.Device)
		auditEvent.MFADevice = &deviceMetadata
		auditEvent.ChallengeAllowReuse = authData.AllowReuse == mfav1.ChallengeAllowReuse_CHALLENGE_ALLOW_REUSE_YES
	}
	if err := a.emitter.EmitAuditEvent(ctx, auditEvent); err != nil {
		log.WithError(err).Warn("Failed to emit ValidateMFAAuthResponse event")
		// err swallowed on purpose.
	}

	return authData, trace.Wrap(validateErr)
}

func (a *Server) validateMFAAuthResponseInternal(
	ctx context.Context,
	resp *proto.MFAAuthenticateResponse,
	user string,
	requiredExtensions *mfav1.ChallengeExtensions,
) (*authz.MFAAuthData, error) {
	if requiredExtensions == nil {
		return nil, trace.BadParameter("required challenge extensions parameter required")
	}

	isPasswordless := requiredExtensions.Scope == mfav1.ChallengeScope_CHALLENGE_SCOPE_PASSWORDLESS_LOGIN

	// Sanity check user/passwordless.
	if user == "" && !isPasswordless {
		return nil, trace.BadParameter("user required")
	}

	switch res := resp.Response.(type) {
	// cases in order of preference
	case *proto.MFAAuthenticateResponse_Webauthn:
		// Read necessary configurations.
		cap, err := a.GetAuthPreference(ctx)
		if err != nil {
			return nil, trace.Wrap(err)
		}
		u2f, err := cap.GetU2F()
		switch {
		case trace.IsNotFound(err): // OK, may happen.
		case err != nil: // Unexpected.
			return nil, trace.Wrap(err)
		}
		webConfig, err := cap.GetWebauthn()
		if err != nil {
			return nil, trace.Wrap(err)
		}

		assertionResp := wantypes.CredentialAssertionResponseFromProto(res.Webauthn)
		var loginData *wanlib.LoginData
		if isPasswordless {
			webLogin := &wanlib.PasswordlessFlow{
				Webauthn: webConfig,
				Identity: a.Services,
			}
			loginData, err = webLogin.Finish(ctx, assertionResp)

			// Disallow non-local users from logging in with passwordless.
			if err == nil {
				u, getErr := a.GetUser(ctx, loginData.User, false /* withSecrets */)
				if getErr != nil {
					err = trace.Wrap(getErr)
				} else if u.GetUserType() != types.UserTypeLocal {
					// Return the error unmodified, without the "MFA response validation
					// failed" prefix.
					return nil, trace.Wrap(types.ErrPassswordlessLoginBySSOUser)
				}
			}
		} else {
			webLogin := &wanlib.LoginFlow{
				U2F:      u2f,
				Webauthn: webConfig,
				Identity: a.Services,
			}
			loginData, err = webLogin.Finish(ctx, user, wantypes.CredentialAssertionResponseFromProto(res.Webauthn), requiredExtensions)
		}
		if err != nil {
			return nil, trace.AccessDenied("MFA response validation failed: %v", err)
		}

		return &authz.MFAAuthData{
			Device:     loginData.Device,
			User:       loginData.User,
			AllowReuse: loginData.AllowReuse,
		}, nil

	case *proto.MFAAuthenticateResponse_TOTP:
		dev, err := a.checkOTP(user, res.TOTP.Code)
		if err != nil {
			return nil, trace.Wrap(err)
		}

		return &authz.MFAAuthData{
			Device: dev,
			User:   user,
			// We store the last used token so OTP reuse is never allowed.
			AllowReuse: mfav1.ChallengeAllowReuse_CHALLENGE_ALLOW_REUSE_NO,
		}, nil

	default:
		return nil, trace.BadParameter("unknown or missing MFAAuthenticateResponse type %T", resp.Response)
	}
}

func mergeKeySets(a, b types.CAKeySet) types.CAKeySet {
	newKeySet := a.Clone()
	newKeySet.SSH = append(newKeySet.SSH, b.SSH...)
	newKeySet.TLS = append(newKeySet.TLS, b.TLS...)
	newKeySet.JWT = append(newKeySet.JWT, b.JWT...)
	return newKeySet
}

// addAdditionalTrustedKeysAtomic performs an atomic update to
// the given CA with newKeys added to the AdditionalTrustedKeys
func (a *Server) addAdditionalTrustedKeysAtomic(ctx context.Context, ca types.CertAuthority, newKeys types.CAKeySet, needsUpdate func(types.CertAuthority) (bool, error)) error {
	const maxIterations = 64

	for i := 0; i < maxIterations; i++ {
		if update, err := needsUpdate(ca); err != nil || !update {
			return trace.Wrap(err)
		}

		err := ca.SetAdditionalTrustedKeys(mergeKeySets(
			ca.GetAdditionalTrustedKeys(),
			newKeys,
		))
		if err != nil {
			return trace.Wrap(err)
		}

		if _, err := a.UpdateCertAuthority(ctx, ca); err == nil {
			return nil
		} else if !errors.Is(err, backend.ErrIncorrectRevision) {
			return trace.Wrap(err)
		}

		ca, err = a.Services.GetCertAuthority(ctx, ca.GetID(), true)
		if err != nil {
			return trace.Wrap(err)
		}
	}
	return trace.Errorf("too many conflicts attempting to set additional trusted keys for ca %q of type %q", ca.GetClusterName(), ca.GetType())
}

// newKeySet generates a new sets of keys for a given CA type.
// Keep this function in sync with lib/services/suite/suite.go:NewTestCAWithConfig().
func newKeySet(ctx context.Context, keyStore *keystore.Manager, caID types.CertAuthID) (types.CAKeySet, error) {
	var keySet types.CAKeySet

	// Add SSH keys if necessary.
	switch caID.Type {
	case types.UserCA, types.HostCA, types.OpenSSHCA:
		sshKeyPair, err := keyStore.NewSSHKeyPair(ctx, sshCAKeyPurpose(caID.Type))
		if err != nil {
			return keySet, trace.Wrap(err)
		}
		keySet.SSH = append(keySet.SSH, sshKeyPair)
	}

	// Add TLS keys if necessary.
	switch caID.Type {
	case types.UserCA, types.HostCA, types.DatabaseCA, types.DatabaseClientCA, types.SAMLIDPCA, types.SPIFFECA:
		tlsKeyPair, err := keyStore.NewTLSKeyPair(ctx, caID.DomainName, tlsCAKeyPurpose(caID.Type))
		if err != nil {
			return keySet, trace.Wrap(err)
		}
		keySet.TLS = append(keySet.TLS, tlsKeyPair)
	}

	// Add JWT keys if necessary.
	switch caID.Type {
	case types.JWTSigner, types.OIDCIdPCA, types.SPIFFECA:
		jwtKeyPair, err := keyStore.NewJWTKeyPair(ctx, jwtCAKeyPurpose(caID.Type))
		if err != nil {
			return keySet, trace.Wrap(err)
		}
		keySet.JWT = append(keySet.JWT, jwtKeyPair)
	}

	return keySet, nil
}

func sshCAKeyPurpose(caType types.CertAuthType) cryptosuites.KeyPurpose {
	switch caType {
	case types.UserCA:
		return cryptosuites.UserCASSH
	case types.HostCA:
		return cryptosuites.HostCASSH
	case types.OpenSSHCA:
		return cryptosuites.OpenSSHCASSH
	}
	return cryptosuites.KeyPurposeUnspecified
}

func tlsCAKeyPurpose(caType types.CertAuthType) cryptosuites.KeyPurpose {
	switch caType {
	case types.UserCA:
		return cryptosuites.UserCATLS
	case types.HostCA:
		return cryptosuites.HostCATLS
	case types.DatabaseCA:
		return cryptosuites.DatabaseCATLS
	case types.DatabaseClientCA:
		return cryptosuites.DatabaseClientCATLS
	case types.SAMLIDPCA:
		return cryptosuites.SAMLIdPCATLS
	case types.SPIFFECA:
		return cryptosuites.SPIFFECATLS
	}
	return cryptosuites.KeyPurposeUnspecified
}

func jwtCAKeyPurpose(caType types.CertAuthType) cryptosuites.KeyPurpose {
	switch caType {
	case types.JWTSigner:
		return cryptosuites.JWTCAJWT
	case types.OIDCIdPCA:
		return cryptosuites.OIDCIdPCAJWT
	case types.SPIFFECA:
		return cryptosuites.SPIFFECAJWT
	}
	return cryptosuites.KeyPurposeUnspecified
}

// ensureLocalAdditionalKeys adds additional trusted keys to the CA if they are not
// already present.
func (a *Server) ensureLocalAdditionalKeys(ctx context.Context, ca types.CertAuthority) error {
	usableKeysResult, err := a.keyStore.HasUsableAdditionalKeys(ctx, ca)
	if err != nil {
		return trace.Wrap(err)
	}
	if usableKeysResult.CAHasPreferredKeyType {
		// Nothing to do.
		return nil
	}

	newKeySet, err := newKeySet(ctx, a.keyStore, ca.GetID())
	if err != nil {
		return trace.Wrap(err)
	}

	// The CA still needs an update while the CA does not contain any keys of
	// the preferred type.
	needsUpdate := func(ca types.CertAuthority) (bool, error) {
		usableKeysResult, err := a.keyStore.HasUsableAdditionalKeys(ctx, ca)
		return !usableKeysResult.CAHasPreferredKeyType, trace.Wrap(err)
	}
	err = a.addAdditionalTrustedKeysAtomic(ctx, ca, newKeySet, needsUpdate)
	if err != nil {
		return trace.Wrap(err)
	}
	log.Infof("Successfully added locally usable additional trusted keys to %s CA.", ca.GetType())
	return nil
}

// GetLicense return the license used the start the teleport enterprise auth server
func (a *Server) GetLicense(ctx context.Context) (string, error) {
	if modules.GetModules().Features().Cloud {
		return "", trace.AccessDenied("license cannot be downloaded on Cloud")
	}
	if a.license == nil {
		return "", trace.NotFound("license not found")
	}
	return fmt.Sprintf("%s%s", a.license.CertPEM, a.license.KeyPEM), nil
}

// GetHeadlessAuthenticationFromWatcher gets a headless authentication from the headless
// authentication watcher.
func (a *Server) GetHeadlessAuthenticationFromWatcher(ctx context.Context, username, name string) (*types.HeadlessAuthentication, error) {
	sub, err := a.headlessAuthenticationWatcher.Subscribe(ctx, username, name)
	if err != nil {
		return nil, trace.Wrap(err)
	}
	defer sub.Close()

	// Wait for the login process to insert the headless authentication resource into the backend.
	// If it already exists and passes the condition, WaitForUpdate will return it immediately.
	headlessAuthn, err := sub.WaitForUpdate(ctx, func(ha *types.HeadlessAuthentication) (bool, error) {
		return services.ValidateHeadlessAuthentication(ha) == nil, nil
	})
	return headlessAuthn, trace.Wrap(err)
}

// UpsertHeadlessAuthenticationStub creates a headless authentication stub for the user
// that will expire after the standard callback timeout.
func (a *Server) UpsertHeadlessAuthenticationStub(ctx context.Context, username string) error {
	// Create the stub. If it already exists, update its expiration.
	expires := a.clock.Now().Add(defaults.HeadlessLoginTimeout)
	stub, err := types.NewHeadlessAuthentication(username, services.HeadlessAuthenticationUserStubID, expires)
	if err != nil {
		return trace.Wrap(err)
	}

	err = a.Services.UpsertHeadlessAuthentication(ctx, stub)
	return trace.Wrap(err)
}

// CompareAndSwapHeadlessAuthentication performs a compare
// and swap replacement on a headless authentication resource.
func (a *Server) CompareAndSwapHeadlessAuthentication(ctx context.Context, old, new *types.HeadlessAuthentication) (*types.HeadlessAuthentication, error) {
	headlessAuthn, err := a.Services.CompareAndSwapHeadlessAuthentication(ctx, old, new)
	return headlessAuthn, trace.Wrap(err)
}

// getAccessRequestMonthlyUsage returns the number of access requests that have been created this month.
func (a *Server) getAccessRequestMonthlyUsage(ctx context.Context) (int, error) {
	return resourceusage.GetAccessRequestMonthlyUsage(ctx, a.Services.AuditLogSessionStreamer, a.clock.Now().UTC())
}

// verifyAccessRequestMonthlyLimit checks whether the cluster has exceeded the monthly access request limit.
// If so, it returns an error. This is only applicable on usage-based billing plans.
func (a *Server) verifyAccessRequestMonthlyLimit(ctx context.Context) error {
	f := modules.GetModules().Features()
	accessRequestsEntitlement := f.GetEntitlement(entitlements.AccessRequests)

	if accessRequestsEntitlement.Limit == 0 {
		return nil // unlimited access
	}

	monthlyLimit := accessRequestsEntitlement.Limit

	const limitReachedMessage = "cluster has reached its monthly access request limit, please contact the cluster administrator"

	usage, err := a.getAccessRequestMonthlyUsage(ctx)
	if err != nil {
		return trace.Wrap(err)
	}
	if usage >= int(monthlyLimit) {
		return trace.AccessDenied(limitReachedMessage)
	}

	return nil
}

// getProxyPublicAddr returns the first valid, non-empty proxy public address it
// finds, or empty otherwise.
func (a *Server) getProxyPublicAddr() string {
	if proxies, err := a.GetProxies(); err == nil {
		for _, p := range proxies {
			addr := p.GetPublicAddr()
			if addr == "" {
				continue
			}
			if _, err := utils.ParseAddr(addr); err != nil {
				log.Warningf("Invalid public address on the proxy %q: %q: %v.", p.GetName(), addr, err)
				continue
			}
			return addr
		}
	}
	return ""
}

// GetNodeStream streams a list of registered servers.
func (a *Server) GetNodeStream(ctx context.Context, namespace string) stream.Stream[types.Server] {
	var done bool
	startKey := ""
	return stream.PageFunc(func() ([]types.Server, error) {
		if done {
			return nil, io.EOF
		}
		resp, err := a.ListResources(ctx, proto.ListResourcesRequest{
			ResourceType: types.KindNode,
			Namespace:    namespace,
			Limit:        apidefaults.DefaultChunkSize,
			StartKey:     startKey,
		})
		if err != nil {
			return nil, trace.Wrap(err)
		}
		startKey = resp.NextKey
		done = startKey == ""
		resources := types.ResourcesWithLabels(resp.Resources)
		servers, err := resources.AsServers()
		return servers, trace.Wrap(err)
	})
}

// authKeepAliver is a keep aliver using auth server directly
type authKeepAliver struct {
	sync.RWMutex
	a           *Server
	ctx         context.Context
	cancel      context.CancelFunc
	keepAlivesC chan types.KeepAlive
	err         error
}

// KeepAlives returns a channel accepting keep alive requests
func (k *authKeepAliver) KeepAlives() chan<- types.KeepAlive {
	return k.keepAlivesC
}

func (k *authKeepAliver) forwardKeepAlives() {
	for {
		select {
		case <-k.a.closeCtx.Done():
			k.Close()
			return
		case <-k.ctx.Done():
			return
		case keepAlive := <-k.keepAlivesC:
			err := k.a.KeepAliveServer(k.ctx, keepAlive)
			if err != nil {
				k.closeWithError(err)
				return
			}
		}
	}
}

func (k *authKeepAliver) closeWithError(err error) {
	k.Close()
	k.Lock()
	defer k.Unlock()
	k.err = err
}

// Error returns the error if keep aliver
// has been closed
func (k *authKeepAliver) Error() error {
	k.RLock()
	defer k.RUnlock()
	return k.err
}

// Done returns channel that is closed whenever
// keep aliver is closed
func (k *authKeepAliver) Done() <-chan struct{} {
	return k.ctx.Done()
}

// Close closes keep aliver and cancels all goroutines
func (k *authKeepAliver) Close() error {
	k.cancel()
	return nil
}

// githubClient is internal structure that stores Github OAuth 2client and its config
type githubClient struct {
	client *oauth2.Client
	config oauth2.Config
}

// oauth2ConfigsEqual returns true if the provided OAuth2 configs are equal
func oauth2ConfigsEqual(a, b oauth2.Config) bool {
	if a.Credentials.ID != b.Credentials.ID {
		return false
	}
	if a.Credentials.Secret != b.Credentials.Secret {
		return false
	}
	if a.RedirectURL != b.RedirectURL {
		return false
	}
	if len(a.Scope) != len(b.Scope) {
		return false
	}
	for i := range a.Scope {
		if a.Scope[i] != b.Scope[i] {
			return false
		}
	}
	if a.AuthURL != b.AuthURL {
		return false
	}
	if a.TokenURL != b.TokenURL {
		return false
	}
	if a.AuthMethod != b.AuthMethod {
		return false
	}
	return true
}

// DefaultDNSNamesForRole returns default DNS names for the specified role.
func DefaultDNSNamesForRole(role types.SystemRole) []string {
	if (types.SystemRoles{role}).IncludeAny(
		types.RoleAuth,
		types.RoleAdmin,
		types.RoleProxy,
		types.RoleKube,
		types.RoleApp,
		types.RoleDatabase,
		types.RoleWindowsDesktop,
		types.RoleOkta,
		types.RoleAWSIdentityCenter,
	) {
		return []string{
			"*." + constants.APIDomain,
			constants.APIDomain,
		}
	}
	return nil
}<|MERGE_RESOLUTION|>--- conflicted
+++ resolved
@@ -337,10 +337,6 @@
 		svcCfg := local.IdentityCenterServiceConfig{
 			Backend: cfg.Backend,
 			Mode:    local.IdentityCenterServiceModeStrict,
-<<<<<<< HEAD
-			Logger:  slog.Default().With(),
-=======
->>>>>>> e7f105b5
 		}
 		cfg.IdentityCenter, err = local.NewIdentityCenterService(svcCfg)
 		if err != nil {
