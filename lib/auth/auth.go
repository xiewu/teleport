/*
 * Teleport
 * Copyright (C) 2023  Gravitational, Inc.
 *
 * This program is free software: you can redistribute it and/or modify
 * it under the terms of the GNU Affero General Public License as published by
 * the Free Software Foundation, either version 3 of the License, or
 * (at your option) any later version.
 *
 * This program is distributed in the hope that it will be useful,
 * but WITHOUT ANY WARRANTY; without even the implied warranty of
 * MERCHANTABILITY or FITNESS FOR A PARTICULAR PURPOSE.  See the
 * GNU Affero General Public License for more details.
 *
 * You should have received a copy of the GNU Affero General Public License
 * along with this program.  If not, see <http://www.gnu.org/licenses/>.
 */

// Package auth implements certificate signing authority and access control server
// Authority server is composed of several parts:
//
// * Authority server itself that implements signing and acl logic
// * HTTP server wrapper for authority server
// * HTTP client wrapper
package auth

import (
	"bytes"
	"cmp"
	"context"
	"crypto"
	"crypto/rand"
	"crypto/subtle"
	"crypto/x509"
	"encoding/pem"
	"errors"
	"fmt"
	"io"
	"log/slog"
	"maps"
	"math/big"
	mathrand "math/rand/v2"
	"net"
	"os"
	"regexp"
	"slices"
	"sort"
	"strconv"
	"strings"
	"sync"
	"time"

	"github.com/google/uuid"
	liblicense "github.com/gravitational/license"
	"github.com/gravitational/trace"
	"github.com/jonboulle/clockwork"
	"github.com/prometheus/client_golang/prometheus"
	"go.opentelemetry.io/otel/exporters/otlp/otlptrace"
	"golang.org/x/crypto/bcrypt"
	"golang.org/x/crypto/ssh"
	"golang.org/x/time/rate"
	"google.golang.org/protobuf/types/known/durationpb"
	"google.golang.org/protobuf/types/known/timestamppb"

	"github.com/gravitational/teleport"
	"github.com/gravitational/teleport/api/client"
	"github.com/gravitational/teleport/api/client/proto"
	"github.com/gravitational/teleport/api/constants"
	apidefaults "github.com/gravitational/teleport/api/defaults"
	devicepb "github.com/gravitational/teleport/api/gen/proto/go/teleport/devicetrust/v1"
	headerv1 "github.com/gravitational/teleport/api/gen/proto/go/teleport/header/v1"
	mfav1 "github.com/gravitational/teleport/api/gen/proto/go/teleport/mfa/v1"
	notificationsv1 "github.com/gravitational/teleport/api/gen/proto/go/teleport/notifications/v1"
	workloadidentityv1pb "github.com/gravitational/teleport/api/gen/proto/go/teleport/workloadidentity/v1"
	"github.com/gravitational/teleport/api/internalutils/stream"
	"github.com/gravitational/teleport/api/metadata"
	"github.com/gravitational/teleport/api/types"
	"github.com/gravitational/teleport/api/types/accesslist"
	apievents "github.com/gravitational/teleport/api/types/events"
	"github.com/gravitational/teleport/api/types/wrappers"
	apiutils "github.com/gravitational/teleport/api/utils"
	"github.com/gravitational/teleport/api/utils/keys"
	"github.com/gravitational/teleport/api/utils/retryutils"
	apisshutils "github.com/gravitational/teleport/api/utils/sshutils"
	"github.com/gravitational/teleport/entitlements"
	"github.com/gravitational/teleport/lib/auth/authclient"
	"github.com/gravitational/teleport/lib/auth/keystore"
	"github.com/gravitational/teleport/lib/auth/okta"
	"github.com/gravitational/teleport/lib/auth/userloginstate"
	wanlib "github.com/gravitational/teleport/lib/auth/webauthn"
	wantypes "github.com/gravitational/teleport/lib/auth/webauthntypes"
	"github.com/gravitational/teleport/lib/authz"
	"github.com/gravitational/teleport/lib/backend"
	"github.com/gravitational/teleport/lib/bitbucket"
	"github.com/gravitational/teleport/lib/cache"
	"github.com/gravitational/teleport/lib/circleci"
	"github.com/gravitational/teleport/lib/cryptosuites"
	"github.com/gravitational/teleport/lib/decision"
	"github.com/gravitational/teleport/lib/defaults"
	"github.com/gravitational/teleport/lib/devicetrust/assertserver"
	"github.com/gravitational/teleport/lib/events"
	"github.com/gravitational/teleport/lib/gcp"
	"github.com/gravitational/teleport/lib/githubactions"
	"github.com/gravitational/teleport/lib/gitlab"
	"github.com/gravitational/teleport/lib/inventory"
	kubetoken "github.com/gravitational/teleport/lib/kube/token"
	"github.com/gravitational/teleport/lib/limiter"
	"github.com/gravitational/teleport/lib/loginrule"
	"github.com/gravitational/teleport/lib/modules"
	"github.com/gravitational/teleport/lib/observability/metrics"
	"github.com/gravitational/teleport/lib/observability/tracing"
	"github.com/gravitational/teleport/lib/release"
	"github.com/gravitational/teleport/lib/resourceusage"
	"github.com/gravitational/teleport/lib/service/servicecfg"
	"github.com/gravitational/teleport/lib/services"
	"github.com/gravitational/teleport/lib/services/local"
	"github.com/gravitational/teleport/lib/services/readonly"
	"github.com/gravitational/teleport/lib/spacelift"
	"github.com/gravitational/teleport/lib/srv/db/common/role"
	"github.com/gravitational/teleport/lib/sshca"
	"github.com/gravitational/teleport/lib/sshutils"
	"github.com/gravitational/teleport/lib/terraformcloud"
	"github.com/gravitational/teleport/lib/tlsca"
	"github.com/gravitational/teleport/lib/tpm"
	usagereporter "github.com/gravitational/teleport/lib/usagereporter/teleport"
	"github.com/gravitational/teleport/lib/utils"
	"github.com/gravitational/teleport/lib/utils/interval"
	logutils "github.com/gravitational/teleport/lib/utils/log"
	vc "github.com/gravitational/teleport/lib/versioncontrol"
	"github.com/gravitational/teleport/lib/versioncontrol/github"
	uw "github.com/gravitational/teleport/lib/versioncontrol/upgradewindow"
)

const (
	ErrFieldKeyUserMaxedAttempts = "maxed-attempts"

	// MaxFailedAttemptsErrMsg is a user friendly error message that tells a user that they are locked.
	MaxFailedAttemptsErrMsg = "too many incorrect attempts, please try again later"
)

const (
	// githubCacheTimeout is how long Github org entries are cached.
	githubCacheTimeout = time.Hour

	// mfaDeviceNameMaxLen is the maximum length of a device name.
	mfaDeviceNameMaxLen = 30
)

const (
	OSSDesktopsCheckPeriod  = 5 * time.Minute
	OSSDesktopsAlertID      = "oss-desktops"
	OSSDesktopsAlertMessage = "Your cluster is beyond its allocation of 5 non-Active Directory Windows desktops. " +
		"Reach out for unlimited desktops with Teleport Enterprise."

	OSSDesktopsAlertLink     = "https://goteleport.com/r/upgrade-community?utm_campaign=CTA_windows_local"
	OSSDesktopsAlertLinkText = "Contact Sales"
	OSSDesktopsLimit         = 5
)

const (
	dynamicLabelCheckPeriod  = time.Hour
	dynamicLabelAlertID      = "dynamic-labels-in-deny-rules"
	dynamicLabelAlertMessage = "One or more roles has deny rules that include dynamic/ labels. " +
		"This is not recommended due to the volatility of dynamic/ labels and is not allowed for new roles. " +
		"(hint: use 'tctl get roles' to find roles that need updating)"
)

const (
	notificationsPageReadInterval = 5 * time.Millisecond
	notificationsWriteInterval    = 40 * time.Millisecond
	accessListsPageReadInterval   = 5 * time.Millisecond
)

var ErrRequiresEnterprise = services.ErrRequiresEnterprise

// ServerOption allows setting options as functional arguments to Server
type ServerOption func(*Server) error

// NewServer creates and configures a new Server instance
func NewServer(cfg *InitConfig, opts ...ServerOption) (*Server, error) {
	err := metrics.RegisterPrometheusCollectors(prometheusCollectors...)
	if err != nil {
		return nil, trace.Wrap(err)
	}

	if cfg.VersionStorage == nil {
		return nil, trace.BadParameter("version storage is not set")
	}
	if cfg.Trust == nil {
		cfg.Trust = local.NewCAService(cfg.Backend)
	}
	if cfg.Presence == nil {
		cfg.Presence = local.NewPresenceService(cfg.Backend)
	}
	if cfg.Provisioner == nil {
		cfg.Provisioner = local.NewProvisioningService(cfg.Backend)
	}
	if cfg.Identity == nil {
		cfg.Identity, err = local.NewIdentityService(cfg.Backend)
		if err != nil {
			return nil, trace.Wrap(err)
		}
	}
	if cfg.Access == nil {
		cfg.Access = local.NewAccessService(cfg.Backend)
	}
	if cfg.DynamicAccessExt == nil {
		cfg.DynamicAccessExt = local.NewDynamicAccessService(cfg.Backend)
	}
	if cfg.ClusterConfiguration == nil {
		clusterConfig, err := local.NewClusterConfigurationService(cfg.Backend)
		if err != nil {
			return nil, trace.Wrap(err)
		}
		cfg.ClusterConfiguration = clusterConfig
	}
	if cfg.AutoUpdateService == nil {
		cfg.AutoUpdateService, err = local.NewAutoUpdateService(cfg.Backend)
		if err != nil {
			return nil, trace.Wrap(err)
		}
	}
	if cfg.Restrictions == nil {
		cfg.Restrictions = local.NewRestrictionsService(cfg.Backend)
	}
	if cfg.Apps == nil {
		cfg.Apps = local.NewAppService(cfg.Backend)
	}
	if cfg.Databases == nil {
		cfg.Databases = local.NewDatabasesService(cfg.Backend)
	}
	if cfg.DatabaseServices == nil {
		cfg.DatabaseServices = local.NewDatabaseServicesService(cfg.Backend)
	}
	if cfg.Kubernetes == nil {
		cfg.Kubernetes = local.NewKubernetesService(cfg.Backend)
	}
	if cfg.Status == nil {
		cfg.Status = local.NewStatusService(cfg.Backend)
	}
	if cfg.Events == nil {
		cfg.Events = local.NewEventsService(cfg.Backend)
	}
	if cfg.AuditLog == nil {
		cfg.AuditLog = events.NewDiscardAuditLog()
	}
	if cfg.Emitter == nil {
		cfg.Emitter = events.NewDiscardEmitter()
	}
	if cfg.Streamer == nil {
		cfg.Streamer = events.NewDiscardStreamer()
	}
	if cfg.WindowsDesktops == nil {
		cfg.WindowsDesktops = local.NewWindowsDesktopService(cfg.Backend)
	}
	if cfg.DynamicWindowsDesktops == nil {
		cfg.DynamicWindowsDesktops, err = local.NewDynamicWindowsDesktopService(cfg.Backend)
		if err != nil {
			return nil, trace.Wrap(err)
		}
	}
	if cfg.SAMLIdPServiceProviders == nil {
		cfg.SAMLIdPServiceProviders, err = local.NewSAMLIdPServiceProviderService(cfg.Backend)
		if err != nil {
			return nil, trace.Wrap(err)
		}
	}
	if cfg.UserGroups == nil {
		cfg.UserGroups, err = local.NewUserGroupService(cfg.Backend)
		if err != nil {
			return nil, trace.Wrap(err)
		}
	}

	if cfg.CrownJewels == nil {
		cfg.CrownJewels, err = local.NewCrownJewelsService(cfg.Backend)
		if err != nil {
			return nil, trace.Wrap(err)
		}
	}
	if cfg.ConnectionsDiagnostic == nil {
		cfg.ConnectionsDiagnostic = local.NewConnectionsDiagnosticService(cfg.Backend)
	}
	if cfg.SessionTrackerService == nil {
		cfg.SessionTrackerService, err = local.NewSessionTrackerService(cfg.Backend)
		if err != nil {
			return nil, trace.Wrap(err)
		}
	}
	if cfg.AssertionReplayService == nil {
		cfg.AssertionReplayService = local.NewAssertionReplayService(cfg.Backend)
	}
	if cfg.TraceClient == nil {
		cfg.TraceClient = tracing.NewNoopClient()
	}
	if cfg.UsageReporter == nil {
		cfg.UsageReporter = usagereporter.DiscardUsageReporter{}
	}
	if cfg.Okta == nil {
		cfg.Okta, err = local.NewOktaService(cfg.Backend, cfg.Clock)
		if err != nil {
			return nil, trace.Wrap(err)
		}
	}
	if cfg.SecReports == nil {
		cfg.SecReports, err = local.NewSecReportsService(cfg.Backend, cfg.Clock)
		if err != nil {
			return nil, trace.Wrap(err)
		}
	}
	if cfg.AccessLists == nil {
		cfg.AccessLists, err = local.NewAccessListService(cfg.Backend, cfg.Clock)
		if err != nil {
			return nil, trace.Wrap(err)
		}
	}
	if cfg.DatabaseObjectImportRules == nil {
		cfg.DatabaseObjectImportRules, err = local.NewDatabaseObjectImportRuleService(cfg.Backend)
		if err != nil {
			return nil, trace.Wrap(err)
		}
	}
	if cfg.DatabaseObjects == nil {
		cfg.DatabaseObjects, err = local.NewDatabaseObjectService(cfg.Backend)
		if err != nil {
			return nil, trace.Wrap(err)
		}
	}
	if cfg.Plugins == nil {
		cfg.Plugins = local.NewPluginsService(cfg.Backend)
	}
	if cfg.PluginData == nil {
		cfg.PluginData = local.NewPluginData(cfg.Backend, cfg.DynamicAccessExt)
	}
	if cfg.Integrations == nil {
		cfg.Integrations, err = local.NewIntegrationsService(cfg.Backend)
		if err != nil {
			return nil, trace.Wrap(err)
		}
	}
	if cfg.PluginStaticCredentials == nil {
		cfg.PluginStaticCredentials, err = local.NewPluginStaticCredentialsService(cfg.Backend)
		if err != nil {
			return nil, trace.Wrap(err)
		}
	}
	if cfg.UserTasks == nil {
		cfg.UserTasks, err = local.NewUserTasksService(cfg.Backend)
		if err != nil {
			return nil, trace.Wrap(err)
		}
	}
	if cfg.DiscoveryConfigs == nil {
		cfg.DiscoveryConfigs, err = local.NewDiscoveryConfigService(cfg.Backend)
		if err != nil {
			return nil, trace.Wrap(err)
		}
	}
	if cfg.UserPreferences == nil {
		cfg.UserPreferences = local.NewUserPreferencesService(cfg.Backend)
	}
	if cfg.UserLoginState == nil {
		cfg.UserLoginState, err = local.NewUserLoginStateService(cfg.Backend)
		if err != nil {
			return nil, trace.Wrap(err)
		}
	}
	if cfg.ProvisioningStates == nil {
		cfg.ProvisioningStates, err = local.NewProvisioningStateService(cfg.Backend)
		if err != nil {
			return nil, trace.Wrap(err)
		}
	}
	if cfg.IdentityCenter == nil {
		svcCfg := local.IdentityCenterServiceConfig{Backend: cfg.Backend}
		cfg.IdentityCenter, err = local.NewIdentityCenterService(svcCfg)
		if err != nil {
			return nil, trace.Wrap(err)
		}
	}
	if cfg.Notifications == nil {
		cfg.Notifications, err = local.NewNotificationsService(cfg.Backend, cfg.Clock)
		if err != nil {
			return nil, trace.Wrap(err)
		}
	}
	if cfg.BotInstance == nil {
		cfg.BotInstance, err = local.NewBotInstanceService(cfg.Backend, cfg.Clock)
		if err != nil {
			return nil, trace.Wrap(err)
		}
	}
	if cfg.SPIFFEFederations == nil {
		cfg.SPIFFEFederations, err = local.NewSPIFFEFederationService(cfg.Backend)
		if err != nil {
			return nil, trace.Wrap(err, "creating SPIFFEFederation service")
		}
	}
	if cfg.GitServers == nil {
		cfg.GitServers, err = local.NewGitServerService(cfg.Backend)
		if err != nil {
			return nil, trace.Wrap(err, "creating GitServer service")
		}
	}
	if cfg.WorkloadIdentity == nil {
		workloadIdentity, err := local.NewWorkloadIdentityService(cfg.Backend)
		if err != nil {
			return nil, trace.Wrap(err, "creating WorkloadIdentity service")
		}
		cfg.WorkloadIdentity = workloadIdentity
	}
	if cfg.WorkloadIdentityX509Revocations == nil {
		cfg.WorkloadIdentityX509Revocations, err = local.NewWorkloadIdentityX509RevocationService(cfg.Backend)
		if err != nil {
			return nil, trace.Wrap(err, "creating WorkloadIdentityX509Revocation service")
		}
	}
	if cfg.WorkloadIdentityX509Overrides == nil {
		cfg.WorkloadIdentityX509Overrides, err = local.NewWorkloadIdentityX509OverridesService(cfg.Backend)
		if err != nil {
			return nil, trace.Wrap(err, "creating WorkloadIdentityX509Overrides service")
		}
	}
	if cfg.StableUNIXUsers == nil {
		cfg.StableUNIXUsers = &local.StableUNIXUsersService{
			Backend: cfg.Backend,
		}
	}
	if cfg.AuthInfo == nil {
		cfg.AuthInfo, err = local.NewAuthInfoService(cfg.Backend)
		if err != nil {
			return nil, trace.Wrap(err, "creating AuthInfo service")
		}
	}

	if cfg.Logger == nil {
		cfg.Logger = slog.With(teleport.ComponentKey, teleport.ComponentAuth)
	}

	limiter := limiter.NewConnectionsLimiter(defaults.LimiterMaxConcurrentSignatures)

	keystoreOpts := &keystore.Options{
		HostUUID:             cfg.HostUUID,
		ClusterName:          cfg.ClusterName,
		AuthPreferenceGetter: cfg.ClusterConfiguration,
		FIPS:                 cfg.FIPS,
	}
	if cfg.KeyStoreConfig.PKCS11 != (servicecfg.PKCS11Config{}) {
		if !modules.GetModules().Features().GetEntitlement(entitlements.HSM).Enabled {
			return nil, fmt.Errorf("PKCS11 HSM support requires a license with the HSM feature enabled: %w", ErrRequiresEnterprise)
		}
	} else if cfg.KeyStoreConfig.GCPKMS != (servicecfg.GCPKMSConfig{}) {
		if !modules.GetModules().Features().GetEntitlement(entitlements.HSM).Enabled {
			return nil, fmt.Errorf("Google Cloud KMS support requires a license with the HSM feature enabled: %w", ErrRequiresEnterprise)
		}
	} else if cfg.KeyStoreConfig.AWSKMS != nil {
		if !modules.GetModules().Features().GetEntitlement(entitlements.HSM).Enabled {
			return nil, fmt.Errorf("AWS KMS support requires a license with the HSM feature enabled: %w", ErrRequiresEnterprise)
		}
	}
	keyStore, err := keystore.NewManager(context.Background(), &cfg.KeyStoreConfig, keystoreOpts)
	if err != nil {
		return nil, trace.Wrap(err)
	}

	if cfg.KubeWaitingContainers == nil {
		cfg.KubeWaitingContainers, err = local.NewKubeWaitingContainerService(cfg.Backend)
		if err != nil {
			return nil, trace.Wrap(err)
		}
	}

	if cfg.AccessMonitoringRules == nil {
		cfg.AccessMonitoringRules, err = local.NewAccessMonitoringRulesService(cfg.Backend)
		if err != nil {
			return nil, trace.Wrap(err)
		}
	}

	if cfg.StaticHostUsers == nil {
		cfg.StaticHostUsers, err = local.NewStaticHostUserService(cfg.Backend)
		if err != nil {
			return nil, trace.Wrap(err)
		}
	}

	closeCtx, cancelFunc := context.WithCancel(context.TODO())
	services := &Services{
		TrustInternal:                   cfg.Trust,
		PresenceInternal:                cfg.Presence,
		Provisioner:                     cfg.Provisioner,
		Identity:                        cfg.Identity,
		Access:                          cfg.Access,
		DynamicAccessExt:                cfg.DynamicAccessExt,
		ClusterConfigurationInternal:    cfg.ClusterConfiguration,
		AutoUpdateService:               cfg.AutoUpdateService,
		Restrictions:                    cfg.Restrictions,
		Apps:                            cfg.Apps,
		Kubernetes:                      cfg.Kubernetes,
		Databases:                       cfg.Databases,
		DatabaseServices:                cfg.DatabaseServices,
		AuditLogSessionStreamer:         cfg.AuditLog,
		Events:                          cfg.Events,
		WindowsDesktops:                 cfg.WindowsDesktops,
		DynamicWindowsDesktops:          cfg.DynamicWindowsDesktops,
		SAMLIdPServiceProviders:         cfg.SAMLIdPServiceProviders,
		UserGroups:                      cfg.UserGroups,
		SessionTrackerService:           cfg.SessionTrackerService,
		ConnectionsDiagnostic:           cfg.ConnectionsDiagnostic,
		Integrations:                    cfg.Integrations,
		UserTasks:                       cfg.UserTasks,
		DiscoveryConfigs:                cfg.DiscoveryConfigs,
		Okta:                            cfg.Okta,
		AccessLists:                     cfg.AccessLists,
		DatabaseObjectImportRules:       cfg.DatabaseObjectImportRules,
		DatabaseObjects:                 cfg.DatabaseObjects,
		SecReports:                      cfg.SecReports,
		UserLoginStates:                 cfg.UserLoginState,
		StatusInternal:                  cfg.Status,
		UsageReporter:                   cfg.UsageReporter,
		UserPreferences:                 cfg.UserPreferences,
		PluginData:                      cfg.PluginData,
		KubeWaitingContainer:            cfg.KubeWaitingContainers,
		Notifications:                   cfg.Notifications,
		AccessMonitoringRules:           cfg.AccessMonitoringRules,
		CrownJewels:                     cfg.CrownJewels,
		BotInstance:                     cfg.BotInstance,
		SPIFFEFederations:               cfg.SPIFFEFederations,
		StaticHostUser:                  cfg.StaticHostUsers,
		ProvisioningStates:              cfg.ProvisioningStates,
		IdentityCenter:                  cfg.IdentityCenter,
		Plugins:                         cfg.Plugins,
		PluginStaticCredentials:         cfg.PluginStaticCredentials,
		GitServers:                      cfg.GitServers,
		WorkloadIdentities:              cfg.WorkloadIdentity,
		StableUNIXUsersInternal:         cfg.StableUNIXUsers,
		WorkloadIdentityX509Revocations: cfg.WorkloadIdentityX509Revocations,
<<<<<<< HEAD
		AuthInfoService:                 cfg.AuthInfo,
=======
		WorkloadIdentityX509Overrides:   cfg.WorkloadIdentityX509Overrides,
>>>>>>> dfc84521
	}

	as := Server{
		bk:                      cfg.Backend,
		clock:                   cfg.Clock,
		limiter:                 limiter,
		Authority:               cfg.Authority,
		AuthServiceName:         cfg.AuthServiceName,
		ServerID:                cfg.HostUUID,
		cancelFunc:              cancelFunc,
		closeCtx:                closeCtx,
		emitter:                 cfg.Emitter,
		Streamer:                cfg.Streamer,
		Unstable:                local.NewUnstableService(cfg.Backend, cfg.AssertionReplayService),
		Services:                services,
		Cache:                   services,
		keyStore:                keyStore,
		traceClient:             cfg.TraceClient,
		fips:                    cfg.FIPS,
		loadAllCAs:              cfg.LoadAllCAs,
		httpClientForAWSSTS:     cfg.HTTPClientForAWSSTS,
		accessMonitoringEnabled: cfg.AccessMonitoringEnabled,
		logger:                  cfg.Logger,
	}
	as.inventory = inventory.NewController(&as, services,
		inventory.WithAuthServerID(cfg.HostUUID),
		inventory.WithClock(cfg.Clock),
		inventory.WithOnConnect(func(s string) {
			if g, ok := connectedResourceGauges[s]; ok {
				g.Inc()
			} else {
				as.logger.WarnContext(closeCtx, "missing connected resources gauge for keep alive (this is a bug)", "keep_alive_type", s)
			}
		}),
		inventory.WithOnDisconnect(func(s string, c int) {
			if g, ok := connectedResourceGauges[s]; ok {
				g.Sub(float64(c))
			} else {
				as.logger.WarnContext(closeCtx, "missing connected resources gauge for keep alive (this is a bug)", "keep_alive_type", s)
			}
		}),
	)

	for _, o := range opts {
		if err := o(&as); err != nil {
			return nil, trace.Wrap(err)
		}
	}
	if as.clock == nil {
		as.clock = clockwork.NewRealClock()
	}
	as.githubOrgSSOCache, err = utils.NewFnCache(utils.FnCacheConfig{
		TTL: githubCacheTimeout,
	})
	if err != nil {
		return nil, trace.Wrap(err)
	}

	as.ttlCache, err = utils.NewFnCache(utils.FnCacheConfig{
		TTL: time.Second * 3,
	})
	if err != nil {
		return nil, trace.Wrap(err)
	}

	_, cacheEnabled := as.getCache()

	// cluster config ttl cache *must* be set up after `opts` has been applied to the server because
	// the Cache field starts off as a pointer to the local backend services and is only switched
	// over to being a proper cache during option processing.
	as.ReadOnlyCache, err = readonly.NewCache(readonly.CacheConfig{
		Upstream:    as.Cache,
		Disabled:    !cacheEnabled,
		ReloadOnErr: true,
	})
	if err != nil {
		return nil, trace.Wrap(err)
	}

	if as.ghaIDTokenValidator == nil {
		as.ghaIDTokenValidator = githubactions.NewIDTokenValidator(
			githubactions.IDTokenValidatorConfig{
				Clock: as.clock,
			},
		)
	}
	if as.ghaIDTokenJWKSValidator == nil {
		as.ghaIDTokenJWKSValidator = githubactions.ValidateTokenWithJWKS
	}
	if as.spaceliftIDTokenValidator == nil {
		as.spaceliftIDTokenValidator = spacelift.NewIDTokenValidator(
			spacelift.IDTokenValidatorConfig{
				Clock: as.clock,
			},
		)
	}
	if as.gitlabIDTokenValidator == nil {
		as.gitlabIDTokenValidator, err = gitlab.NewIDTokenValidator(
			gitlab.IDTokenValidatorConfig{
				Clock:             as.clock,
				ClusterNameGetter: services,
			},
		)
		if err != nil {
			return nil, trace.Wrap(err)
		}
	}
	if as.circleCITokenValidate == nil {
		as.circleCITokenValidate = func(
			ctx context.Context, organizationID, token string,
		) (*circleci.IDTokenClaims, error) {
			return circleci.ValidateToken(
				ctx, as.clock, circleci.IssuerURLTemplate, organizationID, token,
			)
		}
	}
	if as.tpmValidator == nil {
		as.tpmValidator = tpm.Validate
	}
	if as.k8sTokenReviewValidator == nil {
		as.k8sTokenReviewValidator = &kubetoken.TokenReviewValidator{}
	}
	if as.k8sJWKSValidator == nil {
		as.k8sJWKSValidator = kubetoken.ValidateTokenWithJWKS
	}

	if as.gcpIDTokenValidator == nil {
		as.gcpIDTokenValidator = gcp.NewIDTokenValidator(
			gcp.IDTokenValidatorConfig{
				Clock: as.clock,
			},
		)
	}

	if as.terraformIDTokenValidator == nil {
		as.terraformIDTokenValidator = terraformcloud.NewIDTokenValidator(terraformcloud.IDTokenValidatorConfig{
			Clock: as.clock,
		})
	}

	if as.bitbucketIDTokenValidator == nil {
		as.bitbucketIDTokenValidator = bitbucket.NewIDTokenValidator(as.clock)
	}

	// Add in a login hook for generating state during user login.
	as.ulsGenerator, err = userloginstate.NewGenerator(userloginstate.GeneratorConfig{
		Log:         as.logger,
		AccessLists: &as,
		Access:      &as,
		UsageEvents: &as,
		Clock:       cfg.Clock,
		Emitter:     as.emitter,
	})
	if err != nil {
		return nil, trace.Wrap(err)
	}

	as.RegisterLoginHook(as.ulsGenerator.LoginHook(services.UserLoginStates))

	as.pdp, err = decision.NewService(decision.Config{
		AccessPoint:  as.Cache,
		ULSGenerator: as.ulsGenerator,
	})
	if err != nil {
		return nil, trace.Wrap(err)
	}

	if _, ok := as.getCache(); !ok {
		as.logger.WarnContext(closeCtx, "Auth server starting without cache (may have negative performance implications)")
	}

	return &as, nil
}

// Services is a collection of services that are used by the auth server.
// Avoid using this type as a dependency and instead depend on the actual
// methods/services you need. It should really only be necessary to directly
// reference this type on auth.Server itself and on code that manages
// the lifecycle of the auth server.
type Services struct {
	services.TrustInternal
	services.PresenceInternal
	services.Provisioner
	services.Identity
	services.Access
	services.DynamicAccessExt
	services.ClusterConfigurationInternal
	services.Restrictions
	services.Apps
	services.Kubernetes
	services.Databases
	services.DatabaseServices
	services.WindowsDesktops
	services.DynamicWindowsDesktops
	services.SAMLIdPServiceProviders
	services.UserGroups
	services.SessionTrackerService
	services.ConnectionsDiagnostic
	services.StatusInternal
	services.Integrations
	services.IntegrationsTokenGenerator
	services.UserTasks
	services.DiscoveryConfigs
	services.Okta
	services.AccessLists
	services.DatabaseObjectImportRules
	services.DatabaseObjects
	services.UserLoginStates
	services.UserPreferences
	services.PluginData
	services.SCIM
	services.Notifications
	usagereporter.UsageReporter
	types.Events
	events.AuditLogSessionStreamer
	services.SecReports
	services.KubeWaitingContainer
	services.AccessMonitoringRules
	services.CrownJewels
	services.BotInstance
	services.AccessGraphSecretsGetter
	services.DevicesGetter
	services.SPIFFEFederations
	services.StaticHostUser
	services.AutoUpdateService
	services.ProvisioningStates
	services.IdentityCenter
	services.Plugins
	services.PluginStaticCredentials
	services.GitServers
	services.WorkloadIdentities
	services.StableUNIXUsersInternal
	services.WorkloadIdentityX509Revocations
<<<<<<< HEAD
	services.AuthInfoService
=======
	services.WorkloadIdentityX509Overrides
>>>>>>> dfc84521
}

// GetWebSession returns existing web session described by req.
// Implements ReadAccessPoint
func (r *Services) GetWebSession(ctx context.Context, req types.GetWebSessionRequest) (types.WebSession, error) {
	return r.Identity.WebSessions().Get(ctx, req)
}

// GetWebToken returns existing web token described by req.
// Implements ReadAccessPoint
func (r *Services) GetWebToken(ctx context.Context, req types.GetWebTokenRequest) (types.WebToken, error) {
	return r.Identity.WebTokens().Get(ctx, req)
}

// GenerateAWSOIDCToken generates a token to be used to execute an AWS OIDC Integration action.
func (r *Services) GenerateAWSOIDCToken(ctx context.Context, integration string) (string, error) {
	return r.IntegrationsTokenGenerator.GenerateAWSOIDCToken(ctx, integration)
}

// GenerateAzureOIDCToken generates a token to be used to execute an Azure OIDC Integration action.
func (r *Services) GenerateAzureOIDCToken(ctx context.Context, integration string) (string, error) {
	return r.IntegrationsTokenGenerator.GenerateAzureOIDCToken(ctx, integration)
}

var (
	generateRequestsCount = prometheus.NewCounter(
		prometheus.CounterOpts{
			Name: teleport.MetricGenerateRequests,
			Help: "Number of requests to generate new server keys",
		},
	)
	generateThrottledRequestsCount = prometheus.NewCounter(
		prometheus.CounterOpts{
			Name: teleport.MetricGenerateRequestsThrottled,
			Help: "Number of throttled requests to generate new server keys",
		},
	)
	generateRequestsCurrent = prometheus.NewGauge(
		prometheus.GaugeOpts{
			Name: teleport.MetricGenerateRequestsCurrent,
			Help: "Number of current generate requests for server keys",
		},
	)
	generateRequestsLatencies = prometheus.NewHistogram(
		prometheus.HistogramOpts{
			Name: teleport.MetricGenerateRequestsHistogram,
			Help: "Latency for generate requests for server keys",
			// lowest bucket start of upper bound 0.001 sec (1 ms) with factor 2
			// highest bucket start of 0.001 sec * 2^15 == 32.768 sec
			Buckets: prometheus.ExponentialBuckets(0.001, 2, 16),
		},
	)
	// UserLoginCount counts user logins
	UserLoginCount = prometheus.NewCounter(
		prometheus.CounterOpts{
			Name: teleport.MetricUserLoginCount,
			Help: "Number of times there was a user login",
		},
	)

	heartbeatsMissedByAuth = prometheus.NewGauge(
		prometheus.GaugeOpts{
			Name: teleport.MetricHeartbeatsMissed,
			Help: "Number of heartbeats missed by auth server",
		},
	)

	roleCount = prometheus.NewGauge(
		prometheus.GaugeOpts{
			Namespace: teleport.MetricNamespace,
			Name:      "roles_total",
			Help:      "Number of roles that exist in the cluster",
		},
	)

	registeredAgents = prometheus.NewGaugeVec(
		prometheus.GaugeOpts{
			Namespace: teleport.MetricNamespace,
			Name:      teleport.MetricRegisteredServers,
			Help:      "The number of Teleport services that are connected to an auth server.",
		},
		[]string{
			teleport.TagVersion,
			teleport.TagAutomaticUpdates,
		},
	)

	registeredAgentsInstallMethod = prometheus.NewGaugeVec(
		prometheus.GaugeOpts{
			Namespace: teleport.MetricNamespace,
			Name:      teleport.MetricRegisteredServersByInstallMethods,
			Help:      "The number of Teleport services that are connected to an auth server by install method.",
		},
		[]string{teleport.TagInstallMethods},
	)

	migrations = prometheus.NewGaugeVec(
		prometheus.GaugeOpts{
			Namespace: teleport.MetricNamespace,
			Name:      teleport.MetricMigrations,
			Help:      "Migrations tracks for each migration if it is active (1) or not (0).",
		},
		[]string{teleport.TagMigration},
	)

	totalInstancesMetric = prometheus.NewGauge(
		prometheus.GaugeOpts{
			Namespace: teleport.MetricNamespace,
			Name:      teleport.MetricTotalInstances,
			Help:      "Total teleport instances",
		},
	)

	enrolledInUpgradesMetric = prometheus.NewGauge(
		prometheus.GaugeOpts{
			Namespace: teleport.MetricNamespace,
			Name:      teleport.MetricEnrolledInUpgrades,
			Help:      "Number of instances enrolled in automatic upgrades",
		},
	)

	upgraderCountsMetric = prometheus.NewGaugeVec(
		prometheus.GaugeOpts{
			Namespace: teleport.MetricNamespace,
			Name:      teleport.MetricUpgraderCounts,
			Help:      "Tracks the number of instances advertising each upgrader",
		},
		[]string{
			teleport.TagUpgrader,
			teleport.TagVersion,
		},
	)

	accessRequestsCreatedMetric = prometheus.NewCounterVec(
		prometheus.CounterOpts{
			Namespace: teleport.MetricNamespace,
			Name:      teleport.MetricAccessRequestsCreated,
			Help:      "Tracks the number of created access requests",
		},
		[]string{teleport.TagRoles, teleport.TagResources},
	)

	userCertificatesGeneratedMetric = prometheus.NewCounterVec(
		prometheus.CounterOpts{
			Namespace: teleport.MetricNamespace,
			Name:      teleport.MetricUserCertificatesGenerated,
			Help:      "Tracks the number of user certificates generated",
		},
		[]string{teleport.TagPrivateKeyPolicy},
	)

	prometheusCollectors = []prometheus.Collector{
		generateRequestsCount, generateThrottledRequestsCount,
		generateRequestsCurrent, generateRequestsLatencies, UserLoginCount, heartbeatsMissedByAuth,
		registeredAgents, migrations,
		totalInstancesMetric, enrolledInUpgradesMetric, upgraderCountsMetric,
		accessRequestsCreatedMetric,
		registeredAgentsInstallMethod,
		userCertificatesGeneratedMetric,
		roleCount,
	}
)

// LoginHook is a function that will be called on a successful login. This will likely be used
// for enterprise services that need to add in feature specific operations after a user has been
// successfully authenticated. An example would be creating objects based on the user.
type LoginHook func(context.Context, types.User) error

// CreateDeviceWebTokenFunc creates a new DeviceWebToken for the logged in user.
//
// Used during a successful Web login, after the user was verified and the
// WebSession created.
//
// May return `nil, nil` if device trust isn't supported (OSS), disabled, or if
// the user has no suitable trusted device.
type CreateDeviceWebTokenFunc func(context.Context, *devicepb.DeviceWebToken) (*devicepb.DeviceWebToken, error)

// CreateDeviceAssertionFunc creates a new device assertion ceremony to authenticate
// a trusted device.
type CreateDeviceAssertionFunc func() (assertserver.Ceremony, error)

// ReadOnlyCache is a type alias used to assist with embedding [readonly.Cache] in places
// where it would have a naming conflict with other types named Cache.
type ReadOnlyCache = readonly.Cache

// Server keeps the cluster together. It acts as a certificate authority (CA) for
// a cluster and:
//   - generates the keypair for the node it's running on
//   - invites other SSH nodes to a cluster, by issuing invite tokens
//   - adds other SSH nodes to a cluster, by checking their token and signing their keys
//   - same for users and their sessions
//   - checks public keys to see if they're signed by it (can be trusted or not)
type Server struct {
	lock  sync.RWMutex
	clock clockwork.Clock
	bk    backend.Backend

	closeCtx   context.Context
	cancelFunc context.CancelFunc

	samlAuthService SAMLService
	oidcAuthService OIDCService

	releaseService release.Client

	loginRuleEvaluator loginrule.Evaluator

	sshca.Authority

	upgradeWindowStartHourGetter func(context.Context) (int64, error)

	// AuthServiceName is a human-readable name of this CA. If several Auth services are running
	// (managing multiple teleport clusters) this field is used to tell them apart in UIs
	// It usually defaults to the hostname of the machine the Auth service runs on.
	AuthServiceName string

	// ServerID is the server ID of this auth server.
	ServerID string

	// Unstable implements Unstable backend methods not suitable
	// for inclusion in Services.
	Unstable local.UnstableService

	// Services encapsulate services - provisioner, trust, etc. used by the auth
	// server in a separate structure. Reads through Services hit the backend.
	*Services

	// Cache should either be the same as Services, or a caching layer over it.
	// As it's an interface (and thus directly implementing all of its methods)
	// its embedding takes priority over Services (which only indirectly
	// implements its methods), thus any implemented GetFoo method on both Cache
	// and Services will call the one from Cache. To bypass the cache, call the
	// method on Services instead.
	authclient.Cache

	// ReadOnlyCache is a specialized cache that provides read-only shared references
	// in certain performance-critical paths where deserialization/cloning may be too
	// expensive at scale.
	*ReadOnlyCache

	// privateKey is used in tests to use pre-generated private keys
	privateKey []byte

	// cipherSuites is a list of ciphersuites that the auth server supports.
	cipherSuites []uint16

	// limiter limits the number of active connections per client IP.
	limiter *limiter.ConnectionsLimiter

	// Emitter is events emitter, used to submit discrete events
	emitter apievents.Emitter

	// Streamer is an events session streamer, used to create continuous
	// session related streams
	events.Streamer

	// keyStore manages all CA private keys, which  may or may not be backed by
	// HSMs
	keyStore *keystore.Manager

	// lockWatcher is a lock watcher, used to verify cert generation requests.
	lockWatcher *services.LockWatcher

	// UnifiedResourceCache is a cache of multiple resource kinds to be presented
	// in a unified manner in the web UI.
	UnifiedResourceCache *services.UnifiedResourceCache

	// AccessRequestCache is a cache of access requests that specifically provides
	// custom sorting options not available via the standard backend.
	AccessRequestCache *services.AccessRequestCache

	// UserNotificationCache is a cache of user-specific notifications.
	UserNotificationCache *services.UserNotificationCache

	// GlobalNotificationCache is a cache of global notifications.
	GlobalNotificationCache *services.GlobalNotificationCache

	inventory *inventory.Controller

	pdp *decision.Service

	// githubOrgSSOCache is used to cache whether Github organizations use
	// external SSO or not.
	githubOrgSSOCache *utils.FnCache

	// ttlCache is a generic ttl cache. typed keys must be used.
	ttlCache *utils.FnCache

	// traceClient is used to forward spans to the upstream collector for components
	// within the cluster that don't have a direct connection to said collector
	traceClient otlptrace.Client

	// fips means FedRAMP/FIPS 140-2 compliant configuration was requested.
	fips bool

	// ghaIDTokenValidator allows ID tokens from GitHub Actions to be validated
	// by the auth server. It can be overridden for the purpose of tests.
	ghaIDTokenValidator ghaIDTokenValidator
	// ghaIDTokenJWKSValidator allows ID tokens from GitHub Actions to be
	// validated by the auth server using a known JWKS. It can be overridden for
	// the purpose of tests.
	ghaIDTokenJWKSValidator ghaIDTokenJWKSValidator

	// spaceliftIDTokenValidator allows ID tokens from Spacelift to be validated
	// by the auth server. It can be overridden for the purpose of tests.
	spaceliftIDTokenValidator spaceliftIDTokenValidator

	// gitlabIDTokenValidator allows ID tokens from GitLab CI to be validated by
	// the auth server. It can be overridden for the purpose of tests.
	gitlabIDTokenValidator gitlabIDTokenValidator

	// tpmValidator allows TPMs to be validated by the auth server. It can be
	// overridden for the purpose of tests.
	tpmValidator func(
		ctx context.Context, log *slog.Logger, params tpm.ValidateParams,
	) (*tpm.ValidatedTPM, error)

	// circleCITokenValidate allows ID tokens from CircleCI to be validated by
	// the auth server. It can be overridden for the purpose of tests.
	circleCITokenValidate func(ctx context.Context, organizationID, token string) (*circleci.IDTokenClaims, error)

	// k8sTokenReviewValidator allows tokens from Kubernetes to be validated
	// by the auth server using k8s Token Review API. It can be overridden for
	// the purpose of tests.
	k8sTokenReviewValidator k8sTokenReviewValidator
	// k8sJWKSValidator allows tokens from Kubernetes to be validated
	// by the auth server using a known JWKS. It can be overridden for the
	// purpose of tests.
	k8sJWKSValidator k8sJWKSValidator

	// gcpIDTokenValidator allows ID tokens from GCP to be validated by the auth
	// server. It can be overridden for the purpose of tests.
	gcpIDTokenValidator gcpIDTokenValidator

	// terraformIDTokenValidator allows JWTs from Terraform Cloud to be
	// validated by the auth server using a known JWKS. It can be overridden for
	// the purpose of tests.
	terraformIDTokenValidator terraformCloudIDTokenValidator

	bitbucketIDTokenValidator bitbucketIDTokenValidator

	// loadAllCAs tells tsh to load the host CAs for all clusters when trying to ssh into a node.
	loadAllCAs bool

	// license is the Teleport Enterprise license used to start the auth server
	license *liblicense.License

	// headlessAuthenticationWatcher is a headless authentication watcher,
	// used to catch and propagate headless authentication request changes.
	headlessAuthenticationWatcher *local.HeadlessAuthenticationWatcher

	loginHooksMu sync.RWMutex
	// loginHooks are a list of hooks that will be called on login.
	loginHooks []LoginHook

	// httpClientForAWSSTS overwrites the default HTTP client used for making
	// STS requests.
	httpClientForAWSSTS utils.HTTPDoClient

	// accessMonitoringEnabled is a flag that indicates whether access monitoring is enabled.
	accessMonitoringEnabled bool

	// ulsGenerator is the user login state generator.
	ulsGenerator *userloginstate.Generator

	// createDeviceWebTokenFunc is the CreateDeviceWebToken implementation.
	// Is nil on OSS clusters.
	createDeviceWebTokenFunc CreateDeviceWebTokenFunc

	// deviceAssertionServer holds the server-side implementation of device assertions.
	//
	// It is used to authenticate devices previously enrolled in the cluster. The goal
	// is to provide an API for devices to authenticate with the cluster without the need
	// for valid user credentials, e.g. when running `tsh scan keys`.
	//
	// The value is nil on OSS clusters.
	deviceAssertionServer CreateDeviceAssertionFunc

	// bcryptCostOverride overrides the bcrypt cost for operations executed
	// directly by [Server].
	// Used for testing.
	bcryptCostOverride *int

	// GithubUserAndTeamsOverride overrides the user and teams that would
	// normally be fetched from the GitHub API. Used for testing.
	GithubUserAndTeamsOverride func() (*GithubUserResponse, []GithubTeamResponse, error)

	// logger is the logger used by the auth server.
	logger *slog.Logger
}

// SetSAMLService registers svc as the SAMLService that provides the SAML
// connector implementation. If a SAMLService has already been registered, this
// will override the previous registration.
func (a *Server) SetSAMLService(svc SAMLService) {
	a.samlAuthService = svc
}

// SetOIDCService registers svc as the OIDCService that provides the OIDC
// connector implementation. If a OIDCService has already been registered, this
// will override the previous registration.
func (a *Server) SetOIDCService(svc OIDCService) {
	a.oidcAuthService = svc
}

// SetLicense sets the license
func (a *Server) SetLicense(license *liblicense.License) {
	a.license = license
}

// SetReleaseService sets the release service
func (a *Server) SetReleaseService(svc release.Client) {
	a.releaseService = svc
}

// SetUpgradeWindowStartHourGetter sets the getter used to sync the ClusterMaintenanceConfig resource
// with the cloud UpgradeWindowStartHour value.
func (a *Server) SetUpgradeWindowStartHourGetter(fn func(context.Context) (int64, error)) {
	a.lock.Lock()
	defer a.lock.Unlock()
	a.upgradeWindowStartHourGetter = fn
}

func (a *Server) getUpgradeWindowStartHourGetter() func(context.Context) (int64, error) {
	a.lock.Lock()
	defer a.lock.Unlock()
	return a.upgradeWindowStartHourGetter
}

// SetLoginRuleEvaluator sets the login rule evaluator.
func (a *Server) SetLoginRuleEvaluator(l loginrule.Evaluator) {
	a.loginRuleEvaluator = l
}

// GetLoginRuleEvaluator returns the login rule evaluator. It is guaranteed not
// to return nil, if no evaluator has been installed it will return
// [loginrule.NullEvaluator].
func (a *Server) GetLoginRuleEvaluator() loginrule.Evaluator {
	if a.loginRuleEvaluator == nil {
		return loginrule.NullEvaluator{}
	}
	return a.loginRuleEvaluator
}

// RegisterLoginHook will register a login hook with the auth server.
func (a *Server) RegisterLoginHook(hook LoginHook) {
	a.loginHooksMu.Lock()
	defer a.loginHooksMu.Unlock()

	a.loginHooks = append(a.loginHooks, hook)
}

// CallLoginHooks will call the registered login hooks.
func (a *Server) CallLoginHooks(ctx context.Context, user types.User) error {
	// Make a copy of the login hooks to operate on.
	a.loginHooksMu.RLock()
	loginHooks := make([]LoginHook, len(a.loginHooks))
	copy(loginHooks, a.loginHooks)
	a.loginHooksMu.RUnlock()

	if len(loginHooks) == 0 {
		return nil
	}

	var errs []error
	for _, hook := range loginHooks {
		errs = append(errs, hook(ctx, user))
	}

	return trace.NewAggregate(errs...)
}

// ResetLoginHooks will clear out the login hooks.
func (a *Server) ResetLoginHooks() {
	a.loginHooksMu.Lock()
	a.loginHooks = nil
	a.loginHooksMu.Unlock()
}

// CloseContext returns the close context
func (a *Server) CloseContext() context.Context {
	return a.closeCtx
}

// SetUnifiedResourcesCache sets the unified resource cache.
func (a *Server) SetUnifiedResourcesCache(unifiedResourcesCache *services.UnifiedResourceCache) {
	a.lock.Lock()
	defer a.lock.Unlock()
	a.UnifiedResourceCache = unifiedResourcesCache
}

// SetAccessRequestCache sets the access request cache.
func (a *Server) SetAccessRequestCache(accessRequestCache *services.AccessRequestCache) {
	a.lock.Lock()
	defer a.lock.Unlock()
	a.AccessRequestCache = accessRequestCache
}

// SetUserNotificationsCache sets the user notification cache.
func (a *Server) SetUserNotificationCache(userNotificationCache *services.UserNotificationCache) {
	a.lock.Lock()
	defer a.lock.Unlock()
	a.UserNotificationCache = userNotificationCache
}

// SetGlobalNotificationsCache sets the global notification cache.
func (a *Server) SetGlobalNotificationCache(globalNotificationCache *services.GlobalNotificationCache) {
	a.lock.Lock()
	defer a.lock.Unlock()
	a.GlobalNotificationCache = globalNotificationCache
}

func (a *Server) SetLockWatcher(lockWatcher *services.LockWatcher) {
	a.lock.Lock()
	defer a.lock.Unlock()
	a.lockWatcher = lockWatcher
}

func (a *Server) checkLockInForce(mode constants.LockingMode, targets []types.LockTarget) error {
	a.lock.RLock()
	defer a.lock.RUnlock()
	if a.lockWatcher == nil {
		return trace.BadParameter("lockWatcher is not set")
	}
	return a.lockWatcher.CheckLockInForce(mode, targets...)
}

func (a *Server) SetHeadlessAuthenticationWatcher(headlessAuthenticationWatcher *local.HeadlessAuthenticationWatcher) {
	a.lock.Lock()
	defer a.lock.Unlock()
	a.headlessAuthenticationWatcher = headlessAuthenticationWatcher
}

// SetDeviceAssertionServer sets the device assertion implementation.
func (a *Server) SetDeviceAssertionServer(f CreateDeviceAssertionFunc) {
	a.lock.Lock()
	a.deviceAssertionServer = f
	a.lock.Unlock()
}

// GetDeviceAssertionServer returns the device assertion implementation.
// On OSS clusters, this will return a non nil function that returns an error.
func (a *Server) GetDeviceAssertionServer() CreateDeviceAssertionFunc {
	a.lock.RLock()
	defer a.lock.RUnlock()
	if a.deviceAssertionServer == nil {
		return func() (assertserver.Ceremony, error) {
			return nil, trace.NotImplemented("device assertions are not supported on OSS clusters")
		}
	}
	return a.deviceAssertionServer
}

func (a *Server) SetCreateDeviceWebTokenFunc(f CreateDeviceWebTokenFunc) {
	a.lock.Lock()
	a.createDeviceWebTokenFunc = f
	a.lock.Unlock()
}

// createDeviceWebToken safely calls the underlying [CreateDeviceWebTokenFunc].
func (a *Server) createDeviceWebToken(ctx context.Context, webToken *devicepb.DeviceWebToken) (*devicepb.DeviceWebToken, error) {
	a.lock.RLock()
	defer a.lock.RUnlock()
	if a.createDeviceWebTokenFunc == nil {
		return nil, nil
	}
	token, err := a.createDeviceWebTokenFunc(ctx, webToken)
	return token, trace.Wrap(err)
}

func (a *Server) bcryptCost() int {
	if cost := a.bcryptCostOverride; cost != nil {
		return *cost
	}
	return bcrypt.DefaultCost
}

// syncUpgradeWindowStartHour attempts to load the cloud UpgradeWindowStartHour value and set
// the ClusterMaintenanceConfig resource's AgentUpgrade.UTCStartHour field to match it.
func (a *Server) syncUpgradeWindowStartHour(ctx context.Context) error {
	getter := a.getUpgradeWindowStartHourGetter()
	if getter == nil {
		return trace.Errorf("getter has not been registered")
	}

	startHour, err := getter(ctx)
	if err != nil {
		return trace.Wrap(err)
	}

	cmc, err := a.GetClusterMaintenanceConfig(ctx)
	if err != nil {
		if !trace.IsNotFound(err) {
			return trace.Wrap(err)
		}

		// create an empty maintenance config resource on NotFound
		cmc = types.NewClusterMaintenanceConfig()
	}

	agentWindow, _ := cmc.GetAgentUpgradeWindow()

	agentWindow.UTCStartHour = uint32(startHour)

	cmc.SetAgentUpgradeWindow(agentWindow)

	if err := a.UpdateClusterMaintenanceConfig(ctx, cmc); err != nil {
		return trace.Wrap(err)
	}

	return nil
}

// periodicIntervalKey is used to uniquely identify the subintervals registered with
// the interval.MultiInterval instance that we use for managing periodics operations.

type periodicIntervalKey int

const (
	heartbeatCheckKey periodicIntervalKey = 1 + iota
	rotationCheckKey
	metricsKey
	releaseCheckKey
	localReleaseCheckKey
	instancePeriodicsKey
	dynamicLabelsCheckKey
	notificationsCleanupKey
	desktopCheckKey
	upgradeWindowCheckKey
	roleCountKey
	accessListReminderNotificationsKey
)

// runPeriodicOperations runs some periodic bookkeeping operations
// performed by auth server
func (a *Server) runPeriodicOperations() {
	firstReleaseCheck := retryutils.FullJitter(time.Hour * 6)

	// this environment variable is "unstable" since it will be deprecated
	// by an upcoming tctl command. currently exists for testing purposes only.
	if os.Getenv("TELEPORT_UNSTABLE_VC_SYNC_ON_START") == "yes" {
		firstReleaseCheck = retryutils.HalfJitter(time.Second * 10)
	}

	// run periodic functions with a semi-random period
	// to avoid contention on the database in case if there are multiple
	// auth servers running - so they don't compete trying
	// to update the same resources.
	period := retryutils.HalfJitter(2 * defaults.HighResPollingPeriod)

	ticker := interval.NewMulti(
		a.GetClock(),
		interval.SubInterval[periodicIntervalKey]{
			Key:      rotationCheckKey,
			Duration: period,
		},
		interval.SubInterval[periodicIntervalKey]{
			Key:           metricsKey,
			Duration:      defaults.PrometheusScrapeInterval,
			FirstDuration: 5 * time.Second,
			Jitter:        retryutils.SeventhJitter,
		},
		interval.SubInterval[periodicIntervalKey]{
			Key:           instancePeriodicsKey,
			Duration:      9 * time.Minute,
			FirstDuration: retryutils.HalfJitter(time.Minute),
			Jitter:        retryutils.SeventhJitter,
		},
		interval.SubInterval[periodicIntervalKey]{
			Key:           notificationsCleanupKey,
			Duration:      48 * time.Hour,
			FirstDuration: retryutils.FullJitter(time.Hour),
			Jitter:        retryutils.SeventhJitter,
		},
		interval.SubInterval[periodicIntervalKey]{
			Key:           roleCountKey,
			Duration:      12 * time.Hour,
			FirstDuration: retryutils.FullJitter(time.Minute),
			Jitter:        retryutils.SeventhJitter,
		},
		interval.SubInterval[periodicIntervalKey]{
			Key:           accessListReminderNotificationsKey,
			Duration:      8 * time.Hour,
			FirstDuration: retryutils.FullJitter(time.Hour),
			Jitter:        retryutils.SeventhJitter,
		},
	)

	defer ticker.Stop()

	// Prevent some periodic operations from running for dashboard tenants.
	if !services.IsDashboard(*modules.GetModules().Features().ToProto()) {
		ticker.Push(interval.SubInterval[periodicIntervalKey]{
			Key:           dynamicLabelsCheckKey,
			Duration:      dynamicLabelCheckPeriod,
			FirstDuration: retryutils.HalfJitter(10 * time.Second),
			Jitter:        retryutils.SeventhJitter,
		})
		ticker.Push(interval.SubInterval[periodicIntervalKey]{
			Key:      heartbeatCheckKey,
			Duration: apidefaults.ServerKeepAliveTTL() * 2,
			Jitter:   retryutils.SeventhJitter,
		})
		ticker.Push(interval.SubInterval[periodicIntervalKey]{
			Key:           releaseCheckKey,
			Duration:      24 * time.Hour,
			FirstDuration: firstReleaseCheck,
			// note the use of FullJitter for the releases check interval. this lets us ensure
			// that frequent restarts don't prevent checks from happening despite the infrequent
			// effective check rate.
			Jitter: retryutils.FullJitter,
		})
		// more frequent release check that just re-calculates alerts based on previously
		// pulled versioning info.
		ticker.Push(interval.SubInterval[periodicIntervalKey]{
			Key:           localReleaseCheckKey,
			Duration:      10 * time.Minute,
			FirstDuration: retryutils.HalfJitter(10 * time.Second),
			Jitter:        retryutils.HalfJitter,
		})
	}

	if modules.GetModules().IsOSSBuild() {
		ticker.Push(interval.SubInterval[periodicIntervalKey]{
			Key:           desktopCheckKey,
			Duration:      OSSDesktopsCheckPeriod,
			FirstDuration: retryutils.HalfJitter(10 * time.Second),
			Jitter:        retryutils.HalfJitter,
		})
	} else if err := a.DeleteClusterAlert(a.closeCtx, OSSDesktopsAlertID); err != nil && !trace.IsNotFound(err) {
		a.logger.WarnContext(a.closeCtx, "Can't delete OSS non-AD desktops limit alert", "error", err)
	}

	// isolate the schedule of potentially long-running refreshRemoteClusters() from other tasks
	go func() {
		// reasonably small interval to ensure that users observe clusters as online within 1 minute of adding them.
		remoteClustersRefresh := interval.New(interval.Config{
			Duration: time.Second * 40,
			Jitter:   retryutils.SeventhJitter,
		})
		defer remoteClustersRefresh.Stop()

		for {
			select {
			case <-a.closeCtx.Done():
				return
			case <-remoteClustersRefresh.Next():
				a.refreshRemoteClusters(a.closeCtx)
			}
		}
	}()

	// cloud auth servers need to periodically sync the upgrade window
	// from the cloud db.
	if modules.GetModules().Features().Cloud {
		ticker.Push(interval.SubInterval[periodicIntervalKey]{
			Key:           upgradeWindowCheckKey,
			Duration:      3 * time.Minute,
			FirstDuration: retryutils.FullJitter(30 * time.Second),
			Jitter:        retryutils.SeventhJitter,
		})
	}

	for {
		select {
		case <-a.closeCtx.Done():
			return
		case tick := <-ticker.Next():
			switch tick.Key {
			case rotationCheckKey:
				go func() {
					if err := a.AutoRotateCertAuthorities(a.closeCtx); err != nil {
						if trace.IsCompareFailed(err) {
							a.logger.DebugContext(a.closeCtx, "Cert authority has been updated concurrently", "error", err)
						} else {
							a.logger.ErrorContext(a.closeCtx, "Failed to perform cert rotation check", "error", err)
						}
					}
				}()
			case heartbeatCheckKey:
				go func() {
					for srv, err := range a.UnifiedResourceCache.Nodes(a.closeCtx, services.UnifiedResourcesIterateParams{}) {
						if err != nil {
							a.logger.ErrorContext(a.closeCtx, "Failed to load nodes for heartbeat metric calculation", "error", err)
							return
						}

						if services.NodeHasMissedKeepAlives(srv) {
							heartbeatsMissedByAuth.Inc()
						}

						if srv.GetSubKind() != types.SubKindOpenSSHNode {
							continue
						}

						// TODO(tross) DELETE in v20.0.0 - all invalid hostnames should have been sanitized by then.
						if !validServerHostname(srv.GetHostname()) {
							logger := a.logger.With("server", srv.GetName(), "hostname", srv.GetHostname())

							logger.DebugContext(a.closeCtx, "sanitizing invalid static SSH server hostname")
							// Any existing static hosts will not have their
							// hostname sanitized since they don't heartbeat.
							if err := sanitizeHostname(srv); err != nil {
								logger.WarnContext(a.closeCtx, "failed to sanitize static SSH server hostname", "error", err)
								continue
							}

							if _, err := a.Services.UpdateNode(a.closeCtx, srv); err != nil && !trace.IsCompareFailed(err) {
								logger.WarnContext(a.closeCtx, "failed to update SSH server hostname", "error", err)
							}
						} else if oldHostname, ok := srv.GetLabel(replacedHostnameLabel); ok && validServerHostname(oldHostname) {
							// If the hostname has been replaced by a sanitized version, revert it back to the original
							// if the original is valid under the most recent rules.
							logger := a.logger.With("server", srv.GetName(), "old_hostname", oldHostname, "sanitized_hostname", srv.GetHostname())
							if err := restoreSanitizedHostname(srv); err != nil {
								logger.WarnContext(a.closeCtx, "failed to restore sanitized static SSH server hostname", "error", err)
								continue
							}
							if _, err := a.Services.UpdateNode(a.closeCtx, srv); err != nil && !trace.IsCompareFailed(err) {
								logger.WarnContext(a.closeCtx, "Failed to update node hostname", "error", err)
							}
						}
					}
				}()
			case metricsKey:
				go a.updateAgentMetrics()
			case releaseCheckKey:
				go a.syncReleaseAlerts(a.closeCtx, true)
			case localReleaseCheckKey:
				go a.syncReleaseAlerts(a.closeCtx, false)
			case instancePeriodicsKey:
				go a.doInstancePeriodics(a.closeCtx)
			case desktopCheckKey:
				go a.syncDesktopsLimitAlert(a.closeCtx)
			case dynamicLabelsCheckKey:
				go a.syncDynamicLabelsAlert(a.closeCtx)
			case notificationsCleanupKey:
				go a.CleanupNotifications(a.closeCtx)
			case upgradeWindowCheckKey:
				go a.syncUpgradeWindowStartHour(a.closeCtx)
			case roleCountKey:
				go a.tallyRoles(a.closeCtx)
			case accessListReminderNotificationsKey:
				go a.CreateAccessListReminderNotifications(a.closeCtx)
			}
		}
	}
}

func (a *Server) tallyRoles(ctx context.Context) {
	count := 0
	a.logger.DebugContext(ctx, "tallying roles")
	defer func() {
		a.logger.DebugContext(ctx, "tallying roles completed", "role_count", count)
	}()

	req := &proto.ListRolesRequest{Limit: 20}

	readLimiter := time.NewTicker(20 * time.Millisecond)
	defer readLimiter.Stop()

	for {
		resp, err := a.Cache.ListRoles(ctx, req)
		if err != nil {
			return
		}

		count += len(resp.Roles)
		req.StartKey = resp.NextKey

		if req.StartKey == "" {
			break
		}

		select {
		case <-readLimiter.C:
		case <-ctx.Done():
			return
		}
	}

	roleCount.Set(float64(count))
}

func (a *Server) doInstancePeriodics(ctx context.Context) {
	const slowRate = time.Millisecond * 200 // 5 reads per second
	const fastRate = time.Millisecond * 5   // 200 reads per second
	const dynamicPeriod = time.Minute * 3

	instances := a.GetInstances(ctx, types.InstanceFilter{})

	// dynamically scale the rate-limiting we apply to reading instances
	// s.t. we read at a progressively faster rate as we observe larger
	// connected instance counts. this isn't a perfect metric, but it errs
	// on the side of slowness, which is preferable for this kind of periodic.
	instanceRate := slowRate
	if ci := a.inventory.ConnectedInstances(); ci > 0 {
		localDynamicRate := dynamicPeriod / time.Duration(ci)
		if localDynamicRate < fastRate {
			localDynamicRate = fastRate
		}

		if localDynamicRate < instanceRate {
			instanceRate = localDynamicRate
		}
	}

	limiter := rate.NewLimiter(rate.Every(instanceRate), 100)
	instances = stream.RateLimit(instances, func() error {
		return limiter.Wait(ctx)
	})

	// cloud deployments shouldn't include control-plane elements in
	// metrics since information about them is not actionable and may
	// produce misleading/confusing results.
	skipControlPlane := modules.GetModules().Features().Cloud

	// set up aggregators for our periodics
	uep := newUpgradeEnrollPeriodic()

	// stream all instances to all aggregators
	for instances.Next() {
		if skipControlPlane {
			for _, service := range instances.Item().GetServices() {
				if service.IsControlPlane() {
					continue
				}
			}
		}

		uep.VisitInstance(instances.Item())
	}

	if err := instances.Done(); err != nil {
		a.logger.WarnContext(ctx, "Failed stream instances for periodics", "error", err)
		return
	}

	// create/delete upgrade enroll prompt as appropriate
	enrollMsg, shouldPrompt := uep.GenerateEnrollPrompt()
	a.handleUpgradeEnrollPrompt(ctx, enrollMsg, shouldPrompt)
}

const (
	upgradeEnrollAlertID = "auto-upgrade-enroll"
)

func (a *Server) handleUpgradeEnrollPrompt(ctx context.Context, msg string, shouldPrompt bool) {
	const alertTTL = time.Minute * 30

	if !shouldPrompt {
		if err := a.DeleteClusterAlert(ctx, upgradeEnrollAlertID); err != nil && !trace.IsNotFound(err) {
			a.logger.WarnContext(ctx, "Failed to delete auto-upgrade-enroll alert", "error", err)
		}
		return
	}
	alert, err := types.NewClusterAlert(
		upgradeEnrollAlertID,
		msg,
		// Defaulting to "low" severity level. We may want to make this dynamic
		// in the future depending on the distance from up-to-date.
		types.WithAlertSeverity(types.AlertSeverity_LOW),
		types.WithAlertLabel(types.AlertVerbPermit, fmt.Sprintf("%s:%s", types.KindInstance, types.VerbRead)),
		// hide the normal upgrade alert for users who can see this alert as it is
		// generally more actionable/specific.
		types.WithAlertLabel(types.AlertSupersedes, releaseAlertID),
		types.WithAlertLabel(types.AlertOnLogin, "yes"),
		types.WithAlertExpires(a.clock.Now().Add(alertTTL)),
	)
	if err != nil {
		a.logger.WarnContext(ctx, "Failed to build auto-upgrade-enroll alert (this is a bug)", "error", err)
		return
	}
	if err := a.UpsertClusterAlert(ctx, alert); err != nil {
		a.logger.WarnContext(ctx, "Failed to set auto-upgrade-enroll alert", "error", err)
		return
	}
}

const (
	releaseAlertID = "upgrade-suggestion"
	secAlertID     = "security-patch-available"
	verInUseLabel  = "teleport.internal/ver-in-use"
)

// syncReleaseAlerts calculates alerts related to new teleport releases. When checkRemote
// is true it pulls the latest release info from GitHub.  Otherwise, it loads the versions used
// for the most recent alerts and re-syncs with latest cluster state.
func (a *Server) syncReleaseAlerts(ctx context.Context, checkRemote bool) {
	a.logger.DebugContext(ctx, "Checking for new teleport releases via github api")

	// NOTE: essentially everything in this function is going to be
	// scrapped/replaced once the inventory and version-control systems
	// are a bit further along.

	current := vc.NewTarget(vc.Normalize(teleport.Version))

	// this environment variable is "unstable" since it will be deprecated
	// by an upcoming tctl command. currently exists for testing purposes only.
	if t := vc.NewTarget(os.Getenv("TELEPORT_UNSTABLE_VC_VERSION")); t.Ok() {
		current = t
	}

	visitor := vc.Visitor{
		Current: current,
	}

	// users cannot upgrade their own auth instances in cloud, so it isn't helpful
	// to generate alerts for releases newer than the current auth server version.
	if modules.GetModules().Features().Cloud {
		visitor.NotNewerThan = current
	}

	var loadFailed bool

	if checkRemote {
		// scrape the github releases API with our visitor
		if err := github.Visit(&visitor); err != nil {
			a.logger.WarnContext(ctx, "Failed to load github releases (this will not impact teleport functionality)", "error", err)
			loadFailed = true
		}
	} else {
		if err := a.visitCachedAlertVersions(ctx, &visitor); err != nil {
			a.logger.WarnContext(ctx, "Failed to load release alert info (this will not impact teleport functionality)", "error", err)
			loadFailed = true
		}
	}

	a.doReleaseAlertSync(ctx, current, visitor, !loadFailed)
}

// visitCachedAlertVersions updates the visitor with targets reconstructed from the metadata
// of existing alerts. This lets us "reevaluate" the alerts based on newer cluster state without
// re-pulling the releases page. Future version of teleport will cache actual full release
// descriptions, rending this unnecessary.
func (a *Server) visitCachedAlertVersions(ctx context.Context, visitor *vc.Visitor) error {
	// reconstruct the target for the "latest stable" alert if it exists.
	alert, err := a.getClusterAlert(ctx, releaseAlertID)
	if err != nil && !trace.IsNotFound(err) {
		return trace.Wrap(err)
	}
	if err == nil {
		if t := vc.NewTarget(alert.Metadata.Labels[verInUseLabel]); t.Ok() {
			visitor.Visit(t)
		}
	}

	// reconstruct the target for the "latest sec patch" alert if it exists.
	alert, err = a.getClusterAlert(ctx, secAlertID)
	if err != nil && !trace.IsNotFound(err) {
		return trace.Wrap(err)
	}
	if err == nil {
		if t := vc.NewTarget(alert.Metadata.Labels[verInUseLabel], vc.SecurityPatch(true)); t.Ok() {
			visitor.Visit(t)
		}
	}
	return nil
}

func (a *Server) getClusterAlert(ctx context.Context, id string) (types.ClusterAlert, error) {
	alerts, err := a.GetClusterAlerts(ctx, types.GetClusterAlertsRequest{
		AlertID: id,
	})
	if err != nil {
		return types.ClusterAlert{}, trace.Wrap(err)
	}
	if len(alerts) == 0 {
		return types.ClusterAlert{}, trace.NotFound("cluster alert %q not found", id)
	}
	return alerts[0], nil
}

func (a *Server) doReleaseAlertSync(ctx context.Context, current vc.Target, visitor vc.Visitor, cleanup bool) {
	const alertTTL = time.Minute * 30
	// use visitor to find the oldest version among connected instances.
	// TODO(fspmarshall): replace this check as soon as we have a backend inventory repr. using
	// connected instances is a poor approximation and may lead to missed notifications if auth
	// server is up to date, but instances not connected to this auth need update.
	var instanceVisitor vc.Visitor
	a.inventory.Iter(func(handle inventory.UpstreamHandle) {
		v := vc.Normalize(handle.Hello().Version)
		instanceVisitor.Visit(vc.NewTarget(v))
	})

	if sp := visitor.NewestSecurityPatch(); sp.Ok() && sp.NewerThan(current) && !sp.SecurityPatchAltOf(current) {
		// explicit security patch alerts have a more limited audience, so we generate
		// them as their own separate alert.
		a.logger.WarnContext(ctx, "A newer security patch has been detected",
			"current_version", current.Version(),
			"patch_version", sp.Version(),
		)
		secMsg := fmt.Sprintf("A security patch is available for Teleport. Please upgrade your Cluster to %s or newer.", sp.Version())

		alert, err := types.NewClusterAlert(
			secAlertID,
			secMsg,
			types.WithAlertLabel(types.AlertOnLogin, "yes"),
			// TODO(fspmarshall): permit alert to be shown to those with inventory management
			// permissions once we have RBAC around that. For now, token:write is a decent
			// approximation and will ensure that alerts are shown to the editor role.
			types.WithAlertLabel(types.AlertVerbPermit, fmt.Sprintf("%s:%s", types.KindToken, types.VerbCreate)),
			// hide the normal upgrade alert for users who can see this alert in order to
			// improve its visibility and reduce clutter.
			types.WithAlertLabel(types.AlertSupersedes, releaseAlertID),
			types.WithAlertSeverity(types.AlertSeverity_HIGH),
			types.WithAlertLabel(verInUseLabel, sp.Version()),
			types.WithAlertExpires(a.clock.Now().Add(alertTTL)),
		)
		if err != nil {
			a.logger.WarnContext(ctx, "Failed to build security-patch-available alert (this is a bug)", "error", err)
			return
		}

		if err := a.UpsertClusterAlert(ctx, alert); err != nil {
			a.logger.WarnContext(ctx, "Failed to set security-patch-available alert", "error", err)
			return
		}
	} else if cleanup {
		err := a.DeleteClusterAlert(ctx, secAlertID)
		if err != nil && !trace.IsNotFound(err) {
			a.logger.WarnContext(ctx, "Failed to delete security-patch-available alert", "error", err)
		}
	}
}

func (a *Server) updateAgentMetrics() {
	imp := newInstanceMetricsPeriodic()

	a.inventory.Iter(func(handle inventory.UpstreamHandle) {
		imp.VisitInstance(handle.Hello(), handle.AgentMetadata())
	})

	totalInstancesMetric.Set(float64(imp.TotalInstances()))
	enrolledInUpgradesMetric.Set(float64(imp.TotalEnrolledInUpgrades()))

	// reset the gauges so that any versions that fall off are removed from exported metrics
	registeredAgents.Reset()
	for agent, count := range imp.RegisteredAgentsCount() {
		registeredAgents.With(prometheus.Labels{
			teleport.TagVersion:          agent.version,
			teleport.TagAutomaticUpdates: agent.automaticUpdates,
		}).Set(float64(count))
	}

	// reset the gauges so that any versions that fall off are removed from exported metrics
	registeredAgentsInstallMethod.Reset()
	for installMethod, count := range imp.InstallMethodCounts() {
		registeredAgentsInstallMethod.WithLabelValues(installMethod).Set(float64(count))
	}

	// reset the gauges so that any type+version that fall off are removed from exported metrics
	upgraderCountsMetric.Reset()
	for metadata, count := range imp.UpgraderCounts() {
		upgraderCountsMetric.With(prometheus.Labels{
			teleport.TagUpgrader: metadata.upgraderType,
			teleport.TagVersion:  metadata.version,
		}).Set(float64(count))
	}
}

var (
	// remoteClusterRefreshLimit is the maximum number of backend updates that will be performed
	// during periodic remote cluster connection status refresh.
	remoteClusterRefreshLimit = 50

	// remoteClusterRefreshBuckets is the maximum number of refresh cycles that should guarantee the status update
	// of all remote clusters if their number exceeds remoteClusterRefreshLimit × remoteClusterRefreshBuckets.
	remoteClusterRefreshBuckets = 12
)

// refreshRemoteClusters updates connection status of all remote clusters.
func (a *Server) refreshRemoteClusters(ctx context.Context) {
	remoteClusters, err := a.Services.GetRemoteClusters(ctx)
	if err != nil {
		a.logger.ErrorContext(ctx, "Failed to load remote clusters for status refresh", "error", err)
		return
	}

	netConfig, err := a.GetClusterNetworkingConfig(ctx)
	if err != nil {
		a.logger.ErrorContext(ctx, "Failed to load networking config for remote cluster status refresh", "error", err)
		return
	}

	// randomize the order to optimize for multiple auth servers running in parallel
	mathrand.Shuffle(len(remoteClusters), func(i, j int) {
		remoteClusters[i], remoteClusters[j] = remoteClusters[j], remoteClusters[i]
	})

	// we want to limit the number of backend updates performed on each refresh to avoid overwhelming the backend.
	updateLimit := remoteClusterRefreshLimit
	if dynamicLimit := (len(remoteClusters) / remoteClusterRefreshBuckets) + 1; dynamicLimit > updateLimit {
		// if the number of remote clusters is larger than remoteClusterRefreshLimit × remoteClusterRefreshBuckets,
		// bump the limit to make sure all remote clusters will be updated within reasonable time.
		updateLimit = dynamicLimit
	}

	var updateCount int
	for _, remoteCluster := range remoteClusters {
		if updated, err := a.updateRemoteClusterStatus(ctx, netConfig, remoteCluster); err != nil {
			a.logger.ErrorContext(ctx, "Failed to perform remote cluster status refresh", "error", err)
		} else if updated {
			updateCount++
		}

		if updateCount >= updateLimit {
			break
		}
	}
}

func (a *Server) Close() error {
	a.cancelFunc()

	var errs []error

	if err := a.inventory.Close(); err != nil {
		errs = append(errs, err)
	}

	if a.Services.AuditLogSessionStreamer != nil {
		if err := a.Services.AuditLogSessionStreamer.Close(); err != nil {
			errs = append(errs, err)
		}
	}

	if a.bk != nil {
		if err := a.bk.Close(); err != nil {
			errs = append(errs, err)
		}
	}

	if a.AccessRequestCache != nil {
		if err := a.AccessRequestCache.Close(); err != nil {
			errs = append(errs, err)
		}
	}

	if a.UserNotificationCache != nil {
		if err := a.UserNotificationCache.Close(); err != nil {
			errs = append(errs, err)
		}
	}

	if a.GlobalNotificationCache != nil {
		if err := a.GlobalNotificationCache.Close(); err != nil {
			errs = append(errs, err)
		}
	}

	return trace.NewAggregate(errs...)
}

func (a *Server) GetClock() clockwork.Clock {
	a.lock.RLock()
	defer a.lock.RUnlock()
	return a.clock
}

// SetClock sets clock, used in tests
func (a *Server) SetClock(clock clockwork.Clock) {
	a.lock.Lock()
	defer a.lock.Unlock()
	a.clock = clock
}

func (a *Server) SetSCIMService(scim services.SCIM) {
	a.Services.SCIM = scim
}

// SetAccessGraphSecretService sets the server's access graph secret service
func (a *Server) SetAccessGraphSecretService(s services.AccessGraphSecretsGetter) {
	a.Services.AccessGraphSecretsGetter = s
}

// SetDevicesGetter sets the server's device service
func (a *Server) SetDevicesGetter(s services.DevicesGetter) {
	a.Services.DevicesGetter = s
}

// SetAuditLog sets the server's audit log
func (a *Server) SetAuditLog(auditLog events.AuditLogSessionStreamer) {
	a.Services.AuditLogSessionStreamer = auditLog
}

// GetEmitter fetches the current audit log emitter implementation.
func (a *Server) GetEmitter() apievents.Emitter {
	return a.emitter
}

// SetEmitter sets the current audit log emitter. Note that this is only safe to
// use before main server start.
func (a *Server) SetEmitter(emitter apievents.Emitter) {
	a.emitter = emitter
}

// EmitAuditEvent implements [apievents.Emitter] by delegating to its dedicated
// emitter rather than falling back to the implementation from [Services] (using
// the audit log directly, which is almost never what you want).
func (a *Server) EmitAuditEvent(ctx context.Context, e apievents.AuditEvent) error {
	return trace.Wrap(a.emitter.EmitAuditEvent(context.WithoutCancel(ctx), e))
}

// SetUsageReporter sets the server's usage reporter. Note that this is only
// safe to use before server start.
func (a *Server) SetUsageReporter(reporter usagereporter.UsageReporter) {
	a.Services.UsageReporter = reporter
}

// GetClusterID returns the cluster ID.
func (a *Server) GetClusterID(ctx context.Context) (string, error) {
	clusterName, err := a.GetClusterName(ctx)
	if err != nil {
		return "", trace.Wrap(err)
	}
	return clusterName.GetClusterID(), nil
}

// GetAnonymizationKey returns the anonymization key that identifies this client.
// The anonymization key may be any of the following, in order of precedence:
// - (Teleport Cloud) a key provided by the Teleport Cloud API
// - a key embedded in the license file
// - the cluster's UUID
func (a *Server) GetAnonymizationKey(ctx context.Context) (string, error) {
	if key := modules.GetModules().Features().CloudAnonymizationKey; len(key) > 0 {
		return string(key), nil
	}

	if a.license != nil && len(a.license.AnonymizationKey) > 0 {
		return string(a.license.AnonymizationKey), nil
	}
	id, err := a.GetClusterID(ctx)
	return id, trace.Wrap(err)
}

// GetDomainName returns the domain name that identifies this authority server.
// Also known as "cluster name"
func (a *Server) GetDomainName() (string, error) {
	clusterName, err := a.GetClusterName(context.TODO())
	if err != nil {
		return "", trace.Wrap(err)
	}
	return clusterName.GetClusterName(), nil
}

// GetClusterCACert returns the PEM-encoded TLS certs for the local cluster. If
// the cluster has multiple TLS certs, they will all be concatenated.
func (a *Server) GetClusterCACert(ctx context.Context) (*proto.GetClusterCACertResponse, error) {
	clusterName, err := a.GetClusterName(ctx)
	if err != nil {
		return nil, trace.Wrap(err)
	}
	// Extract the TLS CA for this cluster.
	hostCA, err := a.GetCertAuthority(ctx, types.CertAuthID{
		Type:       types.HostCA,
		DomainName: clusterName.GetClusterName(),
	}, false)
	if err != nil {
		return nil, trace.Wrap(err)
	}
	certs := services.GetTLSCerts(hostCA)
	if len(certs) < 1 {
		return nil, trace.NotFound("no tls certs found in host CA")
	}
	allCerts := bytes.Join(certs, []byte("\n"))

	return &proto.GetClusterCACertResponse{
		TLSCA: allCerts,
	}, nil
}

// GenerateHostCert uses the private key of the CA to sign the public key of the host
// (along with meta data like host ID, node name, roles, and ttl) to generate a host certificate.
func (a *Server) GenerateHostCert(ctx context.Context, hostPublicKey []byte, hostID, nodeName string, principals []string, clusterName string, role types.SystemRole, ttl time.Duration) ([]byte, error) {
	domainName, err := a.GetDomainName()
	if err != nil {
		return nil, trace.Wrap(err)
	}

	// get the certificate authority that will be signing the public key of the host
	ca, err := a.Services.GetCertAuthority(ctx, types.CertAuthID{
		Type:       types.HostCA,
		DomainName: domainName,
	}, true)
	if err != nil {
		return nil, trace.BadParameter("failed to load host CA for %q: %v", domainName, err)
	}

	caSigner, err := a.keyStore.GetSSHSigner(ctx, ca)
	if err != nil {
		return nil, trace.Wrap(err)
	}

	// create and sign!
	return a.generateHostCert(ctx, sshca.HostCertificateRequest{
		CASigner:      caSigner,
		PublicHostKey: hostPublicKey,
		HostID:        hostID,
		NodeName:      nodeName,
		TTL:           ttl,
		Identity: sshca.Identity{
			Principals:  principals,
			ClusterName: clusterName,
			SystemRole:  role,
		},
	})
}

func (a *Server) generateHostCert(
	ctx context.Context, req sshca.HostCertificateRequest,
) ([]byte, error) {
	readOnlyAuthPref, err := a.GetReadOnlyAuthPreference(ctx)
	if err != nil {
		return nil, trace.Wrap(err)
	}

	var locks []types.LockTarget
	switch req.Identity.SystemRole {
	case types.RoleNode:
		// Node role is a special case because it was previously suported as a
		// lock target that only locked the `ssh_service`. If the same Teleport server
		// had multiple roles, Node lock would only lock the `ssh_service` while
		// other roles would be able to generate certificates without a problem.
		// To remove the ambiguity, we now lock the entire Teleport server for
		// all roles using the LockTarget.ServerID field and `Node` field is
		// deprecated.
		// In order to support legacy behavior, we need fill in both `ServerID`
		// and `Node` fields if the role is `Node` so that the previous behavior
		// is preserved.
		// This is a legacy behavior that we need to support for backwards compatibility.
		locks = []types.LockTarget{{ServerID: req.HostID, Node: req.HostID}, {ServerID: HostFQDN(req.HostID, req.Identity.ClusterName), Node: HostFQDN(req.HostID, req.Identity.ClusterName)}}
	default:
		locks = []types.LockTarget{{ServerID: req.HostID}, {ServerID: HostFQDN(req.HostID, req.Identity.ClusterName)}}
	}
	if lockErr := a.checkLockInForce(readOnlyAuthPref.GetLockingMode(),
		locks,
	); lockErr != nil {
		return nil, trace.Wrap(lockErr)
	}

	return a.Authority.GenerateHostCert(req)
}

// GetKeyStore returns the KeyStore used by the auth server
func (a *Server) GetKeyStore() *keystore.Manager {
	return a.keyStore
}

type certRequest struct {
	// sshPublicKey is a public key in SSH authorized_keys format. If set it
	// will be used as the subject public key for the returned SSH certificate.
	sshPublicKey []byte
	// tlsPublicKey is a PEM-encoded public key in PKCS#1 or PKIX ASN.1 DER
	// form. If set it will be used as the subject public key for the returned
	// TLS certificate.
	tlsPublicKey []byte
	// sshPublicKeyAttestationStatement is an attestation statement associated with sshPublicKey.
	sshPublicKeyAttestationStatement *keys.AttestationStatement
	// tlsPublicKeyAttestationStatement is an attestation statement associated with tlsPublicKey.
	tlsPublicKeyAttestationStatement *keys.AttestationStatement

	// user is a user to generate certificate for
	user services.UserState
	// impersonator is a user who generates the certificate,
	// is set when different from the user in the certificate
	impersonator string
	// checker is used to perform RBAC checks.
	checker services.AccessChecker
	// ttl is Duration of the certificate
	ttl time.Duration
	// compatibility is compatibility mode
	compatibility string
	// overrideRoleTTL is used for requests when the requested TTL should not be
	// adjusted based off the role of the user. This is used by tctl to allow
	// creating long lived user certs.
	overrideRoleTTL bool
	// usage is a list of acceptable usages to be encoded in X509 certificate,
	// is used to limit ways the certificate can be used, for example
	// the cert can be only used against kubernetes endpoint, and not auth endpoint,
	// no usage means unrestricted (to keep backwards compatibility)
	usage []string
	// routeToCluster is an optional teleport cluster name to route the
	// certificate requests to, this teleport cluster name will be used to
	// route the requests to in case of kubernetes
	routeToCluster string
	// kubernetesCluster specifies the target kubernetes cluster for TLS
	// identities. This can be empty on older Teleport clients.
	kubernetesCluster string
	// traits hold claim data used to populate a role at runtime.
	traits wrappers.Traits
	// activeRequests tracks privilege escalation requests applied
	// during the construction of the certificate.
	activeRequests []string
	// appSessionID is the session ID of the application session.
	appSessionID string
	// appPublicAddr is the public address of the application.
	appPublicAddr string
	// appClusterName is the name of the cluster this application is in.
	appClusterName string
	// appName is the name of the application to generate cert for.
	appName string
	// appURI is the URI of the app. This is the internal endpoint where the application is running and isn't user-facing.
	appURI string
	// appTargetPort signifies that the cert should grant access to a specific port in a multi-port
	// TCP app, as long as the port is defined in the app spec. Used only for routing, should not be
	// used in other contexts (e.g., access requests).
	appTargetPort int
	// awsRoleARN is the role ARN to generate certificate for.
	awsRoleARN string
	// azureIdentity is the Azure identity to generate certificate for.
	azureIdentity string
	// gcpServiceAccount is the GCP service account to generate certificate for.
	gcpServiceAccount string
	// dbService identifies the name of the database service requests will
	// be routed to.
	dbService string
	// dbProtocol specifies the protocol of the database a certificate will
	// be issued for.
	dbProtocol string
	// dbUser is the optional database user which, if provided, will be used
	// as a default username.
	dbUser string
	// dbName is the optional database name which, if provided, will be used
	// as a default database.
	dbName string
	// dbRoles is the optional list of database roles which, if provided, will
	// be used instead of all database roles granted for the target database.
	dbRoles []string
	// mfaVerified is the UUID of an MFA device when this certRequest was
	// created immediately after an MFA check.
	mfaVerified string
	// previousIdentityExpires is the expiry time of the identity/cert that this
	// identity/cert was derived from. It is used to determine a session's hard
	// deadline in cases where both require_session_mfa and disconnect_expired_cert
	// are enabled. See https://github.com/gravitational/teleport/issues/18544.
	previousIdentityExpires time.Time
	// loginIP is an IP of the client requesting the certificate.
	loginIP string
	// pinIP flags that client's login IP should be pinned in the certificate
	pinIP bool
	// disallowReissue flags that a cert should not be allowed to issue future
	// certificates.
	disallowReissue bool
	// renewable indicates that the certificate can be renewed,
	// having its TTL increased
	renewable bool
	// includeHostCA indicates that host CA certs should be included in the
	// returned certs
	includeHostCA bool
	// generation indicates the number of times this certificate has been
	// renewed.
	generation uint64
	// connectionDiagnosticID contains the ID of the ConnectionDiagnostic.
	// The Node/Agent will append connection traces to this instance.
	connectionDiagnosticID string
	// deviceExtensions holds device-aware user certificate extensions.
	deviceExtensions DeviceExtensions
	// botName is the name of the bot requesting this cert, if any
	botName string
	// botInstanceID is the unique identifier of the bot instance associated
	// with this cert, if any
	botInstanceID string
	// joinAttributes holds attributes derived from attested metadata from the
	// join process, should any exist.
	joinAttributes *workloadidentityv1pb.JoinAttrs
}

// check verifies the cert request is valid.
func (r *certRequest) check() error {
	if r.user == nil {
		return trace.BadParameter("missing parameter user")
	}
	if r.checker == nil {
		return trace.BadParameter("missing parameter checker")
	}

	// When generating certificate for MongoDB access, database username must
	// be encoded into it. This is required to be able to tell which database
	// user to authenticate the connection as.
	if r.dbProtocol == defaults.ProtocolMongoDB {
		if r.dbUser == "" {
			return trace.BadParameter("must provide database user name to generate certificate for database %q", r.dbService)
		}
	}

	if r.sshPublicKey == nil && r.tlsPublicKey == nil {
		return trace.BadParameter("must provide a public key")
	}

	return nil
}

type certRequestOption func(*certRequest)

func certRequestPreviousIdentityExpires(previousIdentityExpires time.Time) certRequestOption {
	return func(r *certRequest) { r.previousIdentityExpires = previousIdentityExpires }
}

func certRequestLoginIP(ip string) certRequestOption {
	return func(r *certRequest) { r.loginIP = ip }
}

func certRequestDeviceExtensions(ext tlsca.DeviceExtensions) certRequestOption {
	return func(r *certRequest) {
		r.deviceExtensions = DeviceExtensions(ext)
	}
}

// GetUserOrLoginState will return the given user or the login state associated with the user.
func (a *Server) GetUserOrLoginState(ctx context.Context, username string) (services.UserState, error) {
	return services.GetUserOrLoginState(ctx, a, username)
}

func (a *Server) GenerateOpenSSHCert(ctx context.Context, req *proto.OpenSSHCertRequest) (*proto.OpenSSHCert, error) {
	if req.User == nil {
		return nil, trace.BadParameter("user is empty")
	}
	if len(req.PublicKey) == 0 {
		return nil, trace.BadParameter("public key is empty")
	}
	if req.TTL == 0 {
		readOnlyAuthPref, err := a.GetReadOnlyAuthPreference(ctx)
		if err != nil {
			return nil, trace.BadParameter("cert request does not specify a TTL and the cluster_auth_preference is not available: %v", err)
		}
		req.TTL = proto.Duration(readOnlyAuthPref.GetDefaultSessionTTL())
	}
	if req.TTL < 0 {
		return nil, trace.BadParameter("TTL must be positive")
	}
	if req.Cluster == "" {
		return nil, trace.BadParameter("cluster is empty")
	}

	// add implicit roles to the set and build a checker
	accessInfo := services.AccessInfoFromUserState(req.User)
	roles := make([]types.Role, len(req.Roles))
	for i := range req.Roles {
		var err error
		roles[i], err = services.ApplyTraits(req.Roles[i], req.User.GetTraits())
		if err != nil {
			return nil, trace.Wrap(err)
		}
	}
	roleSet := services.NewRoleSet(roles...)

	clusterName, err := a.GetClusterName(ctx)
	if err != nil {
		return nil, trace.Wrap(err)
	}
	checker := services.NewAccessCheckerWithRoleSet(accessInfo, clusterName.GetClusterName(), roleSet)

	sessionTTL := time.Duration(req.TTL)

	// OpenSSH certs and their corresponding keys are held strictly by the proxy,
	// so we can attest them as "web_session" to bypass Hardware Key support
	// requirements that are unattainable from the Proxy.
	sshPublicKey, _, _, _, err := ssh.ParseAuthorizedKey(req.PublicKey)
	if err != nil {
		return nil, trace.Wrap(err)
	}
	cryptoPublicKey, ok := sshPublicKey.(ssh.CryptoPublicKey)
	if !ok {
		return nil, trace.BadParameter("unsupported SSH public key type %q", sshPublicKey.Type())
	}
	webAttData, err := services.NewWebSessionAttestationData(cryptoPublicKey.CryptoPublicKey())
	if err != nil {
		return nil, trace.Wrap(err)
	}
	if err = a.UpsertKeyAttestationData(ctx, webAttData, sessionTTL); err != nil {
		return nil, trace.Wrap(err)
	}

	certs, err := a.generateOpenSSHCert(ctx, certRequest{
		user:            req.User,
		sshPublicKey:    req.PublicKey,
		compatibility:   constants.CertificateFormatStandard,
		checker:         checker,
		ttl:             sessionTTL,
		traits:          req.User.GetTraits(),
		routeToCluster:  req.Cluster,
		disallowReissue: true,
	})
	if err != nil {
		return nil, trace.Wrap(err)
	}

	return &proto.OpenSSHCert{
		Cert: certs.SSH,
	}, nil
}

// GenerateUserTestCertsRequest is a request to generate test certificates.
type GenerateUserTestCertsRequest struct {
	SSHPubKey               []byte
	TLSPubKey               []byte
	Username                string
	TTL                     time.Duration
	Compatibility           string
	RouteToCluster          string
	PinnedIP                string
	MFAVerified             string
	SSHAttestationStatement *keys.AttestationStatement
	TLSAttestationStatement *keys.AttestationStatement
	AppName                 string
	AppSessionID            string
}

// GenerateUserTestCerts is used to generate user certificate, used internally for tests
func (a *Server) GenerateUserTestCerts(req GenerateUserTestCertsRequest) ([]byte, []byte, error) {
	ctx := context.Background()
	userState, err := a.GetUserOrLoginState(ctx, req.Username)
	if err != nil {
		return nil, nil, trace.Wrap(err)
	}
	accessInfo := services.AccessInfoFromUserState(userState)
	clusterName, err := a.GetClusterName(ctx)
	if err != nil {
		return nil, nil, trace.Wrap(err)
	}
	checker, err := services.NewAccessChecker(accessInfo, clusterName.GetClusterName(), a)
	if err != nil {
		return nil, nil, trace.Wrap(err)
	}

	certs, err := a.generateUserCert(ctx, certRequest{
		user:                             userState,
		ttl:                              req.TTL,
		compatibility:                    req.Compatibility,
		sshPublicKey:                     req.SSHPubKey,
		tlsPublicKey:                     req.TLSPubKey,
		routeToCluster:                   req.RouteToCluster,
		checker:                          checker,
		traits:                           userState.GetTraits(),
		loginIP:                          req.PinnedIP,
		pinIP:                            req.PinnedIP != "",
		mfaVerified:                      req.MFAVerified,
		sshPublicKeyAttestationStatement: req.SSHAttestationStatement,
		tlsPublicKeyAttestationStatement: req.TLSAttestationStatement,
		appName:                          req.AppName,
		appSessionID:                     req.AppSessionID,
	})
	if err != nil {
		return nil, nil, trace.Wrap(err)
	}
	return certs.SSH, certs.TLS, nil
}

// AppTestCertRequest combines parameters for generating a test app access cert.
type AppTestCertRequest struct {
	// PublicKey is the public key to sign, in PEM-encoded PKCS#1 or PKIX DER format.
	PublicKey []byte
	// Username is the Teleport user name to sign certificate for.
	Username string
	// TTL is the test certificate validity period.
	TTL time.Duration
	// PublicAddr is the application public address. Used for routing.
	PublicAddr string
	// TargetPort is the port to which connections to multi-port TCP apps should be routed to.
	TargetPort int
	// ClusterName is the name of the cluster application resides in. Used for routing.
	ClusterName string
	// SessionID is the optional session ID to encode. Used for routing.
	SessionID string
	// AWSRoleARN is optional AWS role ARN a user wants to assume to encode.
	AWSRoleARN string
	// AzureIdentity is the optional Azure identity a user wants to assume to encode.
	AzureIdentity string
	// GCPServiceAccount is optional GCP service account a user wants to assume to encode.
	GCPServiceAccount string
	// PinnedIP is optional IP to pin certificate to.
	PinnedIP string
	// LoginTrait is the login to include in the cert
	LoginTrait string
}

// GenerateUserAppTestCert generates an application specific certificate, used
// internally for tests.
func (a *Server) GenerateUserAppTestCert(req AppTestCertRequest) ([]byte, error) {
	ctx := context.Background()
	userState, err := a.GetUserOrLoginState(ctx, req.Username)
	if err != nil {
		return nil, trace.Wrap(err)
	}
	accessInfo := services.AccessInfoFromUserState(userState)
	clusterName, err := a.GetClusterName(ctx)
	if err != nil {
		return nil, trace.Wrap(err)
	}
	checker, err := services.NewAccessChecker(accessInfo, clusterName.GetClusterName(), a)
	if err != nil {
		return nil, trace.Wrap(err)
	}
	sessionID := req.SessionID
	if sessionID == "" {
		sessionID = uuid.New().String()
	}

	login := req.LoginTrait
	if login == "" {
		login = uuid.New().String()
	}

	certs, err := a.generateUserCert(ctx, certRequest{
		user:         userState,
		tlsPublicKey: req.PublicKey,
		checker:      checker,
		ttl:          req.TTL,
		// Set the login to be a random string. Application certificates are never
		// used to log into servers but SSH certificate generation code requires a
		// principal be in the certificate.
		traits: wrappers.Traits(map[string][]string{
			constants.TraitLogins: {login},
		}),
		// Only allow this certificate to be used for applications.
		usage: []string{teleport.UsageAppsOnly},
		// Add in the application routing information.
		appSessionID:      sessionID,
		appPublicAddr:     req.PublicAddr,
		appTargetPort:     req.TargetPort,
		appClusterName:    req.ClusterName,
		awsRoleARN:        req.AWSRoleARN,
		azureIdentity:     req.AzureIdentity,
		gcpServiceAccount: req.GCPServiceAccount,
		pinIP:             req.PinnedIP != "",
		loginIP:           req.PinnedIP,
	})
	if err != nil {
		return nil, trace.Wrap(err)
	}
	return certs.TLS, nil
}

// DatabaseTestCertRequest combines parameters for generating test database
// access certificate.
type DatabaseTestCertRequest struct {
	// PublicKey is the public key to sign, in PEM-encoded PKCS#1 or PKIX format.
	PublicKey []byte
	// Cluster is the Teleport cluster name.
	Cluster string
	// Username is the Teleport username.
	Username string
	// RouteToDatabase contains database routing information.
	RouteToDatabase tlsca.RouteToDatabase
	// PinnedIP is an IP new certificate should be pinned to.
	PinnedIP string
}

// GenerateDatabaseTestCert generates a database access certificate for the
// provided parameters. Used only internally in tests.
func (a *Server) GenerateDatabaseTestCert(req DatabaseTestCertRequest) ([]byte, error) {
	ctx := context.Background()
	userState, err := a.GetUserOrLoginState(ctx, req.Username)
	if err != nil {
		return nil, trace.Wrap(err)
	}
	accessInfo := services.AccessInfoFromUserState(userState)
	clusterName, err := a.GetClusterName(ctx)
	if err != nil {
		return nil, trace.Wrap(err)
	}
	checker, err := services.NewAccessChecker(accessInfo, clusterName.GetClusterName(), a)
	if err != nil {
		return nil, trace.Wrap(err)
	}
	certs, err := a.generateUserCert(ctx, certRequest{
		user:         userState,
		tlsPublicKey: req.PublicKey,
		loginIP:      req.PinnedIP,
		pinIP:        req.PinnedIP != "",
		checker:      checker,
		ttl:          time.Hour,
		traits: map[string][]string{
			constants.TraitLogins: {req.Username},
		},
		routeToCluster: req.Cluster,
		dbService:      req.RouteToDatabase.ServiceName,
		dbProtocol:     req.RouteToDatabase.Protocol,
		dbUser:         req.RouteToDatabase.Username,
		dbName:         req.RouteToDatabase.Database,
		dbRoles:        req.RouteToDatabase.Roles,
	})
	if err != nil {
		return nil, trace.Wrap(err)
	}
	return certs.TLS, nil
}

// DeviceExtensions hold device-aware user certificate extensions.
// Device extensions are a part of Device Trust, a feature exclusive to Teleport
// Enterprise.
type DeviceExtensions tlsca.DeviceExtensions

// AugmentUserCertificateOpts aggregates options for extending user
// certificates.
// See [AugmentContextUserCertificates].
type AugmentUserCertificateOpts struct {
	// SSHAuthorizedKey is an SSH certificate, in the authorized key format, to
	// augment with opts.
	// The SSH certificate must be issued for the current authenticated user,
	// and either:
	// - the public key must match their TLS certificate, or
	// - SSHKeySatisfiedChallenge must be true.
	SSHAuthorizedKey []byte
	// SSHKeySatisfiedChallenge will be true if the user has already
	// proven that they own the private key associated with SSHAuthorizedKey by
	// satisfying a signature challenge.
	SSHKeySatisfiedChallenge bool
	// DeviceExtensions are the device-aware extensions to add to the certificates
	// being augmented.
	DeviceExtensions *DeviceExtensions
}

// AugmentContextUserCertificates augments the context user certificates with
// the given extensions. It requires the user's TLS certificate to be present
// in the [ctx], in addition to the [authCtx] itself.
//
// Any additional certificates to augment, such as the SSH certificate, must be
// valid and fully match the certificate used to authenticate (likely the user's
// mTLS cert).
//
// Used by Device Trust to add device extensions to the user certificate.
func (a *Server) AugmentContextUserCertificates(
	ctx context.Context,
	authCtx *authz.Context,
	opts *AugmentUserCertificateOpts,
) (*proto.Certs, error) {
	switch {
	case authCtx == nil:
		return nil, trace.BadParameter("authCtx required")
	case opts == nil:
		return nil, trace.BadParameter("opts required")
	}

	// Fetch user TLS certificate.
	x509Cert, err := authz.UserCertificateFromContext(ctx)
	if err != nil {
		return nil, trace.Wrap(err)
	}

	identity := authCtx.Identity.GetIdentity()

	return a.augmentUserCertificates(ctx, augmentUserCertificatesOpts{
		checker:          authCtx.Checker,
		x509Cert:         x509Cert,
		x509Identity:     &identity,
		sshAuthorizedKey: opts.SSHAuthorizedKey,
		sshKeyVerified:   opts.SSHKeySatisfiedChallenge,
		deviceExtensions: opts.DeviceExtensions,
	})
}

// AugmentWebSessionCertificatesOpts aggregates arguments for
// [AugmentWebSessionCertificates].
type AugmentWebSessionCertificatesOpts struct {
	// WebSessionID is the identifier for the WebSession.
	WebSessionID string
	// User is the owner of the WebSession.
	User string
	// DeviceExtensions are the device-aware extensions to add to the certificates
	// being augmented.
	DeviceExtensions *DeviceExtensions
}

// AugmentWebSessionCertificates is a variant of
// [AugmentContextUserCertificates] that operates directly in the certificates
// stored in a WebSession.
//
// On success the WebSession is updated with device extension certificates.
func (a *Server) AugmentWebSessionCertificates(ctx context.Context, opts *AugmentWebSessionCertificatesOpts) error {
	switch {
	case opts == nil:
		return trace.BadParameter("opts required")
	case opts.WebSessionID == "":
		return trace.BadParameter("opts.WebSessionID required")
	case opts.User == "":
		return trace.BadParameter("opts.User required")
	}

	// Get and validate session.
	sessions := a.WebSessions()
	session, err := sessions.Get(ctx, types.GetWebSessionRequest{
		User:      opts.User,
		SessionID: opts.WebSessionID,
	})
	if err != nil {
		return trace.Wrap(err)
	}

	// Coerce session before doing more expensive operations.
	sessionV2, ok := session.(*types.WebSessionV2)
	if !ok {
		return trace.BadParameter("unexpected WebSession type: %T", session)
	}

	// Parse X.509 certificate.
	block, _ := pem.Decode(session.GetTLSCert())
	if block == nil {
		return trace.BadParameter("cannot decode session TLS certificate")
	}
	x509Cert, err := x509.ParseCertificate(block.Bytes)
	if err != nil {
		return trace.Wrap(err)
	}
	x509Identity, err := tlsca.FromSubject(x509Cert.Subject, x509Cert.NotAfter)
	if err != nil {
		return trace.Wrap(err)
	}

	// Prepare the AccessChecker for the WebSession identity.
	clusterName, err := a.GetClusterName(ctx)
	if err != nil {
		return trace.Wrap(err)
	}
	accessInfo, err := services.AccessInfoFromLocalTLSIdentity(*x509Identity, a)
	if err != nil {
		return trace.Wrap(err)
	}
	checker, err := services.NewAccessChecker(accessInfo, clusterName.GetClusterName(), a)
	if err != nil {
		return trace.Wrap(err)
	}

	// We consider this SSH key to be verified because we take it directly from
	// the web session. The user doesn't need to verify they own it because the
	// don't: we own it.
	const sshKeyVerified = true

	// Augment certificates.
	newCerts, err := a.augmentUserCertificates(ctx, augmentUserCertificatesOpts{
		checker:          checker,
		x509Cert:         x509Cert,
		x509Identity:     x509Identity,
		sshAuthorizedKey: session.GetPub(),
		sshKeyVerified:   sshKeyVerified,
		deviceExtensions: opts.DeviceExtensions,
	})
	if err != nil {
		return trace.Wrap(err)
	}

	// Update WebSession.
	sessionV2.Spec.Pub = newCerts.SSH
	sessionV2.Spec.TLSCert = newCerts.TLS
	sessionV2.Spec.HasDeviceExtensions = true
	return trace.Wrap(sessions.Upsert(ctx, sessionV2))
}

type augmentUserCertificatesOpts struct {
	checker          services.AccessChecker
	x509Cert         *x509.Certificate
	x509Identity     *tlsca.Identity
	sshAuthorizedKey []byte
	// sshKeyVerified means that either the user has proven that they control
	// the private key associated with sshAuthorizedKey (by signing a
	// challenge), or it comes from a web session where we know that the cluster
	// controls the key.
	sshKeyVerified   bool
	deviceExtensions *DeviceExtensions
}

func (a *Server) augmentUserCertificates(
	ctx context.Context,
	opts augmentUserCertificatesOpts,
) (*proto.Certs, error) {
	// Is at least one extension present?
	// Are the extensions valid?
	dev := opts.deviceExtensions
	switch {
	case dev == nil: // Only extension that currently exists.
		return nil, trace.BadParameter("at least one opts extension must be present")
	case dev.DeviceID == "":
		return nil, trace.BadParameter("opts.DeviceExtensions.DeviceID required")
	case dev.AssetTag == "":
		return nil, trace.BadParameter("opts.DeviceExtensions.AssetTag required")
	case dev.CredentialID == "":
		return nil, trace.BadParameter("opts.DeviceExtensions.CredentialID required")
	}

	x509Cert := opts.x509Cert
	x509Identity := opts.x509Identity

	// Sanity check: x509Cert identity matches x509Identity.
	if x509Cert.Subject.CommonName != x509Identity.Username {
		return nil, trace.BadParameter("identity and x509 user mismatch")
	}

	// Do not reissue if device extensions are already present.
	// Note that the certIdentity extensions could differ from the "current"
	// identity extensions if this was not the cert used to authenticate.
	if x509Identity.DeviceExtensions.DeviceID != "" ||
		x509Identity.DeviceExtensions.AssetTag != "" ||
		x509Identity.DeviceExtensions.CredentialID != "" {
		return nil, trace.BadParameter("device extensions already present")
	}

	// Parse and verify SSH certificate.
	sshAuthorizedKey := opts.sshAuthorizedKey
	var sshCert *ssh.Certificate
	if len(sshAuthorizedKey) > 0 {
		var err error
		sshCert, err = apisshutils.ParseCertificate(sshAuthorizedKey)
		if err != nil {
			return nil, trace.Wrap(err)
		}

		xPubKey, err := ssh.NewPublicKey(x509Cert.PublicKey)
		if err != nil {
			return nil, trace.Wrap(err)
		}

		// filter and sort TLS and SSH principals for comparison.
		// Order does not matter and "-teleport-*" principals are filtered out.
		filterAndSortPrincipals := func(s []string) []string {
			res := make([]string, 0, len(s))
			for _, principal := range s {
				// Ignore -teleport- internal principals.
				if strings.HasPrefix(principal, "-teleport-") {
					continue
				}
				res = append(res, principal)
			}
			sort.Strings(res)
			return res
		}

		// Verify SSH certificate against identity.
		// The SSH certificate isn't used to establish the connection that
		// eventually reaches this method, so we check it more thoroughly.
		// In the end it still has to be signed by the Teleport CA and share the
		// TLS public key, but we verify most fields to be safe.
		switch {
		case sshCert.CertType != ssh.UserCert:
			return nil, trace.BadParameter("ssh cert type mismatch")
		case sshCert.KeyId != x509Identity.Username:
			return nil, trace.BadParameter("identity and SSH user mismatch")
		case !slices.Equal(filterAndSortPrincipals(sshCert.ValidPrincipals), filterAndSortPrincipals(x509Identity.Principals)):
			return nil, trace.BadParameter("identity and SSH principals mismatch")
		case !opts.sshKeyVerified && !apisshutils.KeysEqual(sshCert.Key, xPubKey):
			return nil, trace.BadParameter("x509 and SSH public key mismatch and SSH challenge unsatisfied")
		// Do not reissue if device extensions are already present.
		case sshCert.Extensions[teleport.CertExtensionDeviceID] != "",
			sshCert.Extensions[teleport.CertExtensionDeviceAssetTag] != "",
			sshCert.Extensions[teleport.CertExtensionDeviceCredentialID] != "":
			return nil, trace.BadParameter("device extensions already present")
		}
	}

	// Fetch TLS CA and SSH signer.
	domainName, err := a.GetDomainName()
	if err != nil {
		return nil, trace.Wrap(err)
	}
	tlsCA, sshSigner, _, err := a.getSigningCAs(ctx, domainName, types.UserCA)
	if err != nil {
		return nil, trace.Wrap(err)
	}

	// Verify TLS certificate against CA.
	now := a.clock.Now()
	roots := x509.NewCertPool()
	roots.AddCert(tlsCA.Cert)
	if _, err := x509Cert.Verify(x509.VerifyOptions{
		Roots:       roots,
		CurrentTime: now,
		KeyUsages: []x509.ExtKeyUsage{
			// Extensions added by tlsca.
			// See https://github.com/gravitational/teleport/blob/master/lib/tlsca/ca.go#L963.
			x509.ExtKeyUsageServerAuth,
			x509.ExtKeyUsageClientAuth,
		},
	}); err != nil {
		return nil, trace.Wrap(err)
	}

	// Verify SSH certificate against CA.
	if sshCert != nil {
		// ValidPrincipals are checked against identity above.
		// Pick the first one from the cert here.
		var principal string
		if len(sshCert.ValidPrincipals) > 0 {
			principal = sshCert.ValidPrincipals[0]
		}

		certChecker := &ssh.CertChecker{
			Clock: a.clock.Now,
		}
		if err := certChecker.CheckCert(principal, sshCert); err != nil {
			return nil, trace.Wrap(err)
		}

		// CheckCert verifies the signature but not the CA.
		// Do that here.
		if !apisshutils.KeysEqual(sshCert.SignatureKey, sshSigner.PublicKey()) {
			return nil, trace.BadParameter("ssh certificate signed by unknown authority")
		}
	}

	// Verify locks right before we re-issue any certificates.
	readOnlyAuthPref, err := a.GetReadOnlyAuthPreference(ctx)
	if err != nil {
		return nil, trace.Wrap(err)
	}
	if err := a.verifyLocksForUserCerts(verifyLocksForUserCertsReq{
		checker:              opts.checker,
		defaultMode:          readOnlyAuthPref.GetLockingMode(),
		username:             x509Identity.Username,
		mfaVerified:          x509Identity.MFAVerified,
		activeAccessRequests: x509Identity.ActiveRequests,
		deviceID:             dev.DeviceID, // Check lock against requested device.
	}); err != nil {
		return nil, trace.Wrap(err)
	}

	// Augment TLS certificate.
	newIdentity := x509Identity
	newIdentity.DeviceExtensions.DeviceID = dev.DeviceID
	newIdentity.DeviceExtensions.AssetTag = dev.AssetTag
	newIdentity.DeviceExtensions.CredentialID = dev.CredentialID
	subj, err := newIdentity.Subject()
	if err != nil {
		return nil, trace.Wrap(err)
	}
	notAfter := x509Cert.NotAfter
	newTLSCert, err := tlsCA.GenerateCertificate(tlsca.CertificateRequest{
		Clock:     a.clock,
		PublicKey: x509Cert.PublicKey,
		Subject:   subj,
		// Use the same expiration as the original cert.
		NotAfter: notAfter,
	})
	if err != nil {
		return nil, trace.Wrap(err)
	}

	// Augment SSH certificate.
	var newAuthorizedKey []byte
	if sshCert != nil {
		// Add some leeway to validAfter to avoid time skew errors.
		validAfter := a.clock.Now().UTC().Add(-1 * time.Minute)
		newSSHCert := &ssh.Certificate{
			Key:             sshCert.Key,
			CertType:        ssh.UserCert,
			KeyId:           sshCert.KeyId,
			ValidPrincipals: sshCert.ValidPrincipals,
			ValidAfter:      uint64(validAfter.Unix()),
			// Use the same expiration as the x509 cert.
			ValidBefore: uint64(notAfter.Unix()),
			Permissions: sshCert.Permissions,
		}
		newSSHCert.Extensions[teleport.CertExtensionDeviceID] = dev.DeviceID
		newSSHCert.Extensions[teleport.CertExtensionDeviceAssetTag] = dev.AssetTag
		newSSHCert.Extensions[teleport.CertExtensionDeviceCredentialID] = dev.CredentialID
		if err := newSSHCert.SignCert(rand.Reader, sshSigner); err != nil {
			return nil, trace.Wrap(err)
		}
		newAuthorizedKey = ssh.MarshalAuthorizedKey(newSSHCert)
	}

	// Issue audit event on success, same as [Server.generateCert].
	a.emitCertCreateEvent(ctx, newIdentity, notAfter)

	return &proto.Certs{
		SSH: newAuthorizedKey,
		TLS: newTLSCert,
	}, nil
}

// submitCertificateIssuedEvent submits a certificate issued usage event to the
// usage reporting service.
func (a *Server) submitCertificateIssuedEvent(req *certRequest, attestedKeyPolicy keys.PrivateKeyPolicy) {
	var database, app, kubernetes, desktop bool

	if req.dbService != "" {
		database = true
	}

	if req.appName != "" {
		app = true
	}

	if req.kubernetesCluster != "" {
		kubernetes = true
	}

	// Bot users are regular Teleport users, but have a special internal label.
	bot := req.user.IsBot()

	// Unfortunately the only clue we have about Windows certs is the usage
	// restriction: `RouteToWindowsDesktop` isn't actually passed along to the
	// certRequest.
	for _, usage := range req.usage {
		switch usage {
		case teleport.UsageWindowsDesktopOnly:
			desktop = true
		}
	}

	// For usage reporting, we care about the impersonator rather than the user
	// being impersonated (if any).
	user := req.user.GetName()
	if req.impersonator != "" {
		user = req.impersonator
	}

	a.AnonymizeAndSubmit(&usagereporter.UserCertificateIssuedEvent{
		UserName:         user,
		Ttl:              durationpb.New(req.ttl),
		IsBot:            bot,
		UsageDatabase:    database,
		UsageApp:         app,
		UsageKubernetes:  kubernetes,
		UsageDesktop:     desktop,
		PrivateKeyPolicy: string(attestedKeyPolicy),
		BotInstanceId:    req.botInstanceID,
	})
}

// generateUserCert generates certificates signed with User CA
func (a *Server) generateUserCert(ctx context.Context, req certRequest) (*proto.Certs, error) {
	return generateCert(ctx, a, req, types.UserCA)
}

// generateOpenSSHCert generates certificates signed with OpenSSH CA
func (a *Server) generateOpenSSHCert(ctx context.Context, req certRequest) (*proto.Certs, error) {
	return generateCert(ctx, a, req, types.OpenSSHCA)
}

func generateCert(ctx context.Context, a *Server, req certRequest, caType types.CertAuthType) (*proto.Certs, error) {
	err := req.check()
	if err != nil {
		return nil, trace.Wrap(err)
	}

	if len(req.checker.GetAllowedResourceIDs()) > 0 && modules.GetModules().BuildType() != modules.BuildEnterprise {
		return nil, fmt.Errorf("Resource Access Requests: %w", ErrRequiresEnterprise)
	}

	// Reject the cert request if there is a matching lock in force.
	readOnlyAuthPref, err := a.GetReadOnlyAuthPreference(ctx)
	if err != nil {
		return nil, trace.Wrap(err)
	}
	if err := a.verifyLocksForUserCerts(verifyLocksForUserCertsReq{
		checker:              req.checker,
		defaultMode:          readOnlyAuthPref.GetLockingMode(),
		username:             req.user.GetName(),
		mfaVerified:          req.mfaVerified,
		activeAccessRequests: req.activeRequests,
		deviceID:             req.deviceExtensions.DeviceID,
	}); err != nil {
		return nil, trace.Wrap(err)
	}

	// extract the passed in certificate format. if nothing was passed in, fetch
	// the certificate format from the role.
	certificateFormat, err := utils.CheckCertificateFormatFlag(req.compatibility)
	if err != nil {
		return nil, trace.Wrap(err)
	}
	if certificateFormat == teleport.CertificateFormatUnspecified {
		certificateFormat = req.checker.CertificateFormat()
	}

	var sessionTTL time.Duration
	var allowedLogins []string

	if req.ttl == 0 {
		req.ttl = time.Duration(readOnlyAuthPref.GetDefaultSessionTTL())
	}

	// If the role TTL is ignored, do not restrict session TTL and allowed logins.
	// The only caller setting this parameter should be "tctl auth sign".
	// Otherwise, set the session TTL to the smallest of all roles and
	// then only grant access to allowed logins based on that.
	if req.overrideRoleTTL {
		// Take whatever was passed in. Pass in 0 to CheckLoginDuration so all
		// logins are returned for the role set.
		sessionTTL = req.ttl
		allowedLogins, err = req.checker.CheckLoginDuration(0)
		if err != nil {
			return nil, trace.Wrap(err)
		}
	} else {
		// Adjust session TTL to the smaller of two values: the session TTL requested
		// in tsh (possibly using default_session_ttl) or the session TTL for the
		// role.
		sessionTTL = req.checker.AdjustSessionTTL(req.ttl)
		// Return a list of logins that meet the session TTL limit. This means if
		// the requested session TTL is larger than the max session TTL for a login,
		// that login will not be included in the list of allowed logins.
		allowedLogins, err = req.checker.CheckLoginDuration(sessionTTL)
		if err != nil {
			return nil, trace.Wrap(err)
		}
	}
	notAfter := a.clock.Now().UTC().Add(sessionTTL)

	attestedKeyPolicy := keys.PrivateKeyPolicyNone
	requiredKeyPolicy, err := req.checker.PrivateKeyPolicy(readOnlyAuthPref.GetPrivateKeyPolicy())
	if err != nil {
		return nil, trace.Wrap(err)
	}

	if requiredKeyPolicy != keys.PrivateKeyPolicyNone {
		var (
			sshAttestedKeyPolicy keys.PrivateKeyPolicy
			tlsAttestedKeyPolicy keys.PrivateKeyPolicy
		)
		if req.sshPublicKey != nil {
			sshCryptoPubKey, err := sshutils.CryptoPublicKey(req.sshPublicKey)
			if err != nil {
				return nil, trace.Wrap(err)
			}
			sshAttestedKeyPolicy, err = a.attestHardwareKey(ctx, &attestHardwareKeyParams{
				requiredKeyPolicy:    requiredKeyPolicy,
				pubKey:               sshCryptoPubKey,
				attestationStatement: req.sshPublicKeyAttestationStatement,
				sessionTTL:           sessionTTL,
				readOnlyAuthPref:     readOnlyAuthPref,
				userName:             req.user.GetName(),
				userTraits:           req.checker.Traits(),
			})
			if err != nil {
				return nil, trace.Wrap(err, "attesting SSH key")
			}
		}
		if req.tlsPublicKey != nil {
			tlsCryptoPubKey, err := keys.ParsePublicKey(req.tlsPublicKey)
			if err != nil {
				return nil, trace.Wrap(err)
			}
			tlsAttestedKeyPolicy, err = a.attestHardwareKey(ctx, &attestHardwareKeyParams{
				requiredKeyPolicy:    requiredKeyPolicy,
				pubKey:               tlsCryptoPubKey,
				attestationStatement: req.tlsPublicKeyAttestationStatement,
				sessionTTL:           sessionTTL,
				readOnlyAuthPref:     readOnlyAuthPref,
				userName:             req.user.GetName(),
				userTraits:           req.checker.Traits(),
			})
			if err != nil {
				return nil, trace.Wrap(err, "attesting TLS key")
			}
		}
		if req.sshPublicKey != nil && req.tlsPublicKey != nil && sshAttestedKeyPolicy != tlsAttestedKeyPolicy {
			return nil, trace.BadParameter("SSH attested key policy %q does not match TLS attested key policy %q, this not supported",
				sshAttestedKeyPolicy, tlsAttestedKeyPolicy)
		}
		attestedKeyPolicy = cmp.Or(sshAttestedKeyPolicy, tlsAttestedKeyPolicy)
	}

	clusterName, err := a.GetDomainName()
	if err != nil {
		return nil, trace.Wrap(err)
	}
	if req.routeToCluster == "" {
		req.routeToCluster = clusterName
	}
	if req.routeToCluster != clusterName {
		// Authorize access to a remote cluster.
		rc, err := a.GetRemoteCluster(ctx, req.routeToCluster)
		if err != nil {
			return nil, trace.Wrap(err)
		}
		if err := req.checker.CheckAccessToRemoteCluster(rc); err != nil {
			if trace.IsAccessDenied(err) {
				return nil, trace.NotFound("remote cluster %q not found", req.routeToCluster)
			}
			return nil, trace.Wrap(err)
		}
	}

	// Add the special join-only principal used for joining sessions.
	// All users have access to this and join RBAC rules are checked after the connection is established.
	allowedLogins = append(allowedLogins, teleport.SSHSessionJoinPrincipal)

	pinnedIP := ""
	if caType == types.UserCA && (req.checker.PinSourceIP() || req.pinIP) {
		if req.loginIP == "" {
			return nil, trace.BadParameter("IP pinning is enabled for user %q but there is no client IP information", req.user.GetName())
		}

		pinnedIP = req.loginIP
	}

	ca, err := a.GetCertAuthority(ctx, types.CertAuthID{
		Type:       caType,
		DomainName: clusterName,
	}, true)
	if err != nil {
		return nil, trace.Wrap(err)
	}

	// At most one GitHub identity expected.
	var githubUserID, githubUsername string
	if githubIdentities := req.user.GetGithubIdentities(); len(githubIdentities) > 0 {
		githubUserID = githubIdentities[0].UserID
		githubUsername = githubIdentities[0].Username
	}

	var signedSSHCert []byte
	if req.sshPublicKey != nil {
		sshSigner, err := a.keyStore.GetSSHSigner(ctx, ca)
		if err != nil {
			return nil, trace.Wrap(err)
		}

		params := sshca.UserCertificateRequest{
			CASigner:          sshSigner,
			PublicUserKey:     req.sshPublicKey,
			TTL:               sessionTTL,
			CertificateFormat: certificateFormat,
			Identity: sshca.Identity{
				Username:                req.user.GetName(),
				Impersonator:            req.impersonator,
				Principals:              allowedLogins,
				Roles:                   req.checker.RoleNames(),
				PermitPortForwarding:    req.checker.CanPortForward(),
				PermitAgentForwarding:   req.checker.CanForwardAgents(),
				PermitX11Forwarding:     req.checker.PermitX11Forwarding(),
				RouteToCluster:          req.routeToCluster,
				Traits:                  req.traits,
				ActiveRequests:          req.activeRequests,
				MFAVerified:             req.mfaVerified,
				PreviousIdentityExpires: req.previousIdentityExpires,
				LoginIP:                 req.loginIP,
				PinnedIP:                pinnedIP,
				DisallowReissue:         req.disallowReissue,
				Renewable:               req.renewable,
				Generation:              req.generation,
				BotName:                 req.botName,
				BotInstanceID:           req.botInstanceID,
				CertificateExtensions:   req.checker.CertificateExtensions(),
				AllowedResourceIDs:      req.checker.GetAllowedResourceIDs(),
				ConnectionDiagnosticID:  req.connectionDiagnosticID,
				PrivateKeyPolicy:        attestedKeyPolicy,
				DeviceID:                req.deviceExtensions.DeviceID,
				DeviceAssetTag:          req.deviceExtensions.AssetTag,
				DeviceCredentialID:      req.deviceExtensions.CredentialID,
				GitHubUserID:            githubUserID,
				GitHubUsername:          githubUsername,
			},
		}
		signedSSHCert, err = a.GenerateUserCert(params)
		if err != nil {
			return nil, trace.Wrap(err)
		}
	}

	kubeGroups, kubeUsers, err := req.checker.CheckKubeGroupsAndUsers(sessionTTL, req.overrideRoleTTL)
	// NotFound errors are acceptable - this user may have no k8s access
	// granted and that shouldn't prevent us from issuing a TLS cert.
	if err != nil && !trace.IsNotFound(err) {
		return nil, trace.Wrap(err)
	}
	// Ensure that the Kubernetes cluster name specified in the request exists
	// when the certificate is intended for a local Kubernetes cluster.
	// If the certificate is targeting a trusted Teleport cluster, it is the
	// responsibility of the cluster to ensure its existence.
	if req.routeToCluster == clusterName && req.kubernetesCluster != "" {
		var found bool
		for ks, err := range a.UnifiedResourceCache.KubernetesServers(a.closeCtx, services.UnifiedResourcesIterateParams{}) {
			if err != nil {
				return nil, trace.Wrap(err)
			}

			if ks.GetCluster().GetName() == req.kubernetesCluster {
				found = true
				break
			}
		}
		if !found {
			return nil, trace.BadParameter("Kubernetes cluster %q is not registered in this Teleport cluster; you can list registered Kubernetes clusters using 'tsh kube ls'", req.kubernetesCluster)
		}
	}

	// See which database names and users this user is allowed to use.
	dbNames, dbUsers, err := req.checker.CheckDatabaseNamesAndUsers(sessionTTL, req.overrideRoleTTL)
	if err != nil && !trace.IsNotFound(err) {
		return nil, trace.Wrap(err)
	}

	// See which AWS role ARNs this user is allowed to assume.
	roleARNs, err := req.checker.CheckAWSRoleARNs(sessionTTL, req.overrideRoleTTL)
	if err != nil && !trace.IsNotFound(err) {
		return nil, trace.Wrap(err)
	}

	// See which Azure identities this user is allowed to assume.
	azureIdentities, err := req.checker.CheckAzureIdentities(sessionTTL, req.overrideRoleTTL)
	if err != nil && !trace.IsNotFound(err) {
		return nil, trace.Wrap(err)
	}

	// Enumerate allowed GCP service accounts.
	gcpAccounts, err := req.checker.CheckGCPServiceAccounts(sessionTTL, req.overrideRoleTTL)
	if err != nil && !trace.IsNotFound(err) {
		return nil, trace.Wrap(err)
	}

	identity := tlsca.Identity{
		Username:          req.user.GetName(),
		Impersonator:      req.impersonator,
		Groups:            req.checker.RoleNames(),
		Principals:        allowedLogins,
		Usage:             req.usage,
		RouteToCluster:    req.routeToCluster,
		KubernetesCluster: req.kubernetesCluster,
		Traits:            req.traits,
		KubernetesGroups:  kubeGroups,
		KubernetesUsers:   kubeUsers,
		RouteToApp: tlsca.RouteToApp{
			SessionID:         req.appSessionID,
			URI:               req.appURI,
			TargetPort:        req.appTargetPort,
			PublicAddr:        req.appPublicAddr,
			ClusterName:       req.appClusterName,
			Name:              req.appName,
			AWSRoleARN:        req.awsRoleARN,
			AzureIdentity:     req.azureIdentity,
			GCPServiceAccount: req.gcpServiceAccount,
		},
		TeleportCluster: clusterName,
		RouteToDatabase: tlsca.RouteToDatabase{
			ServiceName: req.dbService,
			Protocol:    req.dbProtocol,
			Username:    req.dbUser,
			Database:    req.dbName,
			Roles:       req.dbRoles,
		},
		DatabaseNames:           dbNames,
		DatabaseUsers:           dbUsers,
		MFAVerified:             req.mfaVerified,
		PreviousIdentityExpires: req.previousIdentityExpires,
		LoginIP:                 req.loginIP,
		PinnedIP:                pinnedIP,
		AWSRoleARNs:             roleARNs,
		AzureIdentities:         azureIdentities,
		GCPServiceAccounts:      gcpAccounts,
		ActiveRequests:          req.activeRequests,
		DisallowReissue:         req.disallowReissue,
		Renewable:               req.renewable,
		Generation:              req.generation,
		BotName:                 req.botName,
		BotInstanceID:           req.botInstanceID,
		AllowedResourceIDs:      req.checker.GetAllowedResourceIDs(),
		PrivateKeyPolicy:        attestedKeyPolicy,
		ConnectionDiagnosticID:  req.connectionDiagnosticID,
		DeviceExtensions: tlsca.DeviceExtensions{
			DeviceID:     req.deviceExtensions.DeviceID,
			AssetTag:     req.deviceExtensions.AssetTag,
			CredentialID: req.deviceExtensions.CredentialID,
		},
		UserType:       req.user.GetUserType(),
		JoinAttributes: req.joinAttributes,
	}

	var signedTLSCert []byte
	if req.tlsPublicKey != nil {
		tlsCryptoPubKey, err := keys.ParsePublicKey(req.tlsPublicKey)
		if err != nil {
			return nil, trace.Wrap(err)
		}
		tlsCert, tlsSigner, err := a.keyStore.GetTLSCertAndSigner(ctx, ca)
		if err != nil {
			return nil, trace.Wrap(err)
		}
		tlsCA, err := tlsca.FromCertAndSigner(tlsCert, tlsSigner)
		if err != nil {
			return nil, trace.Wrap(err)
		}
		subject, err := identity.Subject()
		if err != nil {
			return nil, trace.Wrap(err)
		}
		certRequest := tlsca.CertificateRequest{
			Clock:     a.clock,
			PublicKey: tlsCryptoPubKey,
			Subject:   subject,
			NotAfter:  notAfter,
		}
		signedTLSCert, err = tlsCA.GenerateCertificate(certRequest)
		if err != nil {
			return nil, trace.Wrap(err)
		}
	}

	a.emitCertCreateEvent(ctx, &identity, notAfter)

	// create certs struct to return to user
	certs := &proto.Certs{
		SSH: signedSSHCert,
		TLS: signedTLSCert,
	}

	// always include specified CA
	cas := []types.CertAuthority{ca}

	// also include host CA certs if requested
	if req.includeHostCA {
		hostCA, err := a.GetCertAuthority(ctx, types.CertAuthID{
			Type:       types.HostCA,
			DomainName: clusterName,
		}, false)
		if err != nil {
			return nil, trace.Wrap(err)
		}
		cas = append(cas, hostCA)
	}

	for _, ca := range cas {
		certs.TLSCACerts = append(certs.TLSCACerts, services.GetTLSCerts(ca)...)
		certs.SSHCACerts = append(certs.SSHCACerts, services.GetSSHCheckingKeys(ca)...)
	}

	a.submitCertificateIssuedEvent(&req, attestedKeyPolicy)
	userCertificatesGeneratedMetric.WithLabelValues(string(attestedKeyPolicy)).Inc()

	return certs, nil
}

type attestHardwareKeyParams struct {
	requiredKeyPolicy    keys.PrivateKeyPolicy
	pubKey               crypto.PublicKey
	attestationStatement *keys.AttestationStatement
	sessionTTL           time.Duration
	readOnlyAuthPref     readonly.AuthPreference
	userName             string
	userTraits           map[string][]string
}

func (a *Server) attestHardwareKey(ctx context.Context, params *attestHardwareKeyParams) (attestedKeyPolicy keys.PrivateKeyPolicy, err error) {
	// Try to attest the given hardware key using the given attestation statement.
	attestationData, err := modules.GetModules().AttestHardwareKey(ctx, a, params.attestationStatement, params.pubKey, params.sessionTTL)
	if trace.IsNotFound(err) {
		return attestedKeyPolicy, keys.NewPrivateKeyPolicyError(params.requiredKeyPolicy)
	} else if err != nil {
		return attestedKeyPolicy, trace.Wrap(err)
	}

	// verify that the required private key policy for the requested identity
	// is met by the provided attestation statement.
	attestedKeyPolicy = attestationData.PrivateKeyPolicy
	if !params.requiredKeyPolicy.IsSatisfiedBy(attestedKeyPolicy) {
		return attestedKeyPolicy, keys.NewPrivateKeyPolicyError(params.requiredKeyPolicy)
	}

	var validateSerialNumber bool
	hksnv, err := params.readOnlyAuthPref.GetHardwareKeySerialNumberValidation()
	if err == nil {
		validateSerialNumber = hksnv.Enabled
	}

	// Validate the serial number if enabled, unless this is a web session.
	if validateSerialNumber && attestedKeyPolicy != keys.PrivateKeyPolicyWebSession {
		const defaultSerialNumberTraitName = "hardware_key_serial_numbers"
		// Note: currently only yubikeys are supported as hardware keys. If we extend
		// support to more hardware keys, we can add prefixes to serial numbers.
		// Ex: solokey_12345678 or s_12345678.
		// When prefixes are added, we can default to assuming that serial numbers
		// without prefixes are for yubikeys, meaning there will be no backwards
		// compatibility issues.
		serialNumberTraitName := hksnv.SerialNumberTraitName
		if serialNumberTraitName == "" {
			serialNumberTraitName = defaultSerialNumberTraitName
		}

		// Check that the attested hardware key serial number matches
		// a serial number in the user's traits, if any are set.
		registeredSerialNumbers, ok := params.userTraits[serialNumberTraitName]
		if !ok || len(registeredSerialNumbers) == 0 {
			a.logger.DebugContext(ctx, "A user tried to sign in with hardware key support, but has no known hardware keys set in their traits",
				"user", params.userName,
				"expected_trait", "user.traits."+serialNumberTraitName)
			return attestedKeyPolicy, trace.BadParameter("cannot generate certs for user with no known hardware keys")
		}

		attestedSerialNumber := strconv.Itoa(int(attestationData.SerialNumber))
		// serial number traits can be a comma separated list, or a list of comma separated lists.
		// e.g. [["12345678,87654321"], ["13572468"]].
		if !slices.ContainsFunc(registeredSerialNumbers, func(s string) bool {
			return slices.Contains(strings.Split(s, ","), attestedSerialNumber)
		}) {
			a.logger.DebugContext(ctx, "A user tried to sign in with hardware key support with an unknown hardware key and was denied",
				"user", params.userName,
				"yubikey_serial_number", attestedSerialNumber,
			)
			return attestedKeyPolicy, trace.BadParameter("cannot generate certs for user with unknown hardware key: YubiKey serial number %q", attestedSerialNumber)
		}
	}
	return attestedKeyPolicy, nil
}

type verifyLocksForUserCertsReq struct {
	checker services.AccessChecker

	// defaultMode is the default locking mode, as recorded in the cluster
	// Auth Preferences.
	defaultMode constants.LockingMode
	// username is the Teleport username.
	// Eg: tlsca.Identity.Username.
	username string
	// mfaVerified is the UUID of the MFA device used to authenticate the user.
	// Eg: tlsca.Identity.MFAVerified.
	mfaVerified string
	// activeAccessRequests are the UUIDs of active access requests for the user.
	// Eg: tlsca.Identity.ActiveRequests.
	activeAccessRequests []string
	// deviceID is the trusted device ID.
	// Eg: tlsca.Identity.DeviceExtensions.DeviceID
	deviceID string
}

// verifyLocksForUserCerts verifies if any locks are in place before issuing new
// user certificates.
func (a *Server) verifyLocksForUserCerts(req verifyLocksForUserCertsReq) error {
	checker := req.checker
	lockingMode := checker.LockingMode(req.defaultMode)

	lockTargets := []types.LockTarget{
		{User: req.username},
		{MFADevice: req.mfaVerified},
		{Device: req.deviceID},
	}
	lockTargets = append(lockTargets,
		services.RolesToLockTargets(checker.RoleNames())...,
	)
	lockTargets = append(lockTargets,
		services.AccessRequestsToLockTargets(req.activeAccessRequests)...,
	)

	return trace.Wrap(a.checkLockInForce(lockingMode, lockTargets))
}

// getSigningCAs returns the necessary resources to issue/sign new certificates.
func (a *Server) getSigningCAs(ctx context.Context, domainName string, caType types.CertAuthType) (*tlsca.CertAuthority, ssh.Signer, types.CertAuthority, error) {
	const loadKeys = true
	ca, err := a.GetCertAuthority(ctx, types.CertAuthID{
		Type:       caType,
		DomainName: domainName,
	}, loadKeys)
	if err != nil {
		return nil, nil, nil, trace.Wrap(err)
	}

	tlsCert, tlsSigner, err := a.keyStore.GetTLSCertAndSigner(ctx, ca)
	if err != nil {
		return nil, nil, nil, trace.Wrap(err)
	}
	tlsCA, err := tlsca.FromCertAndSigner(tlsCert, tlsSigner)
	if err != nil {
		return nil, nil, nil, trace.Wrap(err)
	}

	sshSigner, err := a.keyStore.GetSSHSigner(ctx, ca)
	if err != nil {
		return nil, nil, nil, trace.Wrap(err)
	}

	return tlsCA, sshSigner, ca, nil
}

func (a *Server) emitCertCreateEvent(ctx context.Context, identity *tlsca.Identity, notAfter time.Time) {
	eventIdentity := identity.GetEventIdentity()
	eventIdentity.Expires = notAfter
	if err := a.emitter.EmitAuditEvent(a.closeCtx, &apievents.CertificateCreate{
		Metadata: apievents.Metadata{
			Type: events.CertificateCreateEvent,
			Code: events.CertificateCreateCode,
		},
		CertificateType: events.CertificateTypeUser,
		Identity:        &eventIdentity,
		ClientMetadata: apievents.ClientMetadata{
			// TODO(greedy52) currently only user-agent from GRPC clients are
			// fetched. Need to propagate user-agent from HTTP calls.
			UserAgent: trimUserAgent(metadata.UserAgentFromContext(ctx)),
		},
	}); err != nil {
		a.logger.WarnContext(ctx, "Failed to emit certificate create event", "error", err)
	}
}

// WithUserLock executes function authenticateFn that performs user authentication
// if authenticateFn returns non nil error, the login attempt will be logged in as failed.
// The only exception to this rule is ConnectionProblemError, in case if it occurs
// access will be denied, but login attempt will not be recorded
// this is done to avoid potential user lockouts due to backend failures
// In case if user exceeds defaults.MaxLoginAttempts
// the user account will be locked for defaults.AccountLockInterval
func (a *Server) WithUserLock(ctx context.Context, username string, authenticateFn func() error) error {
	user, err := a.Services.GetUser(ctx, username, false)
	if err != nil {
		if trace.IsNotFound(err) {
			// If user is not found, still call authenticateFn. It should
			// always return an error. This prevents username oracles and
			// timing attacks.
			return authenticateFn()
		}
		return trace.Wrap(err)
	}
	status := user.GetStatus()
	if status.IsLocked {
		if status.LockExpires.After(a.clock.Now().UTC()) {
			a.logger.DebugContext(ctx, "Locking user that exceeded the failed login attempt limit",
				"user", user.GetName(),
				"failed_attempt_limit", defaults.MaxLoginAttempts,
				"locked_until", apiutils.HumanTimeFormat(status.LockExpires),
			)

			err := trace.AccessDenied("%s", MaxFailedAttemptsErrMsg)
			return trace.WithField(err, ErrFieldKeyUserMaxedAttempts, true)
		}
	}
	fnErr := authenticateFn()
	if fnErr == nil {
		// upon successful login, reset the failed attempt counter
		err = a.DeleteUserLoginAttempts(username)
		if !trace.IsNotFound(err) {
			return trace.Wrap(err)
		}

		return nil
	}
	// do not lock user in case if DB is flaky or down
	if trace.IsConnectionProblem(err) {
		return trace.Wrap(fnErr)
	}
	// log failed attempt and possibly lock user
	attempt := services.LoginAttempt{Time: a.clock.Now().UTC(), Success: false}
	err = a.AddUserLoginAttempt(username, attempt, defaults.AttemptTTL)
	if err != nil {
		a.logger.ErrorContext(ctx, "unable to persist failed login attempt", "error", err)
		return trace.Wrap(fnErr)
	}
	loginAttempts, err := a.GetUserLoginAttempts(username)
	if err != nil {
		a.logger.ErrorContext(ctx, "unable to retrieve user login attempts", "error", err)
		return trace.Wrap(fnErr)
	}
	if !services.LastFailed(defaults.MaxLoginAttempts, loginAttempts) {
		a.logger.DebugContext(ctx, "user has less than the failed login attempt limit",
			"user", username,
			"failed_attempt_limit", defaults.MaxLoginAttempts,
		)
		return trace.Wrap(fnErr)
	}
	lockUntil := a.clock.Now().UTC().Add(defaults.AccountLockInterval)
	a.logger.DebugContext(ctx, "Locking user that exceeded the failed login attempt limit",
		"user", username,
		"failed_attempt_limit", defaults.MaxLoginAttempts,
		"locked_until", apiutils.HumanTimeFormat(lockUntil),
	)
	user.SetLocked(lockUntil, "user has exceeded maximum failed login attempts")
	_, err = a.UpsertUser(ctx, user)
	if err != nil {
		a.logger.ErrorContext(ctx, "failed to persist user record", "error", err)
		return trace.Wrap(fnErr)
	}

	retErr := trace.AccessDenied("%s", MaxFailedAttemptsErrMsg)
	return trace.WithField(retErr, ErrFieldKeyUserMaxedAttempts, true)
}

// CreateAuthenticateChallenge implements AuthService.CreateAuthenticateChallenge.
func (a *Server) CreateAuthenticateChallenge(ctx context.Context, req *proto.CreateAuthenticateChallengeRequest) (*proto.MFAAuthenticateChallenge, error) {
	var username string

	challengeExtensions := &mfav1.ChallengeExtensions{}
	if req.ChallengeExtensions != nil {
		challengeExtensions = req.ChallengeExtensions
	}

	validateAndSetScope := func(challengeExtensions *mfav1.ChallengeExtensions, expectedScope mfav1.ChallengeScope) error {
		if challengeExtensions.Scope == mfav1.ChallengeScope_CHALLENGE_SCOPE_UNSPECIFIED {
			challengeExtensions.Scope = expectedScope
		} else if challengeExtensions.Scope != expectedScope {
			// scope doesn't need to be specified when the challenge request type is
			// tied to a specific scope, but we validate it anyways as a sanity check.
			return trace.BadParameter("invalid scope %q, expected %q", challengeExtensions.Scope, expectedScope)
		}

		return nil
	}

	switch req.GetRequest().(type) {
	case *proto.CreateAuthenticateChallengeRequest_UserCredentials:
		username = req.GetUserCredentials().GetUsername()

		if err := a.WithUserLock(ctx, username, func() error {
			return a.checkPasswordWOToken(ctx, username, req.GetUserCredentials().GetPassword())
		}); err != nil {
			// This is only ever used as a means to acquire a login challenge, so
			// let's issue an authentication failure event.
			if err := a.emitAuthAuditEvent(ctx, authAuditProps{
				username: username,
				authErr:  err,
			}); err != nil {
				a.logger.WarnContext(ctx, "Failed to emit login event", "error", err)
				// err swallowed on purpose.
			}
			return nil, trace.Wrap(err)
		}

		if err := validateAndSetScope(challengeExtensions, mfav1.ChallengeScope_CHALLENGE_SCOPE_LOGIN); err != nil {
			return nil, trace.Wrap(ErrDone)
		}

	case *proto.CreateAuthenticateChallengeRequest_RecoveryStartTokenID:
		token, err := a.GetUserToken(ctx, req.GetRecoveryStartTokenID())
		if err != nil {
			a.logger.ErrorContext(ctx, "failed to get user token", "error", err)
			return nil, trace.AccessDenied("invalid token")
		}

		if err := a.verifyUserToken(ctx, token, authclient.UserTokenTypeRecoveryStart); err != nil {
			return nil, trace.Wrap(err)
		}

		username = token.GetUser()

		if err := validateAndSetScope(challengeExtensions, mfav1.ChallengeScope_CHALLENGE_SCOPE_ACCOUNT_RECOVERY); err != nil {
			return nil, trace.Wrap(ErrDone)
		}

	case *proto.CreateAuthenticateChallengeRequest_Passwordless:
		if err := validateAndSetScope(challengeExtensions, mfav1.ChallengeScope_CHALLENGE_SCOPE_PASSWORDLESS_LOGIN); err != nil {
			return nil, trace.Wrap(ErrDone)
		}
	default: // unset or CreateAuthenticateChallengeRequest_ContextUser.

		// Require that a scope was provided.
		if challengeExtensions.Scope == mfav1.ChallengeScope_CHALLENGE_SCOPE_UNSPECIFIED {
			return nil, trace.BadParameter("scope not present in request")
		}

		var err error
		username, err = authz.GetClientUsername(ctx)
		if err != nil {
			return nil, trace.Wrap(err)
		}
	}

	challenges, err := a.mfaAuthChallenge(ctx, username, req.SSOClientRedirectURL, challengeExtensions)
	if err != nil {
		// Do not obfuscate config-related errors.
		if errors.Is(err, types.ErrPasswordlessRequiresWebauthn) || errors.Is(err, types.ErrPasswordlessDisabledBySettings) {
			return nil, trace.Wrap(err)
		}

		a.logger.ErrorContext(ctx, "failed to create MFA challenge", "error", err)
		return nil, trace.AccessDenied("unable to create MFA challenges")
	}

	return challenges, nil
}

// CreateRegisterChallenge implements AuthService.CreateRegisterChallenge.
func (a *Server) CreateRegisterChallenge(ctx context.Context, req *proto.CreateRegisterChallengeRequest) (*proto.MFARegisterChallenge, error) {
	var token types.UserToken
	var username string
	switch {
	case req.TokenID != "": // Web UI or account recovery flows.
		var err error
		token, err = a.GetUserToken(ctx, req.GetTokenID())
		if err != nil {
			a.logger.ErrorContext(ctx, "failed to retrieve user token", "error", err)
			return nil, trace.AccessDenied("invalid token")
		}

		allowedTokenTypes := []string{
			authclient.UserTokenTypePrivilege,
			authclient.UserTokenTypePrivilegeException,
			authclient.UserTokenTypeResetPassword,
			authclient.UserTokenTypeResetPasswordInvite,
			authclient.UserTokenTypeRecoveryApproved,
		}
		if err := a.verifyUserToken(ctx, token, allowedTokenTypes...); err != nil {
			return nil, trace.AccessDenied("invalid token")
		}
		username = token.GetUser()

	default: // Authenticated user without token, tsh.
		var err error
		username, err = authz.GetClientUsername(ctx)
		if err != nil {
			return nil, trace.Wrap(err)
		}

		requiredExt := &mfav1.ChallengeExtensions{Scope: mfav1.ChallengeScope_CHALLENGE_SCOPE_MANAGE_DEVICES}
		if _, err := a.validateMFAAuthResponseForRegister(ctx, req.ExistingMFAResponse, username, requiredExt); err != nil {
			return nil, trace.Wrap(err)
		}

		// Create a special token for OTP registrations. The token doubles as
		// temporary storage for the OTP secret, like in the branch above.
		// This is OK because the user just did an MFA check.
		if req.GetDeviceType() != proto.DeviceType_DEVICE_TYPE_TOTP {
			break // break from switch
		}

		token, err = a.createTOTPPrivilegeToken(ctx, username)
		if err != nil {
			return nil, trace.Wrap(err)
		}
	}

	regChal, err := a.createRegisterChallenge(ctx, &newRegisterChallengeRequest{
		username:    username,
		token:       token,
		deviceType:  req.GetDeviceType(),
		deviceUsage: req.GetDeviceUsage(),
	})
	return regChal, trace.Wrap(err)
}

func (a *Server) createTOTPPrivilegeToken(ctx context.Context, username string) (types.UserToken, error) {
	tokenReq := authclient.CreateUserTokenRequest{
		Name: username,
		Type: userTokenTypePrivilegeOTP,
	}
	if err := tokenReq.CheckAndSetDefaults(); err != nil {
		return nil, trace.Wrap(err)
	}

	token, err := a.newUserToken(tokenReq)
	if err != nil {
		return nil, trace.Wrap(err)
	}

	token, err = a.CreateUserToken(ctx, token)
	return token, trace.Wrap(err)
}

type newRegisterChallengeRequest struct {
	username    string
	deviceType  proto.DeviceType
	deviceUsage proto.DeviceUsage

	// token is a user token resource.
	// It is used as following:
	//  - TOTP:
	//    - create a UserTokenSecrets resource
	//    - store by token's ID using Server's IdentityService.
	//  - MFA:
	//    - store challenge by the token's ID
	//    - store by token's ID using Server's IdentityService.
	// This field can be empty to use storage overrides.
	token types.UserToken

	// webIdentityOverride is an optional RegistrationIdentity override to be used
	// to store webauthn challenge. A common override is decorating the regular
	// Identity with an in-memory SessionData storage.
	// Defaults to the Server's IdentityService.
	webIdentityOverride wanlib.RegistrationIdentity
}

func (a *Server) createRegisterChallenge(ctx context.Context, req *newRegisterChallengeRequest) (*proto.MFARegisterChallenge, error) {
	switch req.deviceType {
	case proto.DeviceType_DEVICE_TYPE_TOTP:
		if req.token == nil {
			return nil, trace.BadParameter("all TOTP registrations require a privilege token")
		}

		otpKey, otpOpts, err := a.newTOTPKey(req.username)
		if err != nil {
			return nil, trace.Wrap(err)
		}

		token := req.token
		secrets, err := a.createTOTPUserTokenSecrets(ctx, token, otpKey)
		if err != nil {
			return nil, trace.Wrap(err)
		}

		return &proto.MFARegisterChallenge{
			Request: &proto.MFARegisterChallenge_TOTP{
				TOTP: &proto.TOTPRegisterChallenge{
					Secret:        otpKey.Secret(),
					Issuer:        otpKey.Issuer(),
					PeriodSeconds: uint32(otpOpts.Period),
					Algorithm:     otpOpts.Algorithm.String(),
					Digits:        uint32(otpOpts.Digits.Length()),
					Account:       otpKey.AccountName(),
					QRCode:        secrets.GetQRCode(),
					ID:            token.GetName(),
				},
			},
		}, nil

	case proto.DeviceType_DEVICE_TYPE_WEBAUTHN:
		cap, err := a.GetAuthPreference(ctx)
		if err != nil {
			return nil, trace.Wrap(err)
		}

		webConfig, err := cap.GetWebauthn()
		if err != nil {
			return nil, trace.Wrap(err)
		}

		identity := req.webIdentityOverride
		if identity == nil {
			identity = a.Services
		}

		webRegistration := &wanlib.RegistrationFlow{
			Webauthn: webConfig,
			Identity: identity,
		}

		passwordless := req.deviceUsage == proto.DeviceUsage_DEVICE_USAGE_PASSWORDLESS
		credentialCreation, err := webRegistration.Begin(ctx, req.username, passwordless)
		if err != nil {
			return nil, trace.Wrap(err)
		}

		return &proto.MFARegisterChallenge{Request: &proto.MFARegisterChallenge_Webauthn{
			Webauthn: wantypes.CredentialCreationToProto(credentialCreation),
		}}, nil

	default:
		return nil, trace.BadParameter("MFA device type %q unsupported", req.deviceType.String())
	}
}

// GetMFADevices returns all mfa devices for the user defined in the token or the user defined in context.
func (a *Server) GetMFADevices(ctx context.Context, req *proto.GetMFADevicesRequest) (*proto.GetMFADevicesResponse, error) {
	var username string

	if req.GetTokenID() != "" {
		token, err := a.GetUserToken(ctx, req.GetTokenID())
		if err != nil {
			a.logger.ErrorContext(ctx, "failed to retrieve user token", "error", err)
			return nil, trace.AccessDenied("invalid token")
		}

		if err := a.verifyUserToken(ctx, token, authclient.UserTokenTypeRecoveryApproved); err != nil {
			return nil, trace.Wrap(err)
		}

		username = token.GetUser()
	}

	if username == "" {
		var err error
		username, err = authz.GetClientUsername(ctx)
		if err != nil {
			return nil, trace.Wrap(err)
		}
	}

	devs, err := a.Services.GetMFADevices(ctx, username, false)
	if err != nil {
		return nil, trace.Wrap(err)
	}

	return &proto.GetMFADevicesResponse{
		Devices: devs,
	}, nil
}

// DeleteMFADeviceSync implements AuthService.DeleteMFADeviceSync.
func (a *Server) DeleteMFADeviceSync(ctx context.Context, req *proto.DeleteMFADeviceSyncRequest) error {
	var user string
	switch {
	case req.TokenID != "":
		token, err := a.GetUserToken(ctx, req.TokenID)
		if err != nil {
			a.logger.ErrorContext(ctx, "failed to retrieve user token", "error", err)
			return trace.AccessDenied("invalid token")
		}
		user = token.GetUser()

		if err := a.verifyUserToken(ctx, token, authclient.UserTokenTypeRecoveryApproved, authclient.UserTokenTypePrivilege); err != nil {
			return trace.Wrap(err)
		}

	case req.ExistingMFAResponse != nil:
		var err error
		user, err = authz.GetClientUsername(ctx)
		if err != nil {
			return trace.Wrap(err)
		}

		requiredExt := &mfav1.ChallengeExtensions{Scope: mfav1.ChallengeScope_CHALLENGE_SCOPE_MANAGE_DEVICES}
		if _, err := a.ValidateMFAAuthResponse(ctx, req.ExistingMFAResponse, user, requiredExt); err != nil {
			return trace.Wrap(err)
		}

	default:
		return trace.BadParameter(
			"deleting an MFA device requires either a privilege token or a solved authentication challenge")
	}

	_, err := a.deleteMFADeviceSafely(ctx, user, req.DeviceName)
	return trace.Wrap(err)
}

// deleteMFADeviceSafely deletes the user's mfa device while preventing users
// from locking themselves out of their account.
//
// Deletes are not allowed in the following situations:
//   - Last MFA device when the cluster requires MFA
//   - Last resident key credential in a passwordless-capable cluster (avoids
//     passwordless users from locking themselves out).
func (a *Server) deleteMFADeviceSafely(ctx context.Context, user, deviceName string) (*types.MFADevice, error) {
	mfaDevices, err := a.Services.GetMFADevices(ctx, user, true)
	if err != nil {
		return nil, trace.Wrap(err)
	}

	readOnlyAuthPref, err := a.GetReadOnlyAuthPreference(ctx)
	if err != nil {
		return nil, trace.Wrap(err)
	}

	isPasskey := func(d *types.MFADevice) bool {
		return d.GetWebauthn() != nil && d.GetWebauthn().ResidentKey
	}

	var deviceToDelete *types.MFADevice
	remainingDevices := make(map[types.SecondFactorType]int)
	var remainingPasskeys int

	// Find the device to delete and count devices.
	for _, d := range mfaDevices {
		// Match device by name or ID.
		if d.GetName() == deviceName || d.Id == deviceName {
			deviceToDelete = d
			switch d.Device.(type) {
			case *types.MFADevice_Totp, *types.MFADevice_U2F, *types.MFADevice_Webauthn:
			case *types.MFADevice_Sso:
				return nil, trace.BadParameter("cannot delete ephemeral SSO MFA device")
			default:
				return nil, trace.NotImplemented("cannot delete device of type %T", d.Device)
			}
			continue
		}

		switch d.Device.(type) {
		case *types.MFADevice_Totp:
			remainingDevices[types.SecondFactorType_SECOND_FACTOR_TYPE_OTP]++
		case *types.MFADevice_U2F, *types.MFADevice_Webauthn:
			remainingDevices[types.SecondFactorType_SECOND_FACTOR_TYPE_WEBAUTHN]++
		case *types.MFADevice_Sso:
			remainingDevices[types.SecondFactorType_SECOND_FACTOR_TYPE_SSO]++
		default:
			a.logger.WarnContext(ctx, "Ignoring unknown device type in deletion", "device_type", logutils.TypeAttr(d.Device))
			continue
		}

		if isPasskey(d) {
			remainingPasskeys++
		}
	}
	if deviceToDelete == nil {
		return nil, trace.NotFound("MFA device %q does not exist", deviceName)
	}

	var remainingAllowedDevices int
	for _, sf := range readOnlyAuthPref.GetSecondFactors() {
		remainingAllowedDevices += remainingDevices[sf]
	}

	// Prevent users from deleting their last allowed device for clusters that require second factors.
	if readOnlyAuthPref.IsSecondFactorEnforced() && remainingAllowedDevices == 0 {
		return nil, trace.BadParameter("cannot delete the last MFA device for this user; add a replacement device first to avoid getting locked out")
	}

	// Check whether the device to delete is the last passwordless device,
	// and whether deleting it would lockout the user from login.
	//
	// Note: the user may already be locked out from login if a password
	// is not set and passwordless is disabled. Prevent them from deleting
	// their last passkey to prevent them from being locked out further,
	// in the case of passwordless being re-enabled.
	if isPasskey(deviceToDelete) && remainingPasskeys == 0 {
		u, err := a.Services.GetUser(ctx, user, false /* withSecrets */)
		if err != nil {
			return nil, trace.Wrap(err)
		}

		if u.GetUserType() != types.UserTypeSSO && u.GetPasswordState() != types.PasswordState_PASSWORD_STATE_SET {
			return nil, trace.BadParameter("cannot delete last passwordless credential for user")
		}
	}

	if err := a.DeleteMFADevice(ctx, user, deviceToDelete.Id); err != nil {
		return nil, trace.Wrap(err)
	}

	// Emit deleted event.
	clusterName, err := a.GetClusterName(ctx)
	if err != nil {
		return nil, trace.Wrap(err)
	}
	if err := a.emitter.EmitAuditEvent(ctx, &apievents.MFADeviceDelete{
		Metadata: apievents.Metadata{
			Type:        events.MFADeviceDeleteEvent,
			Code:        events.MFADeviceDeleteEventCode,
			ClusterName: clusterName.GetClusterName(),
		},
		UserMetadata:       authz.ClientUserMetadataWithUser(ctx, user),
		MFADeviceMetadata:  mfaDeviceEventMetadata(deviceToDelete),
		ConnectionMetadata: authz.ConnectionMetadata(ctx),
	}); err != nil {
		return nil, trace.Wrap(err)
	}
	return deviceToDelete, nil
}

// AddMFADeviceSync implements AuthService.AddMFADeviceSync.
func (a *Server) AddMFADeviceSync(ctx context.Context, req *proto.AddMFADeviceSyncRequest) (*proto.AddMFADeviceSyncResponse, error) {
	// Use either the explicitly provided token or the TOTP token created by
	// CreateRegisterChallenge.
	token := req.GetTokenID()
	if token == "" {
		token = req.GetNewMFAResponse().GetTOTP().GetID()
	}

	var username string
	switch {
	case token != "":
		privilegeToken, err := a.GetUserToken(ctx, token)
		if err != nil {
			a.logger.ErrorContext(ctx, "failed to retrieve user token", "error", err)
			return nil, trace.AccessDenied("invalid token")
		}

		if err := a.verifyUserToken(
			ctx,
			privilegeToken,
			authclient.UserTokenTypePrivilege,
			authclient.UserTokenTypePrivilegeException,
			userTokenTypePrivilegeOTP,
		); err != nil {
			return nil, trace.Wrap(err)
		}
		username = privilegeToken.GetUser()

	default: // ContextUser
		var err error
		username, err = authz.GetClientUsername(ctx)
		if err != nil {
			return nil, trace.Wrap(err)
		}
	}

	dev, err := a.verifyMFARespAndAddDevice(ctx, &newMFADeviceFields{
		username:      username,
		newDeviceName: req.GetNewDeviceName(),
		tokenID:       token,
		deviceResp:    req.GetNewMFAResponse(),
		deviceUsage:   req.DeviceUsage,
	})
	if err != nil {
		return nil, trace.Wrap(err)
	}
	return &proto.AddMFADeviceSyncResponse{Device: dev}, nil
}

type newMFADeviceFields struct {
	username      string
	newDeviceName string
	// tokenID is the ID of a reset/invite/recovery/privilege token.
	// It is generally used to recover the TOTP secret stored in the token.
	tokenID string

	// webIdentityOverride is an optional RegistrationIdentity override to be used
	// for device registration. A common override is decorating the regular
	// Identity with an in-memory SessionData storage.
	// Defaults to the Server's IdentityService.
	webIdentityOverride wanlib.RegistrationIdentity
	// deviceResp is the register response from the new device.
	deviceResp *proto.MFARegisterResponse
	// deviceUsage describes the intended usage of the new device.
	deviceUsage proto.DeviceUsage
}

// verifyMFARespAndAddDevice validates MFA register response and on success adds the new MFA device.
func (a *Server) verifyMFARespAndAddDevice(ctx context.Context, req *newMFADeviceFields) (*types.MFADevice, error) {
	if len(req.newDeviceName) > mfaDeviceNameMaxLen {
		return nil, trace.BadParameter("device name must be %v characters or less", mfaDeviceNameMaxLen)
	}

	cap, err := a.GetAuthPreference(ctx)
	if err != nil {
		return nil, trace.Wrap(err)
	}

	if !cap.IsSecondFactorEnabled() {
		return nil, trace.BadParameter("second factor disabled by cluster configuration")
	}

	var dev *types.MFADevice
	switch req.deviceResp.GetResponse().(type) {
	case *proto.MFARegisterResponse_TOTP:
		dev, err = a.registerTOTPDevice(ctx, req.deviceResp, req)
		if err != nil {
			return nil, trace.Wrap(err)
		}
	case *proto.MFARegisterResponse_Webauthn:
		dev, err = a.registerWebauthnDevice(ctx, req.deviceResp, req)
		if err != nil {
			return nil, trace.Wrap(err)
		}
	default:
		return nil, trace.BadParameter("MFARegisterResponse is an unknown response type %T", req.deviceResp.Response)
	}

	clusterName, err := a.GetClusterName(ctx)
	if err != nil {
		return nil, trace.Wrap(err)
	}
	if err := a.emitter.EmitAuditEvent(ctx, &apievents.MFADeviceAdd{
		Metadata: apievents.Metadata{
			Type:        events.MFADeviceAddEvent,
			Code:        events.MFADeviceAddEventCode,
			ClusterName: clusterName.GetClusterName(),
		},
		UserMetadata:       authz.ClientUserMetadataWithUser(ctx, req.username),
		MFADeviceMetadata:  mfaDeviceEventMetadata(dev),
		ConnectionMetadata: authz.ConnectionMetadata(ctx),
	}); err != nil {
		a.logger.WarnContext(ctx, "Failed to emit add mfa device event", "error", err)
	}

	return dev, nil
}

func (a *Server) registerTOTPDevice(ctx context.Context, regResp *proto.MFARegisterResponse, req *newMFADeviceFields) (*types.MFADevice, error) {
	cap, err := a.GetAuthPreference(ctx)
	if err != nil {
		return nil, trace.Wrap(err)
	}
	if !cap.IsSecondFactorTOTPAllowed() {
		return nil, trace.BadParameter("second factor TOTP not allowed by cluster")
	}

	if req.tokenID == "" {
		return nil, trace.BadParameter("missing TOTP secret")
	}

	secrets, err := a.GetUserTokenSecrets(ctx, req.tokenID)
	if err != nil {
		return nil, trace.Wrap(err)
	}
	secret := secrets.GetOTPKey()

	dev, err := services.NewTOTPDevice(req.newDeviceName, secret, a.clock.Now())
	if err != nil {
		return nil, trace.Wrap(err)
	}
	if err := a.checkTOTP(ctx, req.username, regResp.GetTOTP().GetCode(), dev); err != nil {
		return nil, trace.Wrap(err)
	}
	if err := a.UpsertMFADevice(ctx, req.username, dev); err != nil {
		return nil, trace.Wrap(err)
	}
	return dev, nil
}

func (a *Server) registerWebauthnDevice(ctx context.Context, regResp *proto.MFARegisterResponse, req *newMFADeviceFields) (*types.MFADevice, error) {
	cap, err := a.GetAuthPreference(ctx)
	if err != nil {
		return nil, trace.Wrap(err)
	}
	if !cap.IsSecondFactorWebauthnAllowed() {
		return nil, trace.BadParameter("second factor webauthn not allowed by cluster")
	}

	webConfig, err := cap.GetWebauthn()
	if err != nil {
		return nil, trace.Wrap(err)
	}
	identity := req.webIdentityOverride // Override Identity, if supplied.
	if identity == nil {
		identity = a.Services
	}
	webRegistration := &wanlib.RegistrationFlow{
		Webauthn: webConfig,
		Identity: identity,
	}
	// Finish upserts the device on success.
	dev, err := webRegistration.Finish(ctx, wanlib.RegisterResponse{
		User:             req.username,
		DeviceName:       req.newDeviceName,
		CreationResponse: wantypes.CredentialCreationResponseFromProto(regResp.GetWebauthn()),
		Passwordless:     req.deviceUsage == proto.DeviceUsage_DEVICE_USAGE_PASSWORDLESS,
	})
	return dev, trace.Wrap(err)
}

// GetWebSession returns existing web session described by req. Explicitly
// delegating to Services as it's directly implemented by Cache as well.
func (a *Server) GetWebSession(ctx context.Context, req types.GetWebSessionRequest) (types.WebSession, error) {
	return a.Services.GetWebSession(ctx, req)
}

// GetWebToken returns existing web token described by req. Explicitly
// delegating to Services as it's directly implemented by Cache as well.
func (a *Server) GetWebToken(ctx context.Context, req types.GetWebTokenRequest) (types.WebToken, error) {
	return a.Services.GetWebToken(ctx, req)
}

// ExtendWebSession creates a new web session for a user based on a valid previous (current) session.
//
// If there is an approved access request, additional roles are appended to the roles that were
// extracted from identity. The new session expiration time will not exceed the expiration time
// of the previous session.
//
// If there is a switchback request, the roles will switchback to user's default roles and
// the expiration time is derived from users recently logged in time.
func (a *Server) ExtendWebSession(ctx context.Context, req authclient.WebSessionReq, identity tlsca.Identity) (types.WebSession, error) {
	prevSession, err := a.GetWebSession(ctx, types.GetWebSessionRequest{
		User:      req.User,
		SessionID: req.PrevSessionID,
	})
	if err != nil {
		return nil, trace.Wrap(err)
	}

	// consider absolute expiry time that may be set for this session
	// by some external identity service, so we can not renew this session
	// anymore without extra logic for renewal with external OIDC provider
	expiresAt := prevSession.GetExpiryTime()
	if !expiresAt.IsZero() && expiresAt.Before(a.clock.Now().UTC()) {
		return nil, trace.NotFound("web session has expired")
	}

	accessInfo, err := services.AccessInfoFromLocalTLSIdentity(identity, a)
	if err != nil {
		return nil, trace.Wrap(err)
	}
	roles := accessInfo.Roles
	traits := accessInfo.Traits
	allowedResourceIDs := accessInfo.AllowedResourceIDs
	accessRequests := identity.ActiveRequests

	if req.ReloadUser {
		// We don't call from the cache layer because we want to
		// retrieve the recently updated user. Otherwise, the cache
		// returns stale data.
		user, err := a.Identity.GetUser(ctx, req.User, false)
		if err != nil {
			return nil, trace.Wrap(err)
		}

		// Make sure to refresh the user login state.
		userState, err := a.ulsGenerator.Refresh(ctx, user, a.UserLoginStates)
		if err != nil {
			return nil, trace.Wrap(err)
		}

		// Updating traits is needed for guided SSH flow in Discover.
		traits = userState.GetTraits()
		// Updating roles is needed for guided Connect My Computer flow in Discover.
		roles = userState.GetRoles()

	} else if req.AccessRequestID != "" {
		accessRequest, err := a.getValidatedAccessRequest(ctx, identity, req.User, req.AccessRequestID)
		if err != nil {
			return nil, trace.Wrap(err)
		}

		roles = append(roles, accessRequest.GetRoles()...)
		roles = apiutils.Deduplicate(roles)
		accessRequests = apiutils.Deduplicate(append(accessRequests, req.AccessRequestID))

		if len(accessRequest.GetRequestedResourceIDs()) > 0 {
			// There's not a consistent way to merge multiple resource access
			// requests, a user may be able to request access to different resources
			// with different roles which should not overlap.
			if len(allowedResourceIDs) > 0 {
				return nil, trace.BadParameter("user is already logged in with a resource access request, cannot assume another")
			}
			allowedResourceIDs = accessRequest.GetRequestedResourceIDs()
		}

		webSessionTTL := a.getWebSessionTTL(accessRequest)

		// Let the session expire with the shortest expiry time.
		if expiresAt.After(webSessionTTL) {
			expiresAt = webSessionTTL
		}
	} else if req.Switchback {
		if prevSession.GetLoginTime().IsZero() {
			return nil, trace.BadParameter("Unable to switchback, log in time was not recorded.")
		}

		// Get default/static roles.
		userState, err := a.GetUserOrLoginState(ctx, req.User)
		if err != nil {
			return nil, trace.Wrap(err, "failed to switchback")
		}

		// Reset any search-based access requests
		allowedResourceIDs = nil

		// Calculate expiry time.
		roleSet, err := services.FetchRoles(userState.GetRoles(), a, userState.GetTraits())
		if err != nil {
			return nil, trace.Wrap(err)
		}

		sessionTTL := roleSet.AdjustSessionTTL(apidefaults.CertDuration)

		// Set default roles and expiration.
		expiresAt = prevSession.GetLoginTime().UTC().Add(sessionTTL)
		roles = userState.GetRoles()
		accessRequests = nil
	}

	// Create a new web session with the same private key. This way, if the
	// original session was an attested web session, the extended session will
	// also be an attested web session.
	prevSSHKey, err := keys.ParsePrivateKey(prevSession.GetSSHPriv())
	if err != nil {
		return nil, trace.Wrap(err)
	}
	prevTLSKey, err := keys.ParsePrivateKey(prevSession.GetTLSPriv())
	if err != nil {
		return nil, trace.Wrap(err)
	}

	// Keep existing device extensions in the new session.
	opts := &newWebSessionOpts{}
	if prevSession.GetHasDeviceExtensions() {
		var err error
		opts.deviceExtensions, err = decodeDeviceExtensionsFromSession(prevSession)
		if err != nil {
			return nil, trace.Wrap(err)
		}
	}

	sessionTTL := utils.ToTTL(a.clock, expiresAt)
	sess, _, err := a.newWebSession(ctx, NewWebSessionRequest{
		User:                 req.User,
		LoginIP:              identity.LoginIP,
		Roles:                roles,
		Traits:               traits,
		SessionTTL:           sessionTTL,
		AccessRequests:       accessRequests,
		RequestedResourceIDs: allowedResourceIDs,
		SSHPrivateKey:        prevSSHKey,
		TLSPrivateKey:        prevTLSKey,
	}, opts)
	if err != nil {
		return nil, trace.Wrap(err)
	}

	// Keep preserving the login time.
	sess.SetLoginTime(prevSession.GetLoginTime())

	sess.SetConsumedAccessRequestID(req.AccessRequestID)

	if err := a.upsertWebSession(ctx, sess); err != nil {
		return nil, trace.Wrap(err)
	}

	return sess, nil
}

func decodeDeviceExtensionsFromSession(webSession types.WebSession) (*tlsca.DeviceExtensions, error) {
	// Reading the extensions from the session itself means we are always taking
	// them for a legitimate source (ie, certificates issued by Auth).
	// We don't re-validate the certificates when decoding the extensions.

	block, _ := pem.Decode(webSession.GetTLSCert())
	if block == nil {
		return nil, trace.BadParameter("failed to decode session TLS certificate")
	}

	cert, err := x509.ParseCertificate(block.Bytes)
	if err != nil {
		return nil, trace.Wrap(err)
	}

	certIdentity, err := tlsca.FromSubject(cert.Subject, cert.NotAfter)
	if err != nil {
		return nil, trace.Wrap(err)
	}

	return &certIdentity.DeviceExtensions, nil
}

// getWebSessionTTL returns the earliest expiration time of allowed in the access request.
func (a *Server) getWebSessionTTL(accessRequest types.AccessRequest) time.Time {
	webSessionTTL := accessRequest.GetAccessExpiry()
	sessionTTL := accessRequest.GetSessionTLL()
	if sessionTTL.IsZero() {
		return webSessionTTL
	}

	// Session TTL contains the time when the session should end.
	// We need to subtract it from the creation time to get the
	// session duration.
	sessionDuration := sessionTTL.Sub(accessRequest.GetCreationTime())
	// Calculate the adjusted session TTL.
	adjustedSessionTTL := a.clock.Now().UTC().Add(sessionDuration)
	// Adjusted TTL can't exceed webSessionTTL.
	if adjustedSessionTTL.Before(webSessionTTL) {
		return adjustedSessionTTL
	}
	return webSessionTTL
}

func (a *Server) getValidatedAccessRequest(ctx context.Context, identity tlsca.Identity, user string, accessRequestID string) (types.AccessRequest, error) {
	reqFilter := types.AccessRequestFilter{
		User: user,
		ID:   accessRequestID,
	}

	reqs, err := a.GetAccessRequests(ctx, reqFilter)
	if err != nil {
		return nil, trace.Wrap(err)
	}

	if len(reqs) < 1 {
		return nil, trace.NotFound("access request %q not found", accessRequestID)
	}

	req := reqs[0]

	if !req.GetState().IsApproved() {
		if req.GetState().IsDenied() {
			return nil, trace.AccessDenied("access request %q has been denied", accessRequestID)
		}
		if req.GetState().IsPromoted() {
			return nil, trace.AccessDenied("access request %q has been promoted. Use access list to access resources.", accessRequestID)
		}
		return nil, trace.AccessDenied("access request %q is awaiting approval", accessRequestID)
	}

	if err := services.ValidateAccessRequestForUser(ctx, a.clock, a, req, identity); err != nil {
		return nil, trace.Wrap(err)
	}

	accessExpiry := req.GetAccessExpiry()
	if accessExpiry.Before(a.GetClock().Now()) {
		return nil, trace.BadParameter("access request %q has expired", accessRequestID)
	}

	if req.GetAssumeStartTime() != nil && req.GetAssumeStartTime().After(a.GetClock().Now()) {
		return nil, trace.BadParameter("access request %q can not be assumed until %v", accessRequestID, req.GetAssumeStartTime())
	}

	return req, nil
}

// CreateWebSession creates a new web session for user without any
// checks, is used by admins
func (a *Server) CreateWebSession(ctx context.Context, user string) (types.WebSession, error) {
	u, err := a.GetUserOrLoginState(ctx, user)
	if err != nil {
		return nil, trace.Wrap(err)
	}
	session, err := a.CreateWebSessionFromReq(ctx, NewWebSessionRequest{
		User:      user,
		Roles:     u.GetRoles(),
		Traits:    u.GetTraits(),
		LoginTime: a.clock.Now().UTC(),
	})
	return session, trace.Wrap(err)
}

// ExtractHostID returns host id based on the hostname
func ExtractHostID(hostName string, clusterName string) (string, error) {
	suffix := "." + clusterName
	if !strings.HasSuffix(hostName, suffix) {
		return "", trace.BadParameter("expected suffix %q in %q", suffix, hostName)
	}
	return strings.TrimSuffix(hostName, suffix), nil
}

// HostFQDN consists of host UUID and cluster name joined via .
func HostFQDN(hostUUID, clusterName string) string {
	return fmt.Sprintf("%v.%v", hostUUID, clusterName)
}

// GenerateHostCerts generates new host certificates (signed
// by the host certificate authority) for a node.
func (a *Server) GenerateHostCerts(ctx context.Context, req *proto.HostCertsRequest) (*proto.Certs, error) {
	if err := req.CheckAndSetDefaults(); err != nil {
		return nil, trace.Wrap(err)
	}

	if err := req.Role.Check(); err != nil {
		return nil, err
	}

	if err := a.limiter.AcquireConnection(req.Role.String()); err != nil {
		generateThrottledRequestsCount.Inc()
		a.logger.DebugContext(ctx, "Rejecting request to generate host certs because host is rate limited",
			"name", req.NodeName,
			"host_id", req.HostID,
			"role", req.Role,
		)
		return nil, trace.Wrap(err)
	}
	defer a.limiter.ReleaseConnection(req.Role.String())

	// only observe latencies for non-throttled requests
	start := a.clock.Now()
	defer func() { generateRequestsLatencies.Observe(time.Since(start).Seconds()) }()

	generateRequestsCount.Inc()
	generateRequestsCurrent.Inc()
	defer generateRequestsCurrent.Dec()

	clusterName, err := a.GetClusterName(ctx)
	if err != nil {
		return nil, trace.Wrap(err)
	}

	// If the request contains 0.0.0.0, this implies an advertise IP was not
	// specified on the node. Try and guess what the address by replacing 0.0.0.0
	// with the RemoteAddr as known to the Auth Server.
	if slices.Contains(req.AdditionalPrincipals, defaults.AnyAddress) {
		remoteHost, err := utils.Host(req.RemoteAddr)
		if err != nil {
			return nil, trace.Wrap(err)
		}
		req.AdditionalPrincipals = utils.ReplaceInSlice(
			req.AdditionalPrincipals,
			defaults.AnyAddress,
			remoteHost)
	}

	if _, _, _, _, err := ssh.ParseAuthorizedKey(req.PublicSSHKey); err != nil {
		return nil, trace.BadParameter("failed to parse SSH public key")
	}
	cryptoPubKey, err := keys.ParsePublicKey(req.PublicTLSKey)
	if err != nil {
		return nil, trace.Wrap(err)
	}

	// get the certificate authority that will be signing the public key of the host,
	client := a.Cache
	if req.NoCache {
		client = a.Services
	}
	ca, err := client.GetCertAuthority(ctx, types.CertAuthID{
		Type:       types.HostCA,
		DomainName: clusterName.GetClusterName(),
	}, true)
	if err != nil {
		return nil, trace.BadParameter("failed to load host CA for %q: %v", clusterName.GetClusterName(), err)
	}

	// could be a couple of scenarios, either client data is out of sync,
	// or auth server is out of sync, either way, for now check that
	// cache is out of sync, this will result in higher read rate
	// to the backend, which is a fine tradeoff
	if !req.NoCache && !req.Rotation.IsZero() && !req.Rotation.Matches(ca.GetRotation()) {
		a.logger.DebugContext(ctx, "Client sent rotation state and cache state mismatch, retrieving state from the DB",
			"client_state", req.Rotation,
			"cache_state", ca.GetRotation(),
		)
		ca, err = a.Services.GetCertAuthority(ctx, types.CertAuthID{
			Type:       types.HostCA,
			DomainName: clusterName.GetClusterName(),
		}, true)
		if err != nil {
			return nil, trace.BadParameter("failed to load host CA for %q: %v", clusterName.GetClusterName(), err)
		}
		if !req.Rotation.Matches(ca.GetRotation()) {
			return nil, trace.BadParameter(""+
				"the client expected state is out of sync, server rotation state: %v, "+
				"client rotation state: %v, re-register the client from scratch to fix the issue.",
				ca.GetRotation(), req.Rotation)
		}
	}

	isAdminRole := req.Role == types.RoleAdmin

	cert, signer, err := a.keyStore.GetTLSCertAndSigner(ctx, ca)
	if trace.IsNotFound(err) && isAdminRole {
		// If there is no local TLS signer found in the host CA ActiveKeys, this
		// auth server may have a newly configured HSM and has only populated
		// local keys in the AdditionalTrustedKeys until the next CA rotation.
		// This is the only case where we should be able to get a signer from
		// AdditionalTrustedKeys but not ActiveKeys.
		cert, signer, err = a.keyStore.GetAdditionalTrustedTLSCertAndSigner(ctx, ca)
	}
	if err != nil {
		return nil, trace.Wrap(err)
	}
	tlsAuthority, err := tlsca.FromCertAndSigner(cert, signer)
	if err != nil {
		return nil, trace.Wrap(err)
	}

	caSigner, err := a.keyStore.GetSSHSigner(ctx, ca)
	if trace.IsNotFound(err) && isAdminRole {
		// If there is no local SSH signer found in the host CA ActiveKeys, this
		// auth server may have a newly configured HSM and has only populated
		// local keys in the AdditionalTrustedKeys until the next CA rotation.
		// This is the only case where we should be able to get a signer from
		// AdditionalTrustedKeys but not ActiveKeys.
		caSigner, err = a.keyStore.GetAdditionalTrustedSSHSigner(ctx, ca)
	}
	if err != nil {
		return nil, trace.Wrap(err)
	}
	// generate host SSH certificate
	hostSSHCert, err := a.generateHostCert(ctx, sshca.HostCertificateRequest{
		CASigner:      caSigner,
		PublicHostKey: req.PublicSSHKey,
		HostID:        req.HostID,
		NodeName:      req.NodeName,
		Identity: sshca.Identity{
			ClusterName: clusterName.GetClusterName(),
			SystemRole:  req.Role,
			Principals:  req.AdditionalPrincipals,
		},
	})
	if err != nil {
		return nil, trace.Wrap(err)
	}

	if req.Role == types.RoleInstance && len(req.SystemRoles) == 0 {
		return nil, trace.BadParameter("cannot generate instance cert with no system roles")
	}

	systemRoles := make([]string, 0, len(req.SystemRoles))
	for _, r := range req.SystemRoles {
		systemRoles = append(systemRoles, string(r))
	}

	// generate host TLS certificate
	identity := tlsca.Identity{
		Username:        authclient.HostFQDN(req.HostID, clusterName.GetClusterName()),
		Groups:          []string{req.Role.String()},
		TeleportCluster: clusterName.GetClusterName(),
		SystemRoles:     systemRoles,
	}
	subject, err := identity.Subject()
	if err != nil {
		return nil, trace.Wrap(err)
	}
	certRequest := tlsca.CertificateRequest{
		Clock:     a.clock,
		PublicKey: cryptoPubKey,
		Subject:   subject,
		NotAfter:  a.clock.Now().UTC().Add(defaults.CATTL),
		DNSNames:  append([]string{}, req.AdditionalPrincipals...),
	}

	// API requests need to specify a DNS name, which must be present in the certificate's DNS Names.
	// The target DNS is not always known in advance, so we add a default one to all certificates.
	certRequest.DNSNames = append(certRequest.DNSNames, DefaultDNSNamesForRole(req.Role)...)
	// Unlike additional principals, DNS Names is x509 specific and is limited
	// to services with TLS endpoints (e.g. auth, proxies, kubernetes)
	if (types.SystemRoles{req.Role}).IncludeAny(types.RoleAuth, types.RoleAdmin, types.RoleProxy, types.RoleKube, types.RoleWindowsDesktop) {
		certRequest.DNSNames = append(certRequest.DNSNames, req.DNSNames...)
	}
	hostTLSCert, err := tlsAuthority.GenerateCertificate(certRequest)
	if err != nil {
		return nil, trace.Wrap(err)
	}
	return &proto.Certs{
		SSH:        hostSSHCert,
		TLS:        hostTLSCert,
		TLSCACerts: services.GetTLSCerts(ca),
		SSHCACerts: services.GetSSHCheckingKeys(ca),
	}, nil
}

// AssertSystemRole is used by agents to prove that they have a given system role when their credentials
// originate from multiple separate join tokens so that they can be issued an instance certificate that
// encompasses all of their capabilities. This method will be deprecated once we have a more comprehensive
// model for join token joining/replacement.
func (a *Server) AssertSystemRole(ctx context.Context, req proto.SystemRoleAssertion) error {
	return trace.Wrap(a.Unstable.AssertSystemRole(ctx, req))
}

// GetSystemRoleAssertions is used in validated claims made by older instances to prove that they hold a given
// system role. This method will be deprecated once we have a more comprehensive model for join token
// joining/replacement.
func (a *Server) GetSystemRoleAssertions(ctx context.Context, serverID string, assertionID string) (proto.SystemRoleAssertionSet, error) {
	set, err := a.Unstable.GetSystemRoleAssertions(ctx, serverID, assertionID)
	return set, trace.Wrap(err)
}

func (a *Server) RegisterInventoryControlStream(ics client.UpstreamInventoryControlStream, hello proto.UpstreamInventoryHello) error {
	// upstream hello is pulled and checked at rbac layer. we wait to send the downstream hello until we get here
	// in order to simplify creation of in-memory streams when dealing with local auth (note: in theory we could
	// send hellos simultaneously to slightly improve perf, but there is a potential benefit to having the
	// downstream hello serve double-duty as an indicator of having successfully transitioned the rbac layer).
	downstreamHello := proto.DownstreamInventoryHello{
		Version:  teleport.Version,
		ServerID: a.ServerID,
		Capabilities: &proto.DownstreamInventoryHello_SupportedCapabilities{
			NodeHeartbeats:       true,
			AppHeartbeats:        true,
			AppCleanup:           true,
			DatabaseHeartbeats:   true,
			DatabaseCleanup:      true,
			KubernetesHeartbeats: true,
			KubernetesCleanup:    true,
		},
	}
	if err := ics.Send(a.CloseContext(), downstreamHello); err != nil {
		return trace.Wrap(err)
	}
	a.inventory.RegisterControlStream(ics, hello)
	return nil
}

// MakeLocalInventoryControlStream sets up an in-memory control stream which automatically registers with this auth
// server upon hello exchange.
func (a *Server) MakeLocalInventoryControlStream(opts ...client.ICSPipeOption) client.DownstreamInventoryControlStream {
	upstream, downstream := client.InventoryControlStreamPipe(opts...)
	go func() {
		select {
		case msg := <-upstream.Recv():
			hello, ok := msg.(proto.UpstreamInventoryHello)
			if !ok {
				upstream.CloseWithError(trace.BadParameter("expected upstream hello, got: %T", msg))
				return
			}
			if err := a.RegisterInventoryControlStream(upstream, hello); err != nil {
				upstream.CloseWithError(err)
				return
			}
		case <-upstream.Done():
		case <-a.CloseContext().Done():
			upstream.Close()
		}
	}()
	return downstream
}

func (a *Server) GetInventoryStatus(ctx context.Context, req proto.InventoryStatusRequest) (proto.InventoryStatusSummary, error) {
	var rsp proto.InventoryStatusSummary
	if req.Connected {
		a.inventory.Iter(func(handle inventory.UpstreamHandle) {
			rsp.Connected = append(rsp.Connected, handle.Hello())
		})

		// connected instance list is a special case, don't bother aggregating heartbeats
		return rsp, nil
	}

	rsp.VersionCounts = make(map[string]uint32)
	rsp.UpgraderCounts = make(map[string]uint32)
	rsp.ServiceCounts = make(map[string]uint32)

	ins := a.GetInstances(ctx, types.InstanceFilter{})

	for ins.Next() {
		rsp.InstanceCount++

		rsp.VersionCounts[vc.Normalize(ins.Item().GetTeleportVersion())]++

		upgrader := ins.Item().GetExternalUpgrader()
		if upgrader == "" {
			upgrader = "none"
		}

		rsp.UpgraderCounts[upgrader]++

		for _, service := range ins.Item().GetServices() {
			rsp.ServiceCounts[string(service)]++
		}
	}

	return rsp, ins.Done()
}

// GetInventoryConnectedServiceCounts returns the counts of each connected service seen in the inventory.
func (a *Server) GetInventoryConnectedServiceCounts() proto.InventoryConnectedServiceCounts {
	return proto.InventoryConnectedServiceCounts{
		ServiceCounts: a.inventory.ConnectedServiceCounts(),
	}
}

// GetInventoryConnectedServiceCount returns the counts of a particular connected service seen in the inventory.
func (a *Server) GetInventoryConnectedServiceCount(service types.SystemRole) uint64 {
	return a.inventory.ConnectedServiceCount(service)
}

func (a *Server) PingInventory(ctx context.Context, req proto.InventoryPingRequest) (proto.InventoryPingResponse, error) {
	stream, ok := a.inventory.GetControlStream(req.ServerID)
	if !ok {
		return proto.InventoryPingResponse{}, trace.NotFound("no control stream found for server %q", req.ServerID)
	}

	id := mathrand.Uint64()

	if req.ControlLog { //nolint:staticcheck // SA1019. Checking deprecated field that may be sent by older clients.
		return proto.InventoryPingResponse{}, trace.BadParameter("ControlLog pings are not supported")
	}

	d, err := stream.Ping(ctx, id)
	if err != nil {
		return proto.InventoryPingResponse{}, trace.Wrap(err)
	}

	return proto.InventoryPingResponse{
		Duration: d,
	}, nil
}

// UpdateLabels updates the labels on an instance over the inventory control
// stream.
func (a *Server) UpdateLabels(ctx context.Context, req proto.InventoryUpdateLabelsRequest) error {
	stream, ok := a.inventory.GetControlStream(req.ServerID)
	if !ok {
		return trace.NotFound("no control stream found for server %q", req.ServerID)
	}
	return trace.Wrap(stream.UpdateLabels(ctx, req.Kind, req.Labels))
}

// TokenExpiredOrNotFound is a special message returned by the auth server when provisioning
// tokens are either past their TTL, or could not be found.
const TokenExpiredOrNotFound = "token expired or not found"

// ValidateToken takes a provisioning token value and finds if it's valid. Returns
// a list of roles this token allows its owner to assume and token labels, or an error if the token
// cannot be found.
func (a *Server) ValidateToken(ctx context.Context, token string) (types.ProvisionToken, error) {
	tkns, err := a.GetStaticTokens()
	if err != nil {
		return nil, trace.Wrap(err)
	}

	// First check if the token is a static token. If it is, return right away.
	// Static tokens have no expiration.
	for _, st := range tkns.GetStaticTokens() {
		if subtle.ConstantTimeCompare([]byte(st.GetName()), []byte(token)) == 1 {
			return st, nil
		}
	}

	// If it's not a static token, check if it's a ephemeral token in the backend.
	// If a ephemeral token is found, make sure it's still valid.
	tok, err := a.GetToken(ctx, token)
	if err != nil {
		if trace.IsNotFound(err) {
			return nil, trace.AccessDenied("%s", TokenExpiredOrNotFound)
		}
		return nil, trace.Wrap(err)
	}
	if !a.checkTokenTTL(tok) {
		return nil, trace.AccessDenied("%s", TokenExpiredOrNotFound)
	}

	return tok, nil
}

// checkTokenTTL checks if the token is still valid. If it is not, the token
// is removed from the backend and returns false. Otherwise returns true.
func (a *Server) checkTokenTTL(tok types.ProvisionToken) bool {
	// Always accept tokens without an expiry configured.
	if tok.Expiry().IsZero() {
		return true
	}

	now := a.clock.Now().UTC()
	if tok.Expiry().Before(now) {
		// Tidy up the expired token in background if it has expired.
		go func() {
			ctx, cancel := context.WithTimeout(a.CloseContext(), time.Second*30)
			defer cancel()
			if err := a.DeleteToken(ctx, tok.GetName()); err != nil {
				if !trace.IsNotFound(err) {
					a.logger.WarnContext(ctx, "Unable to delete token from backend", "error", err)
				}
			}
		}()
		return false
	}
	return true
}

func (a *Server) DeleteToken(ctx context.Context, token string) (err error) {
	tkns, err := a.GetStaticTokens()
	if err != nil {
		return trace.Wrap(err)
	}

	// is this a static token?
	for _, st := range tkns.GetStaticTokens() {
		if subtle.ConstantTimeCompare([]byte(st.GetName()), []byte(token)) == 1 {
			return trace.BadParameter("token %s is statically configured and cannot be removed", backend.MaskKeyName(token))
		}
	}
	// Delete a user token.
	if err = a.DeleteUserToken(ctx, token); err == nil {
		return nil
	}
	// delete node token:
	if err = a.Services.DeleteToken(ctx, token); err == nil {
		return nil
	}
	return trace.Wrap(err)
}

// GetTokens returns all tokens (machine provisioning ones and user tokens). Machine
// tokens usually have "node roles", like auth,proxy,node and user invitation tokens have 'signup' role
func (a *Server) GetTokens(ctx context.Context, opts ...services.MarshalOption) (tokens []types.ProvisionToken, err error) {
	// get node tokens:
	tokens, err = a.Services.GetTokens(ctx)
	if err != nil {
		return nil, trace.Wrap(err)
	}
	// get static tokens:
	tkns, err := a.GetStaticTokens()
	if err != nil && !trace.IsNotFound(err) {
		return nil, trace.Wrap(err)
	}
	if err == nil {
		tokens = append(tokens, tkns.GetStaticTokens()...)
	}
	// get user tokens:
	userTokens, err := a.GetUserTokens(ctx)
	if err != nil {
		return nil, trace.Wrap(err)
	}
	// convert user tokens to machine tokens:
	for _, t := range userTokens {
		roles := types.SystemRoles{types.RoleSignup}
		tok, err := types.NewProvisionToken(t.GetName(), roles, t.Expiry())
		if err != nil {
			return nil, trace.Wrap(err)
		}
		tokens = append(tokens, tok)
	}
	return tokens, nil
}

// GetWebSessionInfo returns the web session specified with sessionID for the given user.
// The session is stripped of any authentication details.
// Implements auth.WebUIService
func (a *Server) GetWebSessionInfo(ctx context.Context, user, sessionID string) (types.WebSession, error) {
	sess, err := a.GetWebSession(ctx, types.GetWebSessionRequest{User: user, SessionID: sessionID})
	if err != nil {
		return nil, trace.Wrap(err)
	}
	return sess.WithoutSecrets(), nil
}

// IterateRoles is a helper used to read a page of roles with a custom matcher, used by access-control logic to handle
// per-resource read permissions.
func (a *Server) IterateRoles(ctx context.Context, req *proto.ListRolesRequest, match func(*types.RoleV6) (bool, error)) ([]*types.RoleV6, string, error) {
	const maxIterations = 100_000

	if req.Limit == 0 {
		req.Limit = apidefaults.DefaultChunkSize
	}

	req.Limit++
	defer func() {
		req.Limit--
	}()

	var filtered []*types.RoleV6
	var iterations int

Outer:
	for {
		iterations++
		if iterations > maxIterations {
			return nil, "", trace.Errorf("too many role page iterations (%d), this is likely a bug", iterations)
		}

		rsp, err := a.Cache.ListRoles(ctx, req)
		if err != nil {
			return nil, "", trace.Wrap(err)
		}

	Inner:
		for _, role := range rsp.Roles {
			ok, err := match(role)
			if err != nil {
				return nil, "", trace.Wrap(err)
			}

			if !ok {
				continue Inner
			}

			filtered = append(filtered, role)
			if len(filtered) == int(req.Limit) {
				break Outer
			}
		}

		req.StartKey = rsp.NextKey

		if req.StartKey == "" {
			break Outer
		}
	}

	var nextKey string
	if len(filtered) == int(req.Limit) {
		nextKey = filtered[req.Limit-1].GetName()
		filtered = filtered[:req.Limit-1]
	}

	return filtered, nextKey, nil
}

// ListAccessRequests is an access request getter with pagination and sorting options.
func (a *Server) ListAccessRequests(ctx context.Context, req *proto.ListAccessRequestsRequest) (*proto.ListAccessRequestsResponse, error) {
	// most access request methods target the backend directly since access requests are frequently read
	// immediately after writing, but listing requires support for custom sort orders so we route it to
	// a special cache. note that the access request cache will still end up forwarding single-request
	// reads to the real backend due to the read after write issue.
	return a.AccessRequestCache.ListAccessRequests(ctx, req)
}

// ListMatchingAccessRequests is equivalent to ListAccessRequests except that it adds the ability to provide an arbitrary matcher function. This method
// should be preferred when using custom filtering (e.g. access-controls), since the paginations keys used by the access request cache are non-standard.
func (a *Server) ListMatchingAccessRequests(ctx context.Context, req *proto.ListAccessRequestsRequest, match func(*types.AccessRequestV3) bool) (*proto.ListAccessRequestsResponse, error) {
	// most access request methods target the backend directly since access requests are frequently read
	// immediately after writing, but listing requires support for custom sort orders so we route it to
	// a special cache. note that the access request cache will still end up forwarding single-request
	// reads to the real backend due to the read after write issue.
	return a.AccessRequestCache.ListMatchingAccessRequests(ctx, req, match)
}

func (a *Server) CreateAccessRequestV2(ctx context.Context, req types.AccessRequest, identity tlsca.Identity) (types.AccessRequest, error) {
	now := a.clock.Now().UTC()

	req.SetCreationTime(now)

	// Always perform variable expansion on creation only; this ensures the
	// access request that is reviewed is the same that is approved.
	expandOpts := services.ExpandVars(true)
	if err := services.ValidateAccessRequestForUser(ctx, a.clock, a, req, identity, expandOpts); err != nil {
		return nil, trace.Wrap(err)
	}

	// Look for user groups and associated applications to the request.
	requestedResourceIDs, err := a.appendImplicitlyRequiredResources(ctx, req.GetRequestedResourceIDs())
	if err != nil {
		return nil, trace.Wrap(err, "adding additional implicitly required resources")
	}
	req.SetRequestedResourceIDs(requestedResourceIDs)

	if err := a.checkResourcesRequestable(ctx, requestedResourceIDs); err != nil {
		return nil, trace.Wrap(err)
	}

	if req.GetDryRun() {
		_, promotions := a.generateAccessRequestPromotions(ctx, req)
		// update the request with additional reviewers if possible.
		updateAccessRequestWithAdditionalReviewers(ctx, req, a.AccessLists, promotions)
		// Made it this far with no errors, return before creating the request
		// if this is a dry run.
		return req, nil
	}

	if err := a.verifyAccessRequestMonthlyLimit(ctx); err != nil {
		return nil, trace.Wrap(err)
	}

	a.logger.DebugContext(ctx, "Creating Access Request",
		"request_name", req.GetName(),
		"request_expiry", req.Expiry(),
	)

	if _, err := a.Services.CreateAccessRequestV2(ctx, req); err != nil {
		return nil, trace.Wrap(err)
	}

	var annotations *apievents.Struct
	if sa := req.GetSystemAnnotations(); len(sa) > 0 {
		var err error
		annotations, err = apievents.EncodeMapStrings(sa)
		if err != nil {
			a.logger.DebugContext(ctx, "Failed to encode access request annotations", "error", err)
		}
	}

	err = a.emitter.EmitAuditEvent(a.closeCtx, &apievents.AccessRequestCreate{
		Metadata: apievents.Metadata{
			Type: events.AccessRequestCreateEvent,
			Code: events.AccessRequestCreateCode,
		},
		UserMetadata: authz.ClientUserMetadataWithUser(ctx, req.GetUser()),
		ResourceMetadata: apievents.ResourceMetadata{
			Expires: req.GetAccessExpiry(),
		},
		Roles:                req.GetRoles(),
		RequestedResourceIDs: apievents.ResourceIDs(req.GetRequestedResourceIDs()),
		RequestID:            req.GetName(),
		RequestState:         req.GetState().String(),
		Reason:               req.GetRequestReason(),
		MaxDuration:          req.GetMaxDuration(),
		Annotations:          annotations,
	})
	if err != nil {
		a.logger.WarnContext(ctx, "Failed to emit access request create event", "error", err)
	}

	// Create a notification.
	var notificationText string
	// If this is a resource request.
	if len(req.GetRequestedResourceIDs()) > 0 {
		notificationText = fmt.Sprintf("%s requested access to %d resources.", req.GetUser(), len(req.GetRequestedResourceIDs()))
		if len(req.GetRequestedResourceIDs()) == 1 {
			notificationText = fmt.Sprintf("%s requested access to a resource.", req.GetUser())
		}
		// If this is a role request.
	} else {
		notificationText = fmt.Sprintf("%s requested access to the '%s' role.", req.GetUser(), req.GetRoles()[0])
		if len(req.GetRoles()) > 1 {
			notificationText = fmt.Sprintf("%s requested access to %d roles.", req.GetUser(), len(req.GetRoles()))
		}
	}

	_, err = a.Services.CreateGlobalNotification(ctx, &notificationsv1.GlobalNotification{
		Spec: &notificationsv1.GlobalNotificationSpec{
			Matcher: &notificationsv1.GlobalNotificationSpec_ByPermissions{
				ByPermissions: &notificationsv1.ByPermissions{
					RoleConditions: []*types.RoleConditions{
						{
							ReviewRequests: &types.AccessReviewConditions{
								Roles: req.GetOriginalRoles(),
							},
						},
					},
				},
			},
			// Prevent the requester from seeing the notification for their own access request.
			ExcludeUsers: []string{req.GetUser()},
			Notification: &notificationsv1.Notification{
				Spec:    &notificationsv1.NotificationSpec{},
				SubKind: types.NotificationAccessRequestPendingSubKind,
				Metadata: &headerv1.Metadata{
					Labels:  map[string]string{types.NotificationTitleLabel: notificationText, "request-id": req.GetName()},
					Expires: timestamppb.New(req.Expiry()),
				},
			},
		},
	})
	if err != nil {
		a.logger.WarnContext(ctx, "Failed to create access request notification", "error", err)
	}

	// calculate the promotions
	reqCopy, promotions := a.generateAccessRequestPromotions(ctx, req)
	if promotions != nil {
		// Create the promotion entry even if the allowed promotion is empty. Otherwise, we won't
		// be able to distinguish between an allowed empty set and generation failure.
		if err := a.Services.CreateAccessRequestAllowedPromotions(ctx, reqCopy, promotions); err != nil {
			a.logger.WarnContext(ctx, "Failed to update access request with promotions", "error", err)
		}
	}

	accessRequestsCreatedMetric.WithLabelValues(
		strconv.Itoa(len(req.GetRoles())),
		strconv.Itoa(len(req.GetRequestedResourceIDs()))).Inc()
	return req, nil
}

// appendImplicitlyRequiredResources examines the set of requested resources and adds
// any extra resources that are implicitly required by the request.
func (a *Server) appendImplicitlyRequiredResources(ctx context.Context, resources []types.ResourceID) ([]types.ResourceID, error) {
	addedApps := utils.NewSet[string]()
	var userGroups []types.ResourceID
	var accountAssignments []types.ResourceID

	for _, resource := range resources {
		switch resource.Kind {
		case types.KindApp:
			addedApps.Add(resource.Name)
		case types.KindUserGroup:
			userGroups = append(userGroups, resource)
		case types.KindIdentityCenterAccountAssignment:
			accountAssignments = append(accountAssignments, resource)
		}
	}

	for _, resource := range userGroups {
		userGroup, err := a.GetUserGroup(ctx, resource.Name)
		if err != nil {
			return nil, trace.Wrap(err)
		}

		for _, app := range userGroup.GetApplications() {
			// Only add to the request if we haven't already added it.
			if !addedApps.Contains(app) {
				resources = append(resources, types.ResourceID{
					ClusterName: resource.ClusterName,
					Kind:        types.KindApp,
					Name:        app,
				})
				addedApps.Add(app)
			}
		}
	}

	icAccounts := utils.NewSet[string]()
	for _, resource := range accountAssignments {
		// The UI needs access to the account associated with an Account Assignment
		// in order to display the enclosing Account, otherwise the user will not
		// be able to see their assigned permission sets.
		assignmentID := services.IdentityCenterAccountAssignmentID(resource.Name)
		asmt, err := a.Services.IdentityCenter.GetAccountAssignment(ctx, assignmentID)
		if err != nil {
			return nil, trace.Wrap(err, "fetching identity center account assignment")
		}

		if icAccounts.Contains(asmt.GetSpec().GetAccountId()) {
			continue
		}

		resources = append(resources, types.ResourceID{
			ClusterName: resource.ClusterName,
			Kind:        types.KindIdentityCenterAccount,
			Name:        asmt.GetSpec().GetAccountId(),
		})
		icAccounts.Add(asmt.GetSpec().GetAccountId())
	}

	return resources, nil
}

func (a *Server) checkResourcesRequestable(ctx context.Context, resourceIDs []types.ResourceID) error {
	if len(resourceIDs) == 0 {
		return nil
	}

	err := okta.CheckResourcesRequestable(ctx, resourceIDs, okta.AccessPoint{
		Plugins:              a.Plugins,
		UnifiedResourceCache: a.UnifiedResourceCache,
	})
	if errors.Is(err, okta.OktaResourceNotRequestableError) {
		return trace.Wrap(err)
	} else if err != nil {
		return trace.Wrap(err, "checking if Okta-originated resources are requestable")
	}

	return nil
}

// generateAccessRequestPromotions will return potential access list promotions for an access request. On error, this function will log
// the error and return whatever it has. The caller is expected to deal with the possibility of a nil promotions object.
func (a *Server) generateAccessRequestPromotions(ctx context.Context, req types.AccessRequest) (types.AccessRequest, *types.AccessRequestAllowedPromotions) {
	reqCopy := req.Copy()
	promotions, err := modules.GetModules().GenerateAccessRequestPromotions(ctx, a.Cache, reqCopy)
	if err != nil {
		// Do not fail the request if the promotions failed to generate.
		// The request promotion will be blocked, but the request can still be approved.
		a.logger.WarnContext(ctx, "Failed to generate access list promotions", "error", err)
	}
	return reqCopy, promotions
}

// updateAccessRequestWithAdditionalReviewers will update the given access request with additional reviewers given the promotions
// created for the access request.
func updateAccessRequestWithAdditionalReviewers(ctx context.Context, req types.AccessRequest, accessLists services.AccessListsGetter, promotions *types.AccessRequestAllowedPromotions) {
	if promotions == nil {
		return
	}

	// For promotions, add in access list owners as additional suggested reviewers
	additionalReviewers := map[string]struct{}{}

	// Iterate through the promotions, adding the owners of the corresponding access lists as reviewers.
	for _, promotion := range promotions.Promotions {
		allOwners, err := accessLists.GetAccessListOwners(ctx, promotion.AccessListName)
		if err != nil {
			logger.WarnContext(ctx, "Failed to get nested access list owners, skipping additional reviewers", "error", err, "access_list", promotion.AccessListName)
			break
		}

		for _, owner := range allOwners {
			additionalReviewers[owner.Name] = struct{}{}
		}
	}

	// Only modify the original request if additional reviewers were found.
	if len(additionalReviewers) > 0 {
		req.SetSuggestedReviewers(append(req.GetSuggestedReviewers(), slices.Collect(maps.Keys(additionalReviewers))...))
	}
}

func (a *Server) DeleteAccessRequest(ctx context.Context, name string) error {
	if err := a.Services.DeleteAccessRequest(ctx, name); err != nil {
		return trace.Wrap(err)
	}
	if err := a.emitter.EmitAuditEvent(ctx, &apievents.AccessRequestDelete{
		Metadata: apievents.Metadata{
			Type: events.AccessRequestDeleteEvent,
			Code: events.AccessRequestDeleteCode,
		},
		UserMetadata: authz.ClientUserMetadata(ctx),
		RequestID:    name,
	}); err != nil {
		a.logger.WarnContext(ctx, "Failed to emit access request delete event", "error", err)
	}
	return nil
}

func (a *Server) SetAccessRequestState(ctx context.Context, params types.AccessRequestUpdate) error {
	req, err := a.Services.SetAccessRequestState(ctx, params)
	if err != nil {
		return trace.Wrap(err)
	}
	event := &apievents.AccessRequestCreate{
		Metadata: apievents.Metadata{
			Type: events.AccessRequestUpdateEvent,
			Code: events.AccessRequestUpdateCode,
		},
		ResourceMetadata: apievents.ResourceMetadata{
			UpdatedBy: authz.ClientUsername(ctx),
			Expires:   req.GetAccessExpiry(),
		},
		RequestID:       params.RequestID,
		RequestState:    params.State.String(),
		Reason:          params.Reason,
		Roles:           params.Roles,
		AssumeStartTime: params.AssumeStartTime,
	}
	if sa := req.GetSystemAnnotations(); len(sa) > 0 {
		var err error
		event.Annotations, err = apievents.EncodeMapStrings(sa)
		if err != nil {
			a.logger.DebugContext(ctx, "Failed to encode access request annotations", "error", err)
		}
	}

	if delegator := apiutils.GetDelegator(ctx); delegator != "" {
		event.Delegator = delegator
	}

	if len(params.Annotations) > 0 {
		annotations, err := apievents.EncodeMapStrings(params.Annotations)
		if err != nil {
			a.logger.DebugContext(ctx, "Failed to encode access request annotations", "error", err)
		} else {
			event.Annotations = annotations
		}
	}
	err = a.emitter.EmitAuditEvent(a.closeCtx, event)
	if err != nil {
		a.logger.WarnContext(ctx, "Failed to emit access request update event", "error", err)
	}
	return trace.Wrap(err)
}

// SubmitAccessReview is used to process a review of an Access Request.
// This is implemented by Server.submitAccessRequest but this method exists
// to provide a matching signature with the auth client. This allows the
// hosted plugins to use the Server struct directly as a client.
func (a *Server) SubmitAccessReview(
	ctx context.Context,
	params types.AccessReviewSubmission,
) (types.AccessRequest, error) {
	// identity is passed as nil as we do not know which user has triggered
	// this action.
	return a.submitAccessReview(ctx, params, nil)
}

// submitAccessReview implements submitting a review of an Access Request.
// The `identity` parameter should be the identity of the user that has called
// an RPC that has invoked this, if applicable. It may be nil if this is
// unknown.
func (a *Server) submitAccessReview(
	ctx context.Context,
	params types.AccessReviewSubmission,
	identity *tlsca.Identity,
) (types.AccessRequest, error) {
	// When promoting a request, the access list name must be set.
	if params.Review.ProposedState.IsPromoted() && params.Review.GetAccessListName() == "" {
		return nil, trace.BadParameter("promoted access list can be only set when promoting access requests")
	}

	clusterName, err := a.GetClusterName(ctx)
	if err != nil {
		return nil, trace.Wrap(err)
	}

	// set up a checker for the review author
	checker, err := services.NewReviewPermissionChecker(ctx, a, params.Review.Author, identity)
	if err != nil {
		return nil, trace.Wrap(err)
	}

	// don't bother continuing if the author has no allow directives
	if !checker.HasAllowDirectives() {
		return nil, trace.AccessDenied("user %q cannot submit reviews", params.Review.Author)
	}

	// final permission checks and review application must be done by the local backend
	// service, as their validity depends upon optimistic locking.
	req, err := a.ApplyAccessReview(ctx, params, checker)
	if err != nil {
		return nil, trace.Wrap(err)
	}

	event := &apievents.AccessRequestCreate{
		Metadata: apievents.Metadata{
			Type:        events.AccessRequestReviewEvent,
			Code:        events.AccessRequestReviewCode,
			ClusterName: clusterName.GetClusterName(),
		},
		ResourceMetadata: apievents.ResourceMetadata{
			Expires: req.GetAccessExpiry(),
		},
		RequestID:              params.RequestID,
		RequestState:           req.GetState().String(),
		ProposedState:          params.Review.ProposedState.String(),
		Reason:                 params.Review.Reason,
		Reviewer:               params.Review.Author,
		MaxDuration:            req.GetMaxDuration(),
		PromotedAccessListName: req.GetPromotedAccessListName(),
	}

	// Create a notification.
	if !req.GetState().IsPending() {
		_, err = a.Services.CreateUserNotification(ctx, generateAccessRequestReviewedNotification(req, params))
		if err != nil {
			a.logger.DebugContext(ctx, "Failed to emit access request reviewed notification", "error", err)
		}
	}

	if len(params.Review.Annotations) > 0 {
		annotations, err := apievents.EncodeMapStrings(params.Review.Annotations)
		if err != nil {
			a.logger.DebugContext(ctx, "Failed to encode access request annotations", "error", err)
		} else {
			event.Annotations = annotations
		}
	}
	if err := a.emitter.EmitAuditEvent(a.closeCtx, event); err != nil {
		a.logger.WarnContext(ctx, "Failed to emit access request update event", "error", err)
	}

	return req, nil
}

// generateAccessRequestReviewedNotification returns the notification object for a notification notifying a user of their
// access request being approved or denied.
func generateAccessRequestReviewedNotification(req types.AccessRequest, params types.AccessReviewSubmission) *notificationsv1.Notification {
	var subKind string
	var reviewVerb string

	if req.GetState().IsApproved() {
		subKind = types.NotificationAccessRequestApprovedSubKind
		reviewVerb = "approved"
	} else if req.GetState().IsPromoted() {
		subKind = types.NotificationAccessRequestPromotedSubKind
	} else {
		subKind = types.NotificationAccessRequestDeniedSubKind
		reviewVerb = "denied"
	}

	var notificationText string
	if req.GetState().IsPromoted() {
		notificationText = fmt.Sprintf("%s promoted your access request to long-term access.", params.Review.Author)
	} else {
		// If this was a resource request.
		if len(req.GetRequestedResourceIDs()) > 0 {
			notificationText = fmt.Sprintf("%s %s your access request for %d resources.", params.Review.Author, reviewVerb, len(req.GetRequestedResourceIDs()))
			if len(req.GetRequestedResourceIDs()) == 1 {
				notificationText = fmt.Sprintf("%s %s your access request for a resource.", params.Review.Author, reviewVerb)
			}
			// If this was a role request.
		} else {
			notificationText = fmt.Sprintf("%s %s your access request for the '%s' role.", params.Review.Author, reviewVerb, req.GetRoles()[0])
			if len(req.GetRoles()) > 1 {
				notificationText = fmt.Sprintf("%s %s your access request for %d roles.", params.Review.Author, reviewVerb, len(req.GetRoles()))
			}
		}
	}

	assumableTime := ""
	if req.GetAssumeStartTime() != nil {
		assumableTime = req.GetAssumeStartTime().Format("2006-01-02T15:04:05.000Z0700")
	}

	return &notificationsv1.Notification{
		Spec: &notificationsv1.NotificationSpec{
			Username: req.GetUser(),
		},
		SubKind: subKind,
		Metadata: &headerv1.Metadata{
			Labels: map[string]string{
				types.NotificationTitleLabel: notificationText,
				"request-id":                 params.RequestID,
				"roles":                      strings.Join(req.GetRoles(), ","),
				"assumable-time":             assumableTime,
			},
			Expires: timestamppb.New(req.Expiry()),
		},
	}
}

func (a *Server) GetAccessCapabilities(ctx context.Context, req types.AccessCapabilitiesRequest) (*types.AccessCapabilities, error) {
	user, err := authz.UserFromContext(ctx)
	if err != nil {
		return nil, trace.Wrap(err)
	}
	caps, err := services.CalculateAccessCapabilities(ctx, a.clock, a, user.GetIdentity(), req)
	if err != nil {
		return nil, trace.Wrap(err)
	}

	return caps, nil
}

func (a *Server) getCache() (c *cache.Cache, ok bool) {
	c, ok = a.Cache.(*cache.Cache)
	return
}

func (a *Server) NewStream(ctx context.Context, watch types.Watch) (stream.Stream[types.Event], error) {
	if cache, ok := a.getCache(); ok {
		// cache exposes a native stream implementation
		return cache.NewStream(ctx, watch)
	}

	// fallback to wrapping a watcher in a stream.Stream adapter
	watcher, err := a.Cache.NewWatcher(ctx, watch)
	if err != nil {
		return nil, trace.Wrap(err)
	}

	closer := func() {
		watcher.Close()
	}

	return stream.Func(func() (types.Event, error) {
		select {
		case event := <-watcher.Events():
			return event, nil
		case <-watcher.Done():
			err := watcher.Error()
			if err == nil {
				// stream.Func needs an error to signal end of stream. io.EOF is
				// the expected "happy" end of stream singnal.
				err = io.EOF
			}
			return types.Event{}, trace.Wrap(err)
		}
	}, closer), nil
}

// NewKeepAliver returns a new instance of keep aliver
func (a *Server) NewKeepAliver(ctx context.Context) (types.KeepAliver, error) {
	cancelCtx, cancel := context.WithCancel(ctx)
	k := &authKeepAliver{
		a:           a,
		ctx:         cancelCtx,
		cancel:      cancel,
		keepAlivesC: make(chan types.KeepAlive),
	}
	go k.forwardKeepAlives()
	return k, nil
}

// KeepAliveServer implements [services.Presence] by delegating to
// [Server.Services] and potentially emitting a [usagereporter] event.
func (a *Server) KeepAliveServer(ctx context.Context, h types.KeepAlive) error {
	if err := a.Services.KeepAliveServer(ctx, h); err != nil {
		return trace.Wrap(err)
	}

	// ResourceHeartbeatEvent only cares about a few KeepAlive types
	kind := usagereporter.ResourceKindFromKeepAliveType(h.Type)
	if kind == 0 {
		return nil
	}
	a.AnonymizeAndSubmit(&usagereporter.ResourceHeartbeatEvent{
		Name:   h.Name,
		Kind:   kind,
		Static: h.Expires.IsZero(),
	})

	return nil
}

const (
	serverHostnameMaxLen       = 256
	serverHostnameRegexPattern = `^[a-zA-Z0-9]+[a-zA-Z0-9\.-]*$`
	replacedHostnameLabel      = types.TeleportInternalLabelPrefix + "invalid-hostname"
)

var serverHostnameRegex = regexp.MustCompile(serverHostnameRegexPattern)

// validServerHostname returns false if the hostname is longer than 256 characters or
// does not entirely consist of alphanumeric characters as well as '-' and '.'. A valid hostname also
// cannot begin with a symbol.
func validServerHostname(hostname string) bool {
	return len(hostname) <= serverHostnameMaxLen && serverHostnameRegex.MatchString(hostname)
}

func sanitizeHostname(server types.Server) error {
	invalidHostname := server.GetHostname()

	replacedHostname := server.GetName()
	if server.GetSubKind() == types.SubKindOpenSSHNode {
		host, _, err := net.SplitHostPort(server.GetAddr())
		if err != nil || !validServerHostname(host) {
			id, err := uuid.NewRandom()
			if err != nil {
				return trace.Wrap(err)
			}

			host = id.String()
		}

		replacedHostname = host
	}

	switch s := server.(type) {
	case *types.ServerV2:
		s.Spec.Hostname = replacedHostname

		if s.Metadata.Labels == nil {
			s.Metadata.Labels = map[string]string{}
		}

		s.Metadata.Labels[replacedHostnameLabel] = invalidHostname
	default:
		return trace.BadParameter("invalid server provided")
	}

	return nil
}

// restoreSanitizedHostname restores the original hostname of a server and removes the label.
func restoreSanitizedHostname(server types.Server) error {
	oldHostname, ok := server.GetLabels()[replacedHostnameLabel]
	// if the label is not present or the hostname is invalid under the most recent rules, do nothing.
	if !ok || !validServerHostname(oldHostname) {
		return nil
	}

	switch s := server.(type) {
	case *types.ServerV2:
		// restore the original hostname and remove the label.
		s.Spec.Hostname = oldHostname
		delete(s.Metadata.Labels, replacedHostnameLabel)
	default:
		return trace.BadParameter("invalid server provided")
	}

	return nil
}

// UpsertNode implements [services.Presence] by delegating to [Server.Services]
// and potentially emitting a [usagereporter] event.
func (a *Server) UpsertNode(ctx context.Context, server types.Server) (*types.KeepAlive, error) {
	if !validServerHostname(server.GetHostname()) {
		a.logger.DebugContext(a.closeCtx, "sanitizing invalid server hostname",
			"server", server.GetName(),
			"hostname", server.GetHostname(),
		)
		if err := sanitizeHostname(server); err != nil {
			return nil, trace.Wrap(err)
		}
	}

	lease, err := a.Services.UpsertNode(ctx, server)
	if err != nil {
		return nil, trace.Wrap(err)
	}

	kind := usagereporter.ResourceKindNode
	switch server.GetSubKind() {
	case types.SubKindOpenSSHNode:
		kind = usagereporter.ResourceKindNodeOpenSSH
	case types.SubKindOpenSSHEICENode:
		kind = usagereporter.ResourceKindNodeOpenSSHEICE
	}

	a.AnonymizeAndSubmit(&usagereporter.ResourceHeartbeatEvent{
		Name:   server.GetName(),
		Kind:   kind,
		Static: server.Expiry().IsZero(),
	})

	return lease, nil
}

// enforceLicense checks if the license allows the given resource type to be
// created.
func enforceLicense(t string) error {
	switch t {
	case types.KindKubeServer, types.KindKubernetesCluster:
		if !modules.GetModules().Features().GetEntitlement(entitlements.K8s).Enabled {
			return trace.AccessDenied(
				"this Teleport cluster is not licensed for Kubernetes, please contact the cluster administrator")
		}
	}
	return nil
}

// UpsertKubernetesServer implements [services.Presence] by delegating to
// [Server.Services] and then potentially emitting a [usagereporter] event.
func (a *Server) UpsertKubernetesServer(ctx context.Context, server types.KubeServer) (*types.KeepAlive, error) {
	if err := enforceLicense(types.KindKubeServer); err != nil {
		return nil, trace.Wrap(err)
	}

	k, err := a.Services.UpsertKubernetesServer(ctx, server)
	if err != nil {
		return nil, trace.Wrap(err)
	}

	a.AnonymizeAndSubmit(&usagereporter.ResourceHeartbeatEvent{
		// the name of types.KubeServer might include a -proxy_service suffix
		Name:   server.GetCluster().GetName(),
		Kind:   usagereporter.ResourceKindKubeServer,
		Static: server.Expiry().IsZero(),
	})

	return k, nil
}

// UpsertApplicationServer implements [services.Presence] by delegating to
// [Server.Services] and then potentially emitting a [usagereporter] event.
func (a *Server) UpsertApplicationServer(ctx context.Context, server types.AppServer) (*types.KeepAlive, error) {
	lease, err := a.Services.UpsertApplicationServer(ctx, server)
	if err != nil {
		return nil, trace.Wrap(err)
	}

	a.AnonymizeAndSubmit(&usagereporter.ResourceHeartbeatEvent{
		Name:   server.GetName(),
		Kind:   usagereporter.ResourceKindAppServer,
		Static: server.Expiry().IsZero(),
	})

	return lease, nil
}

// UpsertDatabaseServer implements [services.Presence] by delegating to
// [Server.Services] and then potentially emitting a [usagereporter] event.
func (a *Server) UpsertDatabaseServer(ctx context.Context, server types.DatabaseServer) (*types.KeepAlive, error) {
	lease, err := a.Services.UpsertDatabaseServer(ctx, server)
	if err != nil {
		return nil, trace.Wrap(err)
	}

	a.AnonymizeAndSubmit(&usagereporter.ResourceHeartbeatEvent{
		Name:   server.GetName(),
		Kind:   usagereporter.ResourceKindDBServer,
		Static: server.Expiry().IsZero(),
	})

	return lease, nil
}

func (a *Server) DeleteWindowsDesktop(ctx context.Context, hostID, name string) error {
	if err := a.Services.DeleteWindowsDesktop(ctx, hostID, name); err != nil {
		return trace.Wrap(err)
	}
	if _, err := a.desktopsLimitExceeded(ctx); err != nil {
		a.logger.WarnContext(ctx, "Can't check OSS non-AD desktops limit", "error", err)
	}
	return nil
}

// CreateWindowsDesktop implements [services.WindowsDesktops] by delegating to
// [Server.Services] and then potentially emitting a [usagereporter] event.
func (a *Server) CreateWindowsDesktop(ctx context.Context, desktop types.WindowsDesktop) error {
	if err := a.Services.CreateWindowsDesktop(ctx, desktop); err != nil {
		return trace.Wrap(err)
	}

	a.AnonymizeAndSubmit(&usagereporter.ResourceHeartbeatEvent{
		Name:   desktop.GetName(),
		Kind:   usagereporter.ResourceKindWindowsDesktop,
		Static: desktop.Expiry().IsZero(),
	})

	return nil
}

// UpdateWindowsDesktop implements [services.WindowsDesktops] by delegating to
// [Server.Services] and then potentially emitting a [usagereporter] event.
func (a *Server) UpdateWindowsDesktop(ctx context.Context, desktop types.WindowsDesktop) error {
	if err := a.Services.UpdateWindowsDesktop(ctx, desktop); err != nil {
		return trace.Wrap(err)
	}

	a.AnonymizeAndSubmit(&usagereporter.ResourceHeartbeatEvent{
		Name:   desktop.GetName(),
		Kind:   usagereporter.ResourceKindWindowsDesktop,
		Static: desktop.Expiry().IsZero(),
	})

	return nil
}

// UpsertWindowsDesktop implements [services.WindowsDesktops] by delegating to
// [Server.Services] and then potentially emitting a [usagereporter] event.
func (a *Server) UpsertWindowsDesktop(ctx context.Context, desktop types.WindowsDesktop) error {
	if err := a.Services.UpsertWindowsDesktop(ctx, desktop); err != nil {
		return trace.Wrap(err)
	}

	a.AnonymizeAndSubmit(&usagereporter.ResourceHeartbeatEvent{
		Name:   desktop.GetName(),
		Kind:   usagereporter.ResourceKindWindowsDesktop,
		Static: desktop.Expiry().IsZero(),
	})

	return nil
}

func (a *Server) streamWindowsDesktops(ctx context.Context, startKey string) stream.Stream[types.WindowsDesktop] {
	var done bool
	return stream.PageFunc(func() ([]types.WindowsDesktop, error) {
		if done {
			return nil, io.EOF
		}
		resp, err := a.ListWindowsDesktops(ctx, types.ListWindowsDesktopsRequest{
			Limit:    50,
			StartKey: startKey,
		})
		if err != nil {
			return nil, trace.Wrap(err)
		}
		startKey = resp.NextKey
		done = startKey == ""
		return resp.Desktops, nil
	})
}

func (a *Server) syncDesktopsLimitAlert(ctx context.Context) {
	exceeded, err := a.desktopsLimitExceeded(ctx)
	if err != nil {
		a.logger.WarnContext(ctx, "Can't check OSS non-AD desktops limit", "error", err)
	}
	if !exceeded {
		return
	}
	alert, err := types.NewClusterAlert(OSSDesktopsAlertID, OSSDesktopsAlertMessage,
		types.WithAlertSeverity(types.AlertSeverity_MEDIUM),
		types.WithAlertLabel(types.AlertOnLogin, "yes"),
		types.WithAlertLabel(types.AlertPermitAll, "yes"),
		types.WithAlertLabel(types.AlertLink, OSSDesktopsAlertLink),
		types.WithAlertLabel(types.AlertLinkText, OSSDesktopsAlertLinkText),
		types.WithAlertExpires(time.Now().Add(OSSDesktopsCheckPeriod)))
	if err != nil {
		a.logger.WarnContext(ctx, "Can't create OSS non-AD desktops limit alert", "error", err)
	}
	if err := a.UpsertClusterAlert(ctx, alert); err != nil {
		a.logger.WarnContext(ctx, "Can't upsert OSS non-AD desktops limit alert", "error", err)
	}
}

// desktopsLimitExceeded checks if number of non-AD desktops exceeds limit for OSS distribution. Returns always false for Enterprise.
func (a *Server) desktopsLimitExceeded(ctx context.Context) (bool, error) {
	if modules.GetModules().IsEnterpriseBuild() {
		return false, nil
	}

	desktops := stream.FilterMap(
		a.streamWindowsDesktops(ctx, ""),
		func(d types.WindowsDesktop) (struct{}, bool) {
			return struct{}{}, d.NonAD()
		},
	)
	count := 0
	for desktops.Next() {
		count++
		if count > OSSDesktopsLimit {
			desktops.Done()
			return true, nil
		}
	}
	return false, trace.Wrap(desktops.Done())
}

func (a *Server) syncDynamicLabelsAlert(ctx context.Context) {
	roles, err := a.GetRoles(ctx)
	if err != nil {
		a.logger.WarnContext(ctx, "Can't get roles", "error", err)
	}
	var rolesWithDynamicDenyLabels bool
	for _, role := range roles {
		err := services.CheckDynamicLabelsInDenyRules(role)
		if trace.IsBadParameter(err) {
			rolesWithDynamicDenyLabels = true
			break
		}
		if err != nil {
			a.logger.WarnContext(ctx, "Error checking labels in role",
				"role", role.GetName(),
				"error", err,
			)
			continue
		}
	}
	if !rolesWithDynamicDenyLabels {
		return
	}
	alert, err := types.NewClusterAlert(
		dynamicLabelAlertID,
		dynamicLabelAlertMessage,
		types.WithAlertSeverity(types.AlertSeverity_MEDIUM),
		types.WithAlertLabel(types.AlertVerbPermit, fmt.Sprintf("%s:%s", types.KindRole, types.VerbRead)),
	)
	if err != nil {
		a.logger.WarnContext(ctx, "Failed to build dynamic-labels-in-deny-rules alert(this is a bug)", "error", err)
	}
	if err := a.UpsertClusterAlert(ctx, alert); err != nil {
		a.logger.WarnContext(ctx, "Failed to set dynamic-labels-in-deny-rules alert", "error", err)
	}
}

// CleanupNotifications deletes all expired user notifications and global notifications, as well as any associated notification states, for all users.
func (a *Server) CleanupNotifications(ctx context.Context) {
	var userNotifications []*notificationsv1.Notification
	var userNotificationsPageKey string
	userNotificationsReadLimiter := time.NewTicker(notificationsPageReadInterval)
	defer userNotificationsReadLimiter.Stop()
	for {
		select {
		case <-userNotificationsReadLimiter.C:
		case <-ctx.Done():
			return
		}
		response, nextKey, err := a.Cache.ListUserNotifications(ctx, 20, userNotificationsPageKey)
		if err != nil {
			a.logger.WarnContext(ctx, "failed to list user notifications for periodic cleanup", "error", err)
		}
		userNotifications = append(userNotifications, response...)
		if nextKey == "" {
			break
		}
		userNotificationsPageKey = nextKey
	}

	var globalNotifications []*notificationsv1.GlobalNotification
	var globalNotificationsPageKey string
	globalNotificationsReadLimiter := time.NewTicker(notificationsPageReadInterval)
	defer globalNotificationsReadLimiter.Stop()
	for {
		select {
		case <-globalNotificationsReadLimiter.C:
		case <-ctx.Done():
			return
		}
		response, nextKey, err := a.Cache.ListGlobalNotifications(ctx, 20, globalNotificationsPageKey)
		if err != nil {
			a.logger.WarnContext(ctx, "failed to list global notifications for periodic cleanup", "error", err)
		}
		globalNotifications = append(globalNotifications, response...)
		if nextKey == "" {
			break
		}
		globalNotificationsPageKey = nextKey
	}

	timeNow := a.clock.Now()

	notificationsDeleteLimiter := time.NewTicker(notificationsWriteInterval)
	defer notificationsDeleteLimiter.Stop()

	// Initialize a map for non-expired notifications where the key is the notification id.
	nonExpiredGlobalNotificationsByID := make(map[string]*notificationsv1.GlobalNotification)
	for _, gn := range globalNotifications {
		notificationID := gn.GetMetadata().GetName()
		expiry := gn.GetSpec().GetNotification().GetMetadata().GetExpires()

		if timeNow.After(expiry.AsTime()) {
			select {
			case <-notificationsDeleteLimiter.C:
			case <-ctx.Done():
				return
			}
			if err := a.DeleteGlobalNotification(ctx, notificationID); err != nil && !trace.IsNotFound(err) {
				a.logger.WarnContext(ctx, "encountered error attempting to cleanup global notification", "error", err, "notification_id", notificationID)
			}
		} else {
			nonExpiredGlobalNotificationsByID[notificationID] = gn
		}
	}

	// Initialize a map for non-expired notifications where the key is the notification id.
	nonExpiredUserNotificationsByID := make(map[string]*notificationsv1.Notification)
	for _, un := range userNotifications {
		notificationID := un.GetMetadata().GetName()
		user := un.GetSpec().GetUsername()
		expiry := un.GetMetadata().GetExpires()

		if timeNow.After(expiry.AsTime()) {
			select {
			case <-notificationsDeleteLimiter.C:
			case <-ctx.Done():
				return
			}
			if err := a.DeleteUserNotification(ctx, user, notificationID); err != nil && !trace.IsNotFound(err) {
				a.logger.WarnContext(ctx, "encountered error attempting to cleanup user notification", "error", err, "notification_id", notificationID, "target_user", user)
			}
		} else {
			nonExpiredUserNotificationsByID[notificationID] = un
		}
	}

	var userNotificationStates []*notificationsv1.UserNotificationState
	var userNotificationStatesPageKey string
	notificationStatesTicker := time.NewTicker(notificationsPageReadInterval)
	defer notificationStatesTicker.Stop()
	for {
		select {
		case <-notificationStatesTicker.C:
		case <-ctx.Done():
			return
		}
		response, nextKey, err := a.ListNotificationStatesForAllUsers(ctx, 20, userNotificationStatesPageKey)
		if err != nil {
			a.logger.WarnContext(ctx, "encountered error attempting to list notification states for cleanup", "error", err)
		}
		userNotificationStates = append(userNotificationStates, response...)
		if nextKey == "" {
			break
		}
		userNotificationStatesPageKey = nextKey
	}

	for _, uns := range userNotificationStates {
		id := uns.GetSpec().GetNotificationId()
		username := uns.GetSpec().GetUsername()

		// If this notification state is for a notification which doesn't exist in either the non-expired global notifications map or
		// the non-expired user notifications map, then delete it.
		if nonExpiredGlobalNotificationsByID[id] == nil && nonExpiredUserNotificationsByID[id] == nil {
			select {
			case <-notificationsDeleteLimiter.C:
			case <-ctx.Done():
				return
			}
			if err := a.DeleteUserNotificationState(ctx, username, id); err != nil {
				a.logger.WarnContext(ctx, "encountered error attempting to cleanup notification state", "error", err, "user", username, "id", id)
			}
		}
	}
}

const (
	accessListReminderSemaphoreName      = "access-list-reminder-check"
	accessListReminderSemaphoreMaxLeases = 1
)

// CreateAccessListReminderNotifications checks if there are any access lists expiring soon and creates notifications to remind their owners if so.
func (a *Server) CreateAccessListReminderNotifications(ctx context.Context) {
	// Ensure only one auth server is running this check at a time.
	lease, err := services.AcquireSemaphoreLock(ctx, services.SemaphoreLockConfig{
		Service: a,
		Clock:   a.clock,
		Expiry:  5 * time.Minute,
		Params: types.AcquireSemaphoreRequest{
			SemaphoreKind: types.SemaphoreKindAccessListReminderLimiter,
			SemaphoreName: accessListReminderSemaphoreName,
			MaxLeases:     accessListReminderSemaphoreMaxLeases,
			Holder:        a.ServerID,
		},
	})
	if err != nil {
		a.logger.WarnContext(ctx, "unable to acquire semaphore, will skip this access list reminder check", "server_id", a.ServerID)
		return
	}

	defer func() {
		lease.Stop()
		if err := lease.Wait(); err != nil {
			a.logger.WarnContext(ctx, "error cleaning up semaphore", "error", err)
		}
	}()

	now := a.clock.Now()

	// TODO(kiosion): Check possible Okta plugin configuration – if Bidirectional Sync is explicitly disabled,
	// we shouldn't create notifications for any Okta-synced Access Lists, as they are managed in Okta and
	// their grants, owners/members, and ownership/membership requirements cannot be edited in Teleport.

	// Fetch all access lists
	var accessLists []*accesslist.AccessList
	var accessListsPageKey string
	accessListsReadLimiter := time.NewTicker(accessListsPageReadInterval)
	defer accessListsReadLimiter.Stop()
	for {
		select {
		case <-accessListsReadLimiter.C:
		case <-ctx.Done():
			return
		}
		response, nextKey, err := a.Cache.ListAccessLists(ctx, 20, accessListsPageKey)
		if err != nil {
			a.logger.WarnContext(ctx, "failed to list access lists for periodic reminder notification check", "error", err)
		}

		for _, al := range response {
			daysDiff := int(al.Spec.Audit.NextAuditDate.Sub(now).Hours() / 24)
			// Only keep access lists that fall within our thresholds in memory
			if daysDiff <= 15 {
				accessLists = append(accessLists, al)
			}
		}

		if nextKey == "" {
			break
		}
		accessListsPageKey = nextKey
	}

	reminderThresholds := []struct {
		days                int
		prefix              string
		notificationSubkind string
	}{
		{14, types.NotificationIdentifierPrefixAccessListDueReminder14d, types.NotificationAccessListReviewDue14dSubKind},
		{7, types.NotificationIdentifierPrefixAccessListDueReminder7d, types.NotificationAccessListReviewDue7dSubKind},
		{3, types.NotificationIdentifierPrefixAccessListDueReminder3d, types.NotificationAccessListReviewDue3dSubKind},
		{0, types.NotificationIdentifierPrefixAccessListDueReminder0d, types.NotificationAccessListReviewDue0dSubKind},
		{-3, types.NotificationIdentifierPrefixAccessListOverdue3d, types.NotificationAccessListReviewOverdue3dSubKind},
		{-7, types.NotificationIdentifierPrefixAccessListOverdue7d, types.NotificationAccessListReviewOverdue7dSubKind},
	}

	for _, threshold := range reminderThresholds {
		var relevantLists []*accesslist.AccessList

		// Filter access lists based on due date
		for _, al := range accessLists {
			dueDate := al.Spec.Audit.NextAuditDate
			timeDiff := dueDate.Sub(now)
			daysDiff := int(timeDiff.Hours() / 24)

			if threshold.days < 0 {
				if daysDiff <= threshold.days {
					relevantLists = append(relevantLists, al)
				}
			} else {
				if daysDiff >= 0 && daysDiff <= threshold.days {
					relevantLists = append(relevantLists, al)
				}
			}
		}

		if len(relevantLists) == 0 {
			continue
		}

		// Fetch all identifiers for this treshold prefix.
		var identifiers []*notificationsv1.UniqueNotificationIdentifier
		var nextKey string
		for {
			identifiersResp, nextKey, err := a.ListUniqueNotificationIdentifiersForPrefix(ctx, threshold.prefix, 0, nextKey)
			if err != nil {
				a.logger.WarnContext(ctx, "failed to list notification identifiers", "error", err, "prefix", threshold.prefix)
				continue
			}
			identifiers = append(identifiers, identifiersResp...)
			if nextKey == "" {
				break
			}
		}

		// Create a map of identifiers for quick lookup
		identifiersMap := make(map[string]struct{})
		for _, id := range identifiers {
			// id.Spec.UniqueIdentifier is the access list ID
			identifiersMap[id.Spec.UniqueIdentifier] = struct{}{}
		}

		// owners is the combined list of owners for relevant access lists we are creating the notification for.
		var owners []string

		// Check for access lists which haven't already been accounted for in a notification
		var needsNotification bool

		writeLimiter := time.NewTicker(notificationsWriteInterval)
		for _, accessList := range relevantLists {
			select {
			case <-writeLimiter.C:
			case <-ctx.Done():
				return
			}

			if _, exists := identifiersMap[accessList.GetName()]; !exists {
				needsNotification = true
				// Create a unique identifier for this access list so that we know it has been accounted for.
				// Note that if the auth server crashes between creating this identifier and creating the notification,
				// the notification will be missed.  This has been judged as an acceptable outcome for access lists,
				// but the same strategy may not be acceptable for other notification types.
				if _, err := a.CreateUniqueNotificationIdentifier(ctx, threshold.prefix, accessList.GetName()); err != nil {
					a.logger.WarnContext(ctx, "failed to create notification identifier", "error", err, "access_list", accessList.GetName())
					continue
				}
				for _, owner := range accessList.Spec.Owners {
					owners = append(owners, owner.Name)
				}
			}
		}
		writeLimiter.Stop()

		owners = apiutils.Deduplicate(owners)

		var title string
		if threshold.days == 0 {
			title = "You have access lists due for review today."
		} else if threshold.days < 0 {
			title = fmt.Sprintf("You have access lists that are more than %d days overdue for review", -threshold.days)
		} else {
			title = fmt.Sprintf("You have access lists due for review in less than %d days.", threshold.days)
		}

		// Create the notification for this reminder treshold for all relevant owners.
		if needsNotification {
			err := a.createAccessListReminderNotification(ctx, owners, threshold.notificationSubkind, title)
			if err != nil {
				a.logger.WarnContext(ctx, "Failed to create access list reminder notification", "error", err)
			}
		}
	}
}

// createAccessListReminderNotification is a helper function to create a notification for an access list reminder.
func (a *Server) createAccessListReminderNotification(ctx context.Context, owners []string, subkind string, title string) error {
	_, err := a.Services.CreateGlobalNotification(ctx, &notificationsv1.GlobalNotification{
		Spec: &notificationsv1.GlobalNotificationSpec{
			Matcher: &notificationsv1.GlobalNotificationSpec_ByUsers{
				ByUsers: &notificationsv1.ByUsers{
					Users: owners,
				},
			},
			Notification: &notificationsv1.Notification{
				Spec:    &notificationsv1.NotificationSpec{},
				SubKind: subkind,
				Metadata: &headerv1.Metadata{
					Labels: map[string]string{types.NotificationTitleLabel: title},
				},
			},
		},
	})
	if err != nil {
		return err
	}

	// Also create a notification for users who have CRUD permissions for access lists. This is because they can also review access lists.
	_, err = a.Services.CreateGlobalNotification(ctx, &notificationsv1.GlobalNotification{
		Spec: &notificationsv1.GlobalNotificationSpec{
			Matcher: &notificationsv1.GlobalNotificationSpec_ByPermissions{
				ByPermissions: &notificationsv1.ByPermissions{
					RoleConditions: []*types.RoleConditions{
						{
							Rules: []types.Rule{
								{
									Resources: []string{types.KindAccessList},
									Verbs:     services.RW(),
								},
							},
						},
					},
				},
			},
			// Exclude the list of owners so that they don't get a duplicate notification, since we already created a notification for them.
			ExcludeUsers: owners,
			Notification: &notificationsv1.Notification{
				Spec:    &notificationsv1.NotificationSpec{},
				SubKind: subkind,
				Metadata: &headerv1.Metadata{
					Labels: map[string]string{types.NotificationTitleLabel: title},
				},
			},
		},
	})
	if err != nil {
		return err
	}

	return nil
}

// GenerateCertAuthorityCRL generates an empty CRL for the local CA of a given type.
func (a *Server) GenerateCertAuthorityCRL(ctx context.Context, caType types.CertAuthType) ([]byte, error) {
	// Generate a CRL for the current cluster CA.
	clusterName, err := a.GetClusterName(ctx)
	if err != nil {
		return nil, trace.Wrap(err)
	}
	ca, err := a.GetCertAuthority(ctx, types.CertAuthID{
		Type:       caType,
		DomainName: clusterName.GetClusterName(),
	}, true)
	if err != nil {
		return nil, trace.Wrap(err)
	}

	// TODO(awly): this will only create a CRL for an active signer.
	// If there are multiple signers (multiple HSMs), we won't have the full CRL coverage.
	// Generate a CRL per signer and return all of them separately.

	cert, signer, err := a.keyStore.GetTLSCertAndSigner(ctx, ca)
	if trace.IsNotFound(err) {
		// If there is no local TLS signer found in the host CA ActiveKeys, this
		// auth server may have a newly configured HSM and has only populated
		// local keys in the AdditionalTrustedKeys until the next CA rotation.
		// This is the only case where we should be able to get a signer from
		// AdditionalTrustedKeys but not ActiveKeys.
		cert, signer, err = a.keyStore.GetAdditionalTrustedTLSCertAndSigner(ctx, ca)
	}
	if err != nil {
		return nil, trace.Wrap(err)
	}
	tlsAuthority, err := tlsca.FromCertAndSigner(cert, signer)
	if err != nil {
		return nil, trace.Wrap(err)
	}
	// Empty CRL valid for 1yr.
	template := &x509.RevocationList{
		Number:     big.NewInt(1),
		ThisUpdate: time.Now().Add(-1 * time.Minute), // 1 min in the past to account for clock skew.
		NextUpdate: time.Now().Add(365 * 24 * time.Hour),
	}
	crl, err := x509.CreateRevocationList(rand.Reader, template, tlsAuthority.Cert, tlsAuthority.Signer)
	if err != nil {
		return nil, trace.Wrap(err)
	}

	return crl, nil
}

// ErrDone indicates that resource iteration is complete
var ErrDone = errors.New("done iterating")

// IterateResources loads all resources matching the provided request and passes them one by one to the provided
// callback function. To stop iteration callers may return ErrDone from the callback function, which will result in
// a nil return from IterateResources. Any other errors returned from the callback function cause iteration to stop
// and the error to be returned.
func (a *Server) IterateResources(ctx context.Context, req proto.ListResourcesRequest, f func(resource types.ResourceWithLabels) error) error {
	for {
		resp, err := a.ListResources(ctx, req)
		if err != nil {
			return trace.Wrap(err)
		}

		for _, resource := range resp.Resources {
			if err := f(resource); err != nil {
				if errors.Is(err, ErrDone) {
					return nil
				}
				return trace.Wrap(err)
			}
		}

		if resp.NextKey == "" {
			return nil
		}

		req.StartKey = resp.NextKey
	}
}

// CreateApp creates a new application resource.
func (a *Server) CreateApp(ctx context.Context, app types.Application) error {
	if err := a.Services.CreateApp(ctx, app); err != nil {
		return trace.Wrap(err)
	}
	if err := a.emitter.EmitAuditEvent(ctx, &apievents.AppCreate{
		Metadata: apievents.Metadata{
			Type: events.AppCreateEvent,
			Code: events.AppCreateCode,
		},
		UserMetadata: authz.ClientUserMetadata(ctx),
		ResourceMetadata: apievents.ResourceMetadata{
			Name:    app.GetName(),
			Expires: app.Expiry(),
		},
		AppMetadata: apievents.AppMetadata{
			AppURI:        app.GetURI(),
			AppPublicAddr: app.GetPublicAddr(),
			AppLabels:     app.GetStaticLabels(),
		},
	}); err != nil {
		a.logger.WarnContext(ctx, "Failed to emit app create event", "error", err)
	}
	return nil
}

// UpdateApp updates an existing application resource.
func (a *Server) UpdateApp(ctx context.Context, app types.Application) error {
	if err := a.Services.UpdateApp(ctx, app); err != nil {
		return trace.Wrap(err)
	}
	if err := a.emitter.EmitAuditEvent(ctx, &apievents.AppUpdate{
		Metadata: apievents.Metadata{
			Type: events.AppUpdateEvent,
			Code: events.AppUpdateCode,
		},
		UserMetadata: authz.ClientUserMetadata(ctx),
		ResourceMetadata: apievents.ResourceMetadata{
			Name:    app.GetName(),
			Expires: app.Expiry(),
		},
		AppMetadata: apievents.AppMetadata{
			AppURI:        app.GetURI(),
			AppPublicAddr: app.GetPublicAddr(),
			AppLabels:     app.GetStaticLabels(),
		},
	}); err != nil {
		a.logger.WarnContext(ctx, "Failed to emit app update event", "error", err)
	}
	return nil
}

// DeleteApp deletes an application resource.
func (a *Server) DeleteApp(ctx context.Context, name string) error {
	if err := a.Services.DeleteApp(ctx, name); err != nil {
		return trace.Wrap(err)
	}
	if err := a.emitter.EmitAuditEvent(ctx, &apievents.AppDelete{
		Metadata: apievents.Metadata{
			Type: events.AppDeleteEvent,
			Code: events.AppDeleteCode,
		},
		UserMetadata: authz.ClientUserMetadata(ctx),
		ResourceMetadata: apievents.ResourceMetadata{
			Name: name,
		},
	}); err != nil {
		a.logger.WarnContext(ctx, "Failed to emit app delete event", "error", err)
	}
	return nil
}

// CreateSessionTracker creates a tracker resource for an active session.
func (a *Server) CreateSessionTracker(ctx context.Context, tracker types.SessionTracker) (types.SessionTracker, error) {
	// Don't allow sessions that require moderation without the enterprise feature enabled.
	for _, policySet := range tracker.GetHostPolicySets() {
		if len(policySet.RequireSessionJoin) != 0 {
			if modules.GetModules().BuildType() != modules.BuildEnterprise {
				return nil, fmt.Errorf("Moderated Sessions: %w", ErrRequiresEnterprise)
			}
		}
	}

	return a.Services.CreateSessionTracker(ctx, tracker)
}

// CreateDatabase creates a new database resource.
func (a *Server) CreateDatabase(ctx context.Context, database types.Database) error {
	if err := a.Services.CreateDatabase(ctx, database); err != nil {
		return trace.Wrap(err)
	}
	if err := a.emitter.EmitAuditEvent(ctx, &apievents.DatabaseCreate{
		Metadata: apievents.Metadata{
			Type: events.DatabaseCreateEvent,
			Code: events.DatabaseCreateCode,
		},
		UserMetadata: authz.ClientUserMetadata(ctx),
		ResourceMetadata: apievents.ResourceMetadata{
			Name:    database.GetName(),
			Expires: database.Expiry(),
		},
		DatabaseMetadata: apievents.DatabaseMetadata{
			DatabaseProtocol:             database.GetProtocol(),
			DatabaseURI:                  database.GetURI(),
			DatabaseLabels:               database.GetStaticLabels(),
			DatabaseAWSRegion:            database.GetAWS().Region,
			DatabaseAWSRedshiftClusterID: database.GetAWS().Redshift.ClusterID,
			DatabaseGCPProjectID:         database.GetGCP().ProjectID,
			DatabaseGCPInstanceID:        database.GetGCP().InstanceID,
		},
	}); err != nil {
		a.logger.WarnContext(ctx, "Failed to emit database create event", "error", err)
	}
	return nil
}

// UpdateDatabase updates an existing database resource.
func (a *Server) UpdateDatabase(ctx context.Context, database types.Database) error {
	if err := a.Services.UpdateDatabase(ctx, database); err != nil {
		return trace.Wrap(err)
	}
	if err := a.emitter.EmitAuditEvent(ctx, &apievents.DatabaseUpdate{
		Metadata: apievents.Metadata{
			Type: events.DatabaseUpdateEvent,
			Code: events.DatabaseUpdateCode,
		},
		UserMetadata: authz.ClientUserMetadata(ctx),
		ResourceMetadata: apievents.ResourceMetadata{
			Name:    database.GetName(),
			Expires: database.Expiry(),
		},
		DatabaseMetadata: apievents.DatabaseMetadata{
			DatabaseProtocol:             database.GetProtocol(),
			DatabaseURI:                  database.GetURI(),
			DatabaseLabels:               database.GetStaticLabels(),
			DatabaseAWSRegion:            database.GetAWS().Region,
			DatabaseAWSRedshiftClusterID: database.GetAWS().Redshift.ClusterID,
			DatabaseGCPProjectID:         database.GetGCP().ProjectID,
			DatabaseGCPInstanceID:        database.GetGCP().InstanceID,
		},
	}); err != nil {
		a.logger.WarnContext(ctx, "Failed to emit database update event", "error", err)
	}
	return nil
}

// DeleteDatabase deletes a database resource.
func (a *Server) DeleteDatabase(ctx context.Context, name string) error {
	if err := a.Services.DeleteDatabase(ctx, name); err != nil {
		return trace.Wrap(err)
	}
	if err := a.emitter.EmitAuditEvent(ctx, &apievents.DatabaseDelete{
		Metadata: apievents.Metadata{
			Type: events.DatabaseDeleteEvent,
			Code: events.DatabaseDeleteCode,
		},
		UserMetadata: authz.ClientUserMetadata(ctx),
		ResourceMetadata: apievents.ResourceMetadata{
			Name: name,
		},
	}); err != nil {
		a.logger.WarnContext(ctx, "Failed to emit database delete event", "error", err)
	}
	return nil
}

// ListResources returns paginated resources depending on the resource type..
func (a *Server) ListResources(ctx context.Context, req proto.ListResourcesRequest) (*types.ListResourcesResponse, error) {
	// Because WindowsDesktopService does not contain the desktop resources,
	// this is not implemented at the cache level and requires the workaround
	// here in order to support KindWindowsDesktop for ListResources.
	if req.ResourceType == types.KindWindowsDesktop {
		wResp, err := a.ListWindowsDesktops(ctx, types.ListWindowsDesktopsRequest{
			WindowsDesktopFilter: req.WindowsDesktopFilter,
			Limit:                int(req.Limit),
			StartKey:             req.StartKey,
			PredicateExpression:  req.PredicateExpression,
			Labels:               req.Labels,
			SearchKeywords:       req.SearchKeywords,
		})
		if err != nil {
			return nil, trace.Wrap(err)
		}
		return &types.ListResourcesResponse{
			Resources: types.WindowsDesktops(wResp.Desktops).AsResources(),
			NextKey:   wResp.NextKey,
		}, nil
	}
	if req.ResourceType == types.KindWindowsDesktopService {
		wResp, err := a.ListWindowsDesktopServices(ctx, types.ListWindowsDesktopServicesRequest{
			Limit:               int(req.Limit),
			StartKey:            req.StartKey,
			PredicateExpression: req.PredicateExpression,
			Labels:              req.Labels,
			SearchKeywords:      req.SearchKeywords,
		})
		if err != nil {
			return nil, trace.Wrap(err)
		}
		return &types.ListResourcesResponse{
			Resources: types.WindowsDesktopServices(wResp.DesktopServices).AsResources(),
			NextKey:   wResp.NextKey,
		}, nil
	}
	return a.Cache.ListResources(ctx, req)
}

// CreateKubernetesCluster creates a new kubernetes cluster resource.
func (a *Server) CreateKubernetesCluster(ctx context.Context, kubeCluster types.KubeCluster) error {
	if err := enforceLicense(types.KindKubernetesCluster); err != nil {
		return trace.Wrap(err)
	}
	if err := a.Services.CreateKubernetesCluster(ctx, kubeCluster); err != nil {
		return trace.Wrap(err)
	}
	if err := a.emitter.EmitAuditEvent(ctx, &apievents.KubernetesClusterCreate{
		Metadata: apievents.Metadata{
			Type: events.KubernetesClusterCreateEvent,
			Code: events.KubernetesClusterCreateCode,
		},
		UserMetadata: authz.ClientUserMetadata(ctx),
		ResourceMetadata: apievents.ResourceMetadata{
			Name:    kubeCluster.GetName(),
			Expires: kubeCluster.Expiry(),
		},
		KubeClusterMetadata: apievents.KubeClusterMetadata{
			KubeLabels: kubeCluster.GetStaticLabels(),
		},
	}); err != nil {
		a.logger.WarnContext(ctx, "Failed to emit kube cluster create event", "error", err)
	}
	return nil
}

// UpdateKubernetesCluster updates an existing kubernetes cluster resource.
func (a *Server) UpdateKubernetesCluster(ctx context.Context, kubeCluster types.KubeCluster) error {
	if err := enforceLicense(types.KindKubernetesCluster); err != nil {
		return trace.Wrap(err)
	}
	if err := a.Kubernetes.UpdateKubernetesCluster(ctx, kubeCluster); err != nil {
		return trace.Wrap(err)
	}
	if err := a.emitter.EmitAuditEvent(ctx, &apievents.KubernetesClusterUpdate{
		Metadata: apievents.Metadata{
			Type: events.KubernetesClusterUpdateEvent,
			Code: events.KubernetesClusterUpdateCode,
		},
		UserMetadata: authz.ClientUserMetadata(ctx),
		ResourceMetadata: apievents.ResourceMetadata{
			Name:    kubeCluster.GetName(),
			Expires: kubeCluster.Expiry(),
		},
		KubeClusterMetadata: apievents.KubeClusterMetadata{
			KubeLabels: kubeCluster.GetStaticLabels(),
		},
	}); err != nil {
		a.logger.WarnContext(ctx, "Failed to emit kube cluster update event", "error", err)
	}
	return nil
}

// DeleteKubernetesCluster deletes a kubernetes cluster resource.
func (a *Server) DeleteKubernetesCluster(ctx context.Context, name string) error {
	if err := a.Kubernetes.DeleteKubernetesCluster(ctx, name); err != nil {
		return trace.Wrap(err)
	}
	if err := a.emitter.EmitAuditEvent(ctx, &apievents.KubernetesClusterDelete{
		Metadata: apievents.Metadata{
			Type: events.KubernetesClusterDeleteEvent,
			Code: events.KubernetesClusterDeleteCode,
		},
		UserMetadata: authz.ClientUserMetadata(ctx),
		ResourceMetadata: apievents.ResourceMetadata{
			Name: name,
		},
	}); err != nil {
		a.logger.WarnContext(ctx, "Failed to emit kube cluster delete event", "error", err)
	}
	return nil
}

// SubmitUsageEvent submits an external usage event.
func (a *Server) SubmitUsageEvent(ctx context.Context, req *proto.SubmitUsageEventRequest) error {
	username, err := authz.GetClientUsername(ctx)
	if err != nil {
		return trace.Wrap(err)
	}

	userIsSSO, err := authz.GetClientUserIsSSO(ctx)
	if err != nil {
		return trace.Wrap(err)
	}

	userMetadata := usagereporter.UserMetadata{
		Username: username,
		IsSSO:    userIsSSO,
	}

	event, err := usagereporter.ConvertUsageEvent(req.GetEvent(), userMetadata)
	if err != nil {
		return trace.Wrap(err)
	}

	a.AnonymizeAndSubmit(event)

	return nil
}

// Ping gets basic info about the auth server.
// Please note that Ping is publicly accessible (not protected by any RBAC) by design,
// and thus PingResponse must never contain any sensitive information.
func (a *Server) Ping(ctx context.Context) (proto.PingResponse, error) {
	cn, err := a.GetClusterName(ctx)
	if err != nil {
		return proto.PingResponse{}, trace.Wrap(err)
	}
	features := modules.GetModules().Features().ToProto()

	authPref, err := a.GetAuthPreference(ctx)
	if err != nil {
		return proto.PingResponse{}, nil
	}

	licenseExpiry := modules.GetModules().LicenseExpiry()

	return proto.PingResponse{
		ClusterName:             cn.GetClusterName(),
		ServerVersion:           teleport.Version,
		ServerFeatures:          features,
		ProxyPublicAddr:         a.getProxyPublicAddr(),
		IsBoring:                modules.GetModules().IsBoringBinary(),
		LoadAllCAs:              a.loadAllCAs,
		SignatureAlgorithmSuite: authPref.GetSignatureAlgorithmSuite(),
		LicenseExpiry:           &licenseExpiry,
	}, nil
}

type maintenanceWindowCacheKey struct {
	key string
}

// agentWindowLookahead is the number of upgrade windows, starting from 'today', that we export
// when compiling agent upgrade schedules. The choice is arbitrary. We must export at least 2, because upgraders
// treat a schedule value whose windows all end in the past to be stale and therefore a sign that the agent is
// unhealthy. 3 was picked to give us some leeway in terms of how long an agent can be turned off before its
// upgrader starts complaining of a stale schedule.
const agentWindowLookahead = 3

// exportUpgradeWindowsCached generates the export value of all upgrade window schedule types. Since schedules
// are reloaded frequently in large clusters and export incurs string/json encoding, we use the ttl cache to store
// the encoded schedule values for a few seconds.
func (a *Server) exportUpgradeWindowsCached(ctx context.Context) (proto.ExportUpgradeWindowsResponse, error) {
	return utils.FnCacheGet(ctx, a.ttlCache, maintenanceWindowCacheKey{"export"}, func(ctx context.Context) (proto.ExportUpgradeWindowsResponse, error) {
		var rsp proto.ExportUpgradeWindowsResponse
		cmc, err := a.GetClusterMaintenanceConfig(ctx)
		if err != nil {
			if trace.IsNotFound(err) {
				// "not found" is treated as an empty schedule value
				return rsp, nil
			}
			return rsp, trace.Wrap(err)
		}

		agentWindow, ok := cmc.GetAgentUpgradeWindow()
		if !ok {
			// "unconfigured" is treated as an empty schedule value
			return rsp, nil
		}

		sched := agentWindow.Export(time.Now(), agentWindowLookahead)

		rsp.CanonicalSchedule = &sched

		rsp.KubeControllerSchedule, err = uw.EncodeKubeControllerSchedule(sched)
		if err != nil {
			a.logger.WarnContext(ctx, "Failed to encode kube controller maintenance schedule", "error", err)
		}

		rsp.SystemdUnitSchedule, err = uw.EncodeSystemdUnitSchedule(sched)
		if err != nil {
			a.logger.WarnContext(ctx, "Failed to encode systemd unit maintenance schedule", "error", err)
		}

		return rsp, nil
	})
}

func (a *Server) ExportUpgradeWindows(ctx context.Context, req proto.ExportUpgradeWindowsRequest) (proto.ExportUpgradeWindowsResponse, error) {
	var rsp proto.ExportUpgradeWindowsResponse

	// get the cached collection of all export values
	cached, err := a.exportUpgradeWindowsCached(ctx)
	if err != nil {
		return rsp, nil
	}

	switch req.UpgraderKind {
	case "", types.UpgraderKindTeleportUpdate:
		rsp.CanonicalSchedule = cached.CanonicalSchedule.Clone()
	case types.UpgraderKindKubeController:
		rsp.KubeControllerSchedule = cached.KubeControllerSchedule

		if sched := os.Getenv("TELEPORT_UNSTABLE_KUBE_UPGRADE_SCHEDULE"); sched != "" {
			rsp.KubeControllerSchedule = sched
		}
	case types.UpgraderKindSystemdUnit:
		rsp.SystemdUnitSchedule = cached.SystemdUnitSchedule

		if sched := os.Getenv("TELEPORT_UNSTABLE_SYSTEMD_UPGRADE_SCHEDULE"); sched != "" {
			rsp.SystemdUnitSchedule = sched
		}
	default:
		return rsp, trace.NotImplemented("unsupported upgrader kind %q in upgrade window export request", req.UpgraderKind)
	}

	return rsp, nil
}

// MFARequiredToBool translates a [proto.MFARequired] value to a simple
// "required bool".
func MFARequiredToBool(m proto.MFARequired) (required bool) {
	switch m {
	case proto.MFARequired_MFA_REQUIRED_NO:
		return false
	default: // _UNSPECIFIED or _YES are both treated as required.
		return true
	}
}

func (a *Server) isMFARequired(ctx context.Context, checker services.AccessChecker, req *proto.IsMFARequiredRequest) (resp *proto.IsMFARequiredResponse, err error) {
	// Assign Required as a function of MFARequired.
	defer func() {
		if resp != nil {
			resp.Required = MFARequiredToBool(resp.MFARequired)
		}
	}()

	authPref, err := a.GetAuthPreference(ctx)
	if err != nil {
		return nil, trace.Wrap(err)
	}

	switch state := checker.GetAccessState(authPref); state.MFARequired {
	case services.MFARequiredAlways:
		return &proto.IsMFARequiredResponse{
			MFARequired: proto.MFARequired_MFA_REQUIRED_YES,
		}, nil
	case services.MFARequiredNever:
		return &proto.IsMFARequiredResponse{
			MFARequired: proto.MFARequired_MFA_REQUIRED_NO,
		}, nil
	}

	var noMFAAccessErr error
	switch t := req.Target.(type) {
	case *proto.IsMFARequiredRequest_Node:
		if t.Node.Node == "" {
			return nil, trace.BadParameter("empty Node field")
		}
		if t.Node.Login == "" {
			return nil, trace.BadParameter("empty Login field")
		}

		// state.MFARequired is "per-role", so if the user is joining
		// a session, MFA is required no matter what node they are
		// connecting to. We don't preform an RBAC check like we do
		// below when users are starting a session to selectively
		// require MFA because we don't know what session the user
		// is joining, nor do we know what role allowed the session
		// creator to start the session that is attempting to be joined.
		// We need this info to be able to selectively skip MFA in
		// this case.
		if t.Node.Login == teleport.SSHSessionJoinPrincipal {
			return &proto.IsMFARequiredResponse{
				MFARequired: proto.MFARequired_MFA_REQUIRED_YES,
			}, nil
		}

		// Find the target node and check whether MFA is required.
		matches, err := client.GetResourcesWithFilters(ctx, a, proto.ListResourcesRequest{
			ResourceType:   types.KindNode,
			Namespace:      apidefaults.Namespace,
			SearchKeywords: []string{t.Node.Node},
		})
		if err != nil {
			return nil, trace.Wrap(err)
		}

		if len(matches) == 0 {
			// If t.Node.Node is not a known registered node, it may be an
			// unregistered host running OpenSSH with a certificate created via
			// `tctl auth sign`. In these cases, let the user through without
			// extra checks.
			//
			// If t.Node.Node turns out to be an alias for a real node (e.g.
			// private network IP), and MFA check was actually required, the
			// Node itself will check the cert extensions and reject the
			// connection.
			return &proto.IsMFARequiredResponse{
				MFARequired: proto.MFARequired_MFA_REQUIRED_NO,
			}, nil
		}

		// Check RBAC against all matching nodes and return the first error.
		// If at least one node requires MFA, we'll catch it.
		for _, n := range matches {
			srv, ok := n.(types.Server)
			if !ok {
				continue
			}

			// Filter out any matches on labels before checking access
			fieldVals := append(srv.GetPublicAddrs(), srv.GetName(), srv.GetHostname(), srv.GetAddr())
			if !types.MatchSearch(fieldVals, []string{t.Node.Node}, nil) {
				continue
			}

			err = checker.CheckAccess(
				n,
				services.AccessState{},
				services.NewLoginMatcher(t.Node.Login),
			)

			// Ignore other errors; they'll be caught on the real access attempt.
			if err != nil && errors.Is(err, services.ErrSessionMFARequired) {
				noMFAAccessErr = err
				break
			}
		}

	case *proto.IsMFARequiredRequest_KubernetesCluster:
		if t.KubernetesCluster == "" {
			return nil, trace.BadParameter("missing KubernetesCluster field in a kubernetes-only UserCertsRequest")
		}
		// Find the target cluster and check whether MFA is required.
		svcs, err := a.GetKubernetesServers(ctx)
		if err != nil {
			return nil, trace.Wrap(err)
		}
		var cluster types.KubeCluster
		for _, svc := range svcs {
			kubeCluster := svc.GetCluster()
			if kubeCluster.GetName() == t.KubernetesCluster {
				cluster = kubeCluster
				break
			}
		}
		if cluster == nil {
			return nil, trace.NotFound("kubernetes cluster %q not found", t.KubernetesCluster)
		}

		noMFAAccessErr = checker.CheckAccess(cluster, services.AccessState{})

	case *proto.IsMFARequiredRequest_Database:
		if t.Database.ServiceName == "" {
			return nil, trace.BadParameter("missing ServiceName field in a database-only UserCertsRequest")
		}
		servers, err := a.GetDatabaseServers(ctx, apidefaults.Namespace)
		if err != nil {
			return nil, trace.Wrap(err)
		}
		var db types.Database
		for _, server := range servers {
			if server.GetDatabase().GetName() == t.Database.ServiceName {
				db = server.GetDatabase()
				break
			}
		}
		if db == nil {
			return nil, trace.NotFound("database service %q not found", t.Database.ServiceName)
		}

		autoCreate, err := checker.DatabaseAutoUserMode(db)
		switch {
		case errors.Is(err, services.ErrSessionMFARequired):
			noMFAAccessErr = err
		case err != nil:
			return nil, trace.Wrap(err)
		default:
			dbRoleMatchers := role.GetDatabaseRoleMatchers(role.RoleMatchersConfig{
				Database:       db,
				DatabaseUser:   t.Database.Username,
				DatabaseName:   t.Database.GetDatabase(),
				AutoCreateUser: autoCreate.IsEnabled(),
			})
			noMFAAccessErr = checker.CheckAccess(
				db,
				services.AccessState{},
				dbRoleMatchers...,
			)
		}

	case *proto.IsMFARequiredRequest_WindowsDesktop:
		desktops, err := a.GetWindowsDesktops(ctx, types.WindowsDesktopFilter{Name: t.WindowsDesktop.GetWindowsDesktop()})
		if err != nil {
			return nil, trace.Wrap(err)
		}
		if len(desktops) == 0 {
			return nil, trace.NotFound("windows desktop %q not found", t.WindowsDesktop.GetWindowsDesktop())
		}

		noMFAAccessErr = checker.CheckAccess(desktops[0],
			services.AccessState{},
			services.NewWindowsLoginMatcher(t.WindowsDesktop.GetLogin()))

	case *proto.IsMFARequiredRequest_App:
		if t.App.Name == "" {
			return nil, trace.BadParameter("missing Name field in an app-only UserCertsRequest")
		}

		servers, err := a.GetApplicationServers(ctx, apidefaults.Namespace)
		if err != nil {
			return nil, trace.Wrap(err)
		}

		i := slices.IndexFunc(servers, func(server types.AppServer) bool {
			return server.GetApp().GetName() == t.App.Name
		})
		if i == -1 {
			return nil, trace.NotFound("application service %q not found", t.App.Name)
		}

		app := servers[i].GetApp()
		noMFAAccessErr = checker.CheckAccess(app, services.AccessState{})

	default:
		return nil, trace.BadParameter("unknown Target %T", req.Target)
	}
	// No error means that MFA is not required for this resource by
	// AccessChecker.
	if noMFAAccessErr == nil {
		return &proto.IsMFARequiredResponse{
			MFARequired: proto.MFARequired_MFA_REQUIRED_NO,
		}, nil
	}
	// Errors other than ErrSessionMFARequired mean something else is wrong,
	// most likely access denied.
	if !errors.Is(noMFAAccessErr, services.ErrSessionMFARequired) {
		if !trace.IsAccessDenied(noMFAAccessErr) {
			a.logger.WarnContext(ctx, "Could not determine MFA access", "error", noMFAAccessErr)
		}

		// Mask the access denied errors by returning false to prevent resource
		// name oracles. Auth will be denied (and generate an audit log entry)
		// when the client attempts to connect.
		return &proto.IsMFARequiredResponse{
			MFARequired: proto.MFARequired_MFA_REQUIRED_NO,
		}, nil
	}
	// If we reach here, the error from AccessChecker was
	// ErrSessionMFARequired.

	return &proto.IsMFARequiredResponse{
		MFARequired: proto.MFARequired_MFA_REQUIRED_YES,
	}, nil
}

// mfaAuthChallenge constructs an MFAAuthenticateChallenge for all MFA devices
// registered by the user.
func (a *Server) mfaAuthChallenge(ctx context.Context, user string, ssoClientRedirectURL string, challengeExtensions *mfav1.ChallengeExtensions) (*proto.MFAAuthenticateChallenge, error) {
	isPasswordless := challengeExtensions.Scope == mfav1.ChallengeScope_CHALLENGE_SCOPE_PASSWORDLESS_LOGIN

	// Check what kind of MFA is enabled.
	apref, err := a.GetAuthPreference(ctx)
	if err != nil {
		return nil, trace.Wrap(err)
	}
	enableTOTP := apref.IsSecondFactorTOTPAllowed()
	enableWebauthn := apref.IsSecondFactorWebauthnAllowed()
	enableSSO := apref.IsSecondFactorSSOAllowed()

	// Fetch configurations. The IsSecondFactor*Allowed calls above already
	// include the necessary checks of config empty, disabled, etc.
	var u2fPref *types.U2F
	switch val, err := apref.GetU2F(); {
	case trace.IsNotFound(err): // OK, may happen.
	case err != nil: // NOK, unexpected.
		return nil, trace.Wrap(err)
	default:
		u2fPref = val
	}
	var webConfig *types.Webauthn
	switch val, err := apref.GetWebauthn(); {
	case trace.IsNotFound(err): // OK, may happen.
	case err != nil: // NOK, unexpected.
		return nil, trace.Wrap(err)
	default:
		webConfig = val
	}

	// Handle passwordless separately, it works differently from MFA.
	if isPasswordless {
		if !enableWebauthn {
			return nil, trace.Wrap(types.ErrPasswordlessRequiresWebauthn)
		}
		if !apref.GetAllowPasswordless() {
			return nil, trace.Wrap(types.ErrPasswordlessDisabledBySettings)
		}

		webLogin := &wanlib.PasswordlessFlow{
			Webauthn: webConfig,
			Identity: a.Services,
		}
		assertion, err := webLogin.Begin(ctx)
		if err != nil {
			return nil, trace.Wrap(err)
		}

		clusterName, err := a.GetClusterName(ctx)
		if err != nil {
			return nil, trace.Wrap(err)
		}

		if err := a.emitter.EmitAuditEvent(ctx, &apievents.CreateMFAAuthChallenge{
			Metadata: apievents.Metadata{
				Type:        events.CreateMFAAuthChallengeEvent,
				Code:        events.CreateMFAAuthChallengeCode,
				ClusterName: clusterName.GetClusterName(),
			},
			UserMetadata:        authz.ClientUserMetadataWithUser(ctx, user),
			ChallengeScope:      challengeExtensions.Scope.String(),
			ChallengeAllowReuse: challengeExtensions.AllowReuse == mfav1.ChallengeAllowReuse_CHALLENGE_ALLOW_REUSE_YES,
		}); err != nil {
			a.logger.WarnContext(ctx, "Failed to emit CreateMFAAuthChallenge event", "error", err)
		}

		return &proto.MFAAuthenticateChallenge{
			WebauthnChallenge: wantypes.CredentialAssertionToProto(assertion),
		}, nil
	}

	// User required for non-passwordless.
	if user == "" {
		return nil, trace.BadParameter("user required")
	}

	devs, err := a.Services.GetMFADevices(ctx, user, true /* withSecrets */)
	if err != nil {
		return nil, trace.Wrap(err)
	}
	groupedDevs := groupByDeviceType(devs)
	challenge := &proto.MFAAuthenticateChallenge{}

	// TOTP challenge.
	if enableTOTP && groupedDevs.TOTP {
		challenge.TOTP = &proto.TOTPChallenge{}
	}

	// WebAuthn challenge.
	if enableWebauthn && len(groupedDevs.Webauthn) > 0 {
		webLogin := &wanlib.LoginFlow{
			U2F:      u2fPref,
			Webauthn: webConfig,
			Identity: wanlib.WithDevices(a.Services, groupedDevs.Webauthn),
		}
		assertion, err := webLogin.Begin(ctx, user, challengeExtensions)
		if err != nil {
			return nil, trace.Wrap(err)
		}
		challenge.WebauthnChallenge = wantypes.CredentialAssertionToProto(assertion)
	}

	// If the user has an SSO device and the client provided a redirect URL to handle
	// the MFA SSO flow, create an SSO challenge.
	if enableSSO && groupedDevs.SSO != nil && ssoClientRedirectURL != "" {
		if challenge.SSOChallenge, err = a.beginSSOMFAChallenge(ctx, user, groupedDevs.SSO.GetSso(), ssoClientRedirectURL, challengeExtensions); err != nil {
			return nil, trace.Wrap(err)
		}
	}

	clusterName, err := a.GetClusterName(ctx)
	if err != nil {
		return nil, trace.Wrap(err)
	}

	if err := a.emitter.EmitAuditEvent(ctx, &apievents.CreateMFAAuthChallenge{
		Metadata: apievents.Metadata{
			Type:        events.CreateMFAAuthChallengeEvent,
			Code:        events.CreateMFAAuthChallengeCode,
			ClusterName: clusterName.GetClusterName(),
		},
		UserMetadata:        authz.ClientUserMetadataWithUser(ctx, user),
		ChallengeScope:      challengeExtensions.Scope.String(),
		ChallengeAllowReuse: challengeExtensions.AllowReuse == mfav1.ChallengeAllowReuse_CHALLENGE_ALLOW_REUSE_YES,
	}); err != nil {
		a.logger.WarnContext(ctx, "Failed to emit CreateMFAAuthChallenge event", "error", err)
	}

	return challenge, nil
}

type devicesByType struct {
	TOTP     bool
	Webauthn []*types.MFADevice
	SSO      *types.MFADevice
}

func groupByDeviceType(devs []*types.MFADevice) devicesByType {
	res := devicesByType{}
	for _, dev := range devs {
		switch dev.Device.(type) {
		case *types.MFADevice_Totp:
			res.TOTP = true
		case *types.MFADevice_U2F:
			res.Webauthn = append(res.Webauthn, dev)
		case *types.MFADevice_Webauthn:
			res.Webauthn = append(res.Webauthn, dev)
		case *types.MFADevice_Sso:
			res.SSO = dev
		default:
			logger.WarnContext(context.Background(), "Skipping MFA device with unknown type", "device_type", logutils.TypeAttr(dev.Device))
		}
	}
	return res
}

// validateMFAAuthResponseForRegister is akin to [validateMFAAuthResponse], but
// it allows users with no devices to supply a nil/empty response.
//
// The hasDevices response value can only be trusted in the absence of errors.
//
// Use only for registration purposes.
func (a *Server) validateMFAAuthResponseForRegister(ctx context.Context, resp *proto.MFAAuthenticateResponse, username string, requiredExtensions *mfav1.ChallengeExtensions) (hasDevices bool, err error) {
	// Let users without a useable device go through registration.
	if resp == nil || (resp.GetTOTP() == nil && resp.GetWebauthn() == nil && resp.GetSSO() == nil) {
		devices, err := a.Services.GetMFADevices(ctx, username, false /* withSecrets */)
		if err != nil {
			return false, trace.Wrap(err)
		}
		if len(devices) == 0 {
			// Allowed, no devices registered.
			return false, nil
		}
		devsByType := groupByDeviceType(devices)

		authPref, err := a.GetAuthPreference(ctx)
		if err != nil {
			return false, trace.Wrap(err)
		}

		hasTOTP := authPref.IsSecondFactorTOTPAllowed() && devsByType.TOTP
		hasWebAuthn := authPref.IsSecondFactorWebauthnAllowed() && len(devsByType.Webauthn) > 0
		hasSSO := authPref.IsSecondFactorSSOAllowed() && devsByType.SSO != nil

		if hasTOTP || hasWebAuthn || hasSSO {
			return false, trace.BadParameter("second factor authentication required")
		}

		// Allowed, no useable devices registered.
		return false, nil
	}

	if err := a.WithUserLock(ctx, username, func() error {
		_, err := a.ValidateMFAAuthResponse(ctx, resp, username, requiredExtensions)
		return err
	}); err != nil {
		return false, trace.Wrap(err)
	}

	return true, nil
}

// ValidateMFAAuthResponse validates an MFA or passwordless challenge. The provided
// required challenge extensions will be checked against the stored challenge when
// applicable (webauthn only). Returns the authentication data derived from the solved
// challenge.
func (a *Server) ValidateMFAAuthResponse(
	ctx context.Context,
	resp *proto.MFAAuthenticateResponse,
	user string,
	requiredExtensions *mfav1.ChallengeExtensions,
) (*authz.MFAAuthData, error) {
	if requiredExtensions == nil {
		return nil, trace.BadParameter("required challenge extensions parameter required")
	}

	authData, validateErr := a.validateMFAAuthResponseInternal(ctx, resp, user, requiredExtensions)
	// validateErr handled after audit.

	// Read ClusterName for audit.
	var clusterName string
	if cn, err := a.GetClusterName(ctx); err != nil {
		a.logger.WarnContext(ctx, "Failed to read cluster name", "error", err)
		// err swallowed on purpose.
	} else {
		clusterName = cn.GetClusterName()
	}

	// Take the user from the authData if the user param is empty.
	// This happens for passwordless.
	if user == "" && authData != nil {
		user = authData.User
	}

	// Emit audit event.
	auditEvent := &apievents.ValidateMFAAuthResponse{
		Metadata: apievents.Metadata{
			Type:        events.ValidateMFAAuthResponseEvent,
			ClusterName: clusterName,
		},
		UserMetadata:   authz.ClientUserMetadataWithUser(ctx, user),
		ChallengeScope: requiredExtensions.Scope.String(),
	}
	if validateErr != nil {
		auditEvent.Code = events.ValidateMFAAuthResponseFailureCode
		auditEvent.Success = false
		auditEvent.UserMessage = validateErr.Error()
		auditEvent.Error = validateErr.Error()
	} else {
		auditEvent.Code = events.ValidateMFAAuthResponseCode
		auditEvent.Success = true
		deviceMetadata := mfaDeviceEventMetadata(authData.Device)
		auditEvent.MFADevice = &deviceMetadata
		auditEvent.ChallengeAllowReuse = authData.AllowReuse == mfav1.ChallengeAllowReuse_CHALLENGE_ALLOW_REUSE_YES
	}
	if err := a.emitter.EmitAuditEvent(ctx, auditEvent); err != nil {
		a.logger.WarnContext(ctx, "Failed to emit ValidateMFAAuthResponse event", "error", err)
		// err swallowed on purpose.
	}

	return authData, trace.Wrap(validateErr)
}

func (a *Server) validateMFAAuthResponseInternal(
	ctx context.Context,
	resp *proto.MFAAuthenticateResponse,
	user string,
	requiredExtensions *mfav1.ChallengeExtensions,
) (*authz.MFAAuthData, error) {
	if requiredExtensions == nil {
		return nil, trace.BadParameter("required challenge extensions parameter required")
	}

	isPasswordless := requiredExtensions.Scope == mfav1.ChallengeScope_CHALLENGE_SCOPE_PASSWORDLESS_LOGIN

	// Sanity check user/passwordless.
	if user == "" && !isPasswordless {
		return nil, trace.BadParameter("user required")
	}

	switch res := resp.Response.(type) {
	// cases in order of preference
	case *proto.MFAAuthenticateResponse_Webauthn:
		// Read necessary configurations.
		cap, err := a.GetAuthPreference(ctx)
		if err != nil {
			return nil, trace.Wrap(err)
		}
		u2f, err := cap.GetU2F()
		switch {
		case trace.IsNotFound(err): // OK, may happen.
		case err != nil: // Unexpected.
			return nil, trace.Wrap(err)
		}
		webConfig, err := cap.GetWebauthn()
		if err != nil {
			return nil, trace.Wrap(err)
		}

		assertionResp := wantypes.CredentialAssertionResponseFromProto(res.Webauthn)
		var loginData *wanlib.LoginData
		if isPasswordless {
			webLogin := &wanlib.PasswordlessFlow{
				Webauthn: webConfig,
				Identity: a.Services,
			}
			loginData, err = webLogin.Finish(ctx, assertionResp)

			// Disallow non-local users from logging in with passwordless.
			if err == nil {
				u, getErr := a.GetUser(ctx, loginData.User, false /* withSecrets */)
				if getErr != nil {
					err = trace.Wrap(getErr)
				} else if u.GetUserType() != types.UserTypeLocal {
					// Return the error unmodified, without the "MFA response validation
					// failed" prefix.
					return nil, trace.Wrap(types.ErrPassswordlessLoginBySSOUser)
				}
			}
		} else {
			webLogin := &wanlib.LoginFlow{
				U2F:      u2f,
				Webauthn: webConfig,
				Identity: a.Services,
			}
			loginData, err = webLogin.Finish(ctx, user, wantypes.CredentialAssertionResponseFromProto(res.Webauthn), requiredExtensions)
		}
		if err != nil {
			return nil, trace.AccessDenied("MFA response validation failed: %v", err)
		}

		return &authz.MFAAuthData{
			Device:     loginData.Device,
			User:       loginData.User,
			AllowReuse: loginData.AllowReuse,
		}, nil

	case *proto.MFAAuthenticateResponse_TOTP:
		dev, err := a.checkOTP(ctx, user, res.TOTP.Code)
		if err != nil {
			return nil, trace.Wrap(err)
		}

		return &authz.MFAAuthData{
			Device: dev,
			User:   user,
			// We store the last used token so OTP reuse is never allowed.
			AllowReuse: mfav1.ChallengeAllowReuse_CHALLENGE_ALLOW_REUSE_NO,
		}, nil

	case *proto.MFAAuthenticateResponse_SSO:
		mfaAuthData, err := a.verifySSOMFASession(ctx, user, res.SSO.RequestId, res.SSO.Token, requiredExtensions)
		return mfaAuthData, trace.Wrap(err)
	default:
		return nil, trace.BadParameter("unknown or missing MFAAuthenticateResponse type %T", resp.Response)
	}
}

func mergeKeySets(a, b types.CAKeySet) types.CAKeySet {
	newKeySet := a.Clone()
	newKeySet.SSH = append(newKeySet.SSH, b.SSH...)
	newKeySet.TLS = append(newKeySet.TLS, b.TLS...)
	newKeySet.JWT = append(newKeySet.JWT, b.JWT...)
	return newKeySet
}

// addAdditionalTrustedKeysAtomic performs an atomic update to
// the given CA with newKeys added to the AdditionalTrustedKeys
func (a *Server) addAdditionalTrustedKeysAtomic(ctx context.Context, ca types.CertAuthority, newKeys types.CAKeySet, needsUpdate func(types.CertAuthority) (bool, error)) error {
	const maxIterations = 64

	for i := 0; i < maxIterations; i++ {
		if update, err := needsUpdate(ca); err != nil || !update {
			return trace.Wrap(err)
		}

		err := ca.SetAdditionalTrustedKeys(mergeKeySets(
			ca.GetAdditionalTrustedKeys(),
			newKeys,
		))
		if err != nil {
			return trace.Wrap(err)
		}

		if _, err := a.UpdateCertAuthority(ctx, ca); err == nil {
			return nil
		} else if !errors.Is(err, backend.ErrIncorrectRevision) {
			return trace.Wrap(err)
		}

		ca, err = a.Services.GetCertAuthority(ctx, ca.GetID(), true)
		if err != nil {
			return trace.Wrap(err)
		}
	}
	return trace.Errorf("too many conflicts attempting to set additional trusted keys for ca %q of type %q", ca.GetClusterName(), ca.GetType())
}

// newKeySet generates a new sets of keys for a given CA type.
// Keep this function in sync with lib/services/suite/suite.go:NewTestCAWithConfig().
func newKeySet(ctx context.Context, keyStore *keystore.Manager, caID types.CertAuthID) (types.CAKeySet, error) {
	var keySet types.CAKeySet

	// Add SSH keys if necessary.
	switch caID.Type {
	case types.UserCA, types.HostCA, types.OpenSSHCA:
		sshKeyPair, err := keyStore.NewSSHKeyPair(ctx, sshCAKeyPurpose(caID.Type))
		if err != nil {
			return keySet, trace.Wrap(err)
		}
		keySet.SSH = append(keySet.SSH, sshKeyPair)
	}

	// Add TLS keys if necessary.
	switch caID.Type {
	case types.UserCA, types.HostCA, types.DatabaseCA, types.DatabaseClientCA, types.SAMLIDPCA, types.SPIFFECA:
		tlsKeyPair, err := keyStore.NewTLSKeyPair(ctx, caID.DomainName, tlsCAKeyPurpose(caID.Type))
		if err != nil {
			return keySet, trace.Wrap(err)
		}
		keySet.TLS = append(keySet.TLS, tlsKeyPair)
	}

	// Add JWT keys if necessary.
	switch caID.Type {
	case types.JWTSigner, types.OIDCIdPCA, types.SPIFFECA, types.OktaCA:
		jwtKeyPair, err := keyStore.NewJWTKeyPair(ctx, jwtCAKeyPurpose(caID.Type))
		if err != nil {
			return keySet, trace.Wrap(err)
		}
		keySet.JWT = append(keySet.JWT, jwtKeyPair)
	}

	return keySet, nil
}

func sshCAKeyPurpose(caType types.CertAuthType) cryptosuites.KeyPurpose {
	switch caType {
	case types.UserCA:
		return cryptosuites.UserCASSH
	case types.HostCA:
		return cryptosuites.HostCASSH
	case types.OpenSSHCA:
		return cryptosuites.OpenSSHCASSH
	}
	return cryptosuites.KeyPurposeUnspecified
}

func tlsCAKeyPurpose(caType types.CertAuthType) cryptosuites.KeyPurpose {
	switch caType {
	case types.UserCA:
		return cryptosuites.UserCATLS
	case types.HostCA:
		return cryptosuites.HostCATLS
	case types.DatabaseCA:
		return cryptosuites.DatabaseCATLS
	case types.DatabaseClientCA:
		return cryptosuites.DatabaseClientCATLS
	case types.SAMLIDPCA:
		return cryptosuites.SAMLIdPCATLS
	case types.SPIFFECA:
		return cryptosuites.SPIFFECATLS
	}
	return cryptosuites.KeyPurposeUnspecified
}

func jwtCAKeyPurpose(caType types.CertAuthType) cryptosuites.KeyPurpose {
	switch caType {
	case types.JWTSigner:
		return cryptosuites.JWTCAJWT
	case types.OIDCIdPCA:
		return cryptosuites.OIDCIdPCAJWT
	case types.SPIFFECA:
		return cryptosuites.SPIFFECAJWT
	case types.OktaCA:
		return cryptosuites.OktaCAJWT
	}
	return cryptosuites.KeyPurposeUnspecified
}

// ensureLocalAdditionalKeys adds additional trusted keys to the CA if they are not
// already present.
func (a *Server) ensureLocalAdditionalKeys(ctx context.Context, ca types.CertAuthority) error {
	usableKeysResult, err := a.keyStore.HasUsableAdditionalKeys(ctx, ca)
	if err != nil {
		return trace.Wrap(err)
	}
	if usableKeysResult.CAHasPreferredKeyType {
		// Nothing to do.
		return nil
	}

	newKeySet, err := newKeySet(ctx, a.keyStore, ca.GetID())
	if err != nil {
		return trace.Wrap(err)
	}

	// The CA still needs an update while the CA does not contain any keys of
	// the preferred type.
	needsUpdate := func(ca types.CertAuthority) (bool, error) {
		usableKeysResult, err := a.keyStore.HasUsableAdditionalKeys(ctx, ca)
		return !usableKeysResult.CAHasPreferredKeyType, trace.Wrap(err)
	}
	err = a.addAdditionalTrustedKeysAtomic(ctx, ca, newKeySet, needsUpdate)
	if err != nil {
		return trace.Wrap(err)
	}
	a.logger.InfoContext(ctx, "Successfully added locally usable additional trusted keys to CA", "ca_type", ca.GetType())
	return nil
}

// GetLicense return the license used the start the teleport enterprise auth server
func (a *Server) GetLicense(ctx context.Context) (string, error) {
	if modules.GetModules().Features().Cloud {
		return "", trace.AccessDenied("license cannot be downloaded on Cloud")
	}
	if a.license == nil {
		return "", trace.NotFound("license not found")
	}
	return fmt.Sprintf("%s%s", a.license.CertPEM, a.license.KeyPEM), nil
}

// GetHeadlessAuthenticationFromWatcher gets a headless authentication from the headless
// authentication watcher.
func (a *Server) GetHeadlessAuthenticationFromWatcher(ctx context.Context, username, name string) (*types.HeadlessAuthentication, error) {
	sub, err := a.headlessAuthenticationWatcher.Subscribe(ctx, username, name)
	if err != nil {
		return nil, trace.Wrap(err)
	}
	defer sub.Close()

	// Wait for the login process to insert the headless authentication resource into the backend.
	// If it already exists and passes the condition, WaitForUpdate will return it immediately.
	headlessAuthn, err := sub.WaitForUpdate(ctx, func(ha *types.HeadlessAuthentication) (bool, error) {
		return services.ValidateHeadlessAuthentication(ha) == nil, nil
	})
	return headlessAuthn, trace.Wrap(err)
}

// UpsertHeadlessAuthenticationStub creates a headless authentication stub for the user
// that will expire after the standard callback timeout.
func (a *Server) UpsertHeadlessAuthenticationStub(ctx context.Context, username string) error {
	// Create the stub. If it already exists, update its expiration.
	expires := a.clock.Now().Add(defaults.HeadlessLoginTimeout)
	stub, err := types.NewHeadlessAuthentication(username, services.HeadlessAuthenticationUserStubID, expires)
	if err != nil {
		return trace.Wrap(err)
	}

	err = a.Services.UpsertHeadlessAuthentication(ctx, stub)
	return trace.Wrap(err)
}

// CompareAndSwapHeadlessAuthentication performs a compare
// and swap replacement on a headless authentication resource.
func (a *Server) CompareAndSwapHeadlessAuthentication(ctx context.Context, old, new *types.HeadlessAuthentication) (*types.HeadlessAuthentication, error) {
	headlessAuthn, err := a.Services.CompareAndSwapHeadlessAuthentication(ctx, old, new)
	return headlessAuthn, trace.Wrap(err)
}

// getAccessRequestMonthlyUsage returns the number of access requests that have been created this month.
func (a *Server) getAccessRequestMonthlyUsage(ctx context.Context) (int, error) {
	return resourceusage.GetAccessRequestMonthlyUsage(ctx, a.Services.AuditLogSessionStreamer, a.clock.Now().UTC())
}

// verifyAccessRequestMonthlyLimit checks whether the cluster has exceeded the monthly access request limit.
// If so, it returns an error. This is only applicable on usage-based billing plans.
func (a *Server) verifyAccessRequestMonthlyLimit(ctx context.Context) error {
	f := modules.GetModules().Features()
	accessRequestsEntitlement := f.GetEntitlement(entitlements.AccessRequests)

	if accessRequestsEntitlement.Limit == 0 {
		return nil // unlimited access
	}

	monthlyLimit := accessRequestsEntitlement.Limit

	const limitReachedMessage = "cluster has reached its monthly access request limit, please contact the cluster administrator"

	usage, err := a.getAccessRequestMonthlyUsage(ctx)
	if err != nil {
		return trace.Wrap(err)
	}
	if usage >= int(monthlyLimit) {
		return trace.AccessDenied("%s", limitReachedMessage)
	}

	return nil
}

// getProxyPublicAddr returns the first valid, non-empty proxy public address it
// finds, or empty otherwise.
func (a *Server) getProxyPublicAddr() string {
	if proxies, err := a.GetProxies(); err == nil {
		for _, p := range proxies {
			addr := p.GetPublicAddr()
			if addr == "" {
				continue
			}
			if _, err := utils.ParseAddr(addr); err != nil {
				a.logger.WarnContext(a.closeCtx, "Invalid public address found in proxy",
					"proxy", p.GetName(),
					"public_addr", addr,
					"error", err,
				)
				continue
			}
			return addr
		}
	}
	return ""
}

// GetNodeStream streams a list of registered servers.
func (a *Server) GetNodeStream(ctx context.Context, namespace string) stream.Stream[types.Server] {
	var done bool
	startKey := ""
	return stream.PageFunc(func() ([]types.Server, error) {
		if done {
			return nil, io.EOF
		}
		resp, err := a.ListResources(ctx, proto.ListResourcesRequest{
			ResourceType: types.KindNode,
			Namespace:    namespace,
			Limit:        apidefaults.DefaultChunkSize,
			StartKey:     startKey,
		})
		if err != nil {
			return nil, trace.Wrap(err)
		}
		startKey = resp.NextKey
		done = startKey == ""
		resources := types.ResourcesWithLabels(resp.Resources)
		servers, err := resources.AsServers()
		return servers, trace.Wrap(err)
	})
}

// authKeepAliver is a keep aliver using auth server directly
type authKeepAliver struct {
	sync.RWMutex
	a           *Server
	ctx         context.Context
	cancel      context.CancelFunc
	keepAlivesC chan types.KeepAlive
	err         error
}

// KeepAlives returns a channel accepting keep alive requests
func (k *authKeepAliver) KeepAlives() chan<- types.KeepAlive {
	return k.keepAlivesC
}

func (k *authKeepAliver) forwardKeepAlives() {
	for {
		select {
		case <-k.a.closeCtx.Done():
			k.Close()
			return
		case <-k.ctx.Done():
			return
		case keepAlive := <-k.keepAlivesC:
			err := k.a.KeepAliveServer(k.ctx, keepAlive)
			if err != nil {
				k.closeWithError(err)
				return
			}
		}
	}
}

func (k *authKeepAliver) closeWithError(err error) {
	k.Close()
	k.Lock()
	defer k.Unlock()
	k.err = err
}

// Error returns the error if keep aliver
// has been closed
func (k *authKeepAliver) Error() error {
	k.RLock()
	defer k.RUnlock()
	return k.err
}

// Done returns channel that is closed whenever
// keep aliver is closed
func (k *authKeepAliver) Done() <-chan struct{} {
	return k.ctx.Done()
}

// Close closes keep aliver and cancels all goroutines
func (k *authKeepAliver) Close() error {
	k.cancel()
	return nil
}

// DefaultDNSNamesForRole returns default DNS names for the specified role.
func DefaultDNSNamesForRole(role types.SystemRole) []string {
	if (types.SystemRoles{role}).IncludeAny(
		types.RoleAuth,
		types.RoleAdmin,
		types.RoleProxy,
		types.RoleKube,
		types.RoleApp,
		types.RoleDatabase,
		types.RoleWindowsDesktop,
		types.RoleOkta,
	) {
		return []string{
			"*." + constants.APIDomain,
			constants.APIDomain,
		}
	}
	return nil
}<|MERGE_RESOLUTION|>--- conflicted
+++ resolved
@@ -535,11 +535,8 @@
 		WorkloadIdentities:              cfg.WorkloadIdentity,
 		StableUNIXUsersInternal:         cfg.StableUNIXUsers,
 		WorkloadIdentityX509Revocations: cfg.WorkloadIdentityX509Revocations,
-<<<<<<< HEAD
+		WorkloadIdentityX509Overrides:   cfg.WorkloadIdentityX509Overrides,
 		AuthInfoService:                 cfg.AuthInfo,
-=======
-		WorkloadIdentityX509Overrides:   cfg.WorkloadIdentityX509Overrides,
->>>>>>> dfc84521
 	}
 
 	as := Server{
@@ -773,11 +770,8 @@
 	services.WorkloadIdentities
 	services.StableUNIXUsersInternal
 	services.WorkloadIdentityX509Revocations
-<<<<<<< HEAD
+	services.WorkloadIdentityX509Overrides
 	services.AuthInfoService
-=======
-	services.WorkloadIdentityX509Overrides
->>>>>>> dfc84521
 }
 
 // GetWebSession returns existing web session described by req.
