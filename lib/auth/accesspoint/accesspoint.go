/*
 * Teleport
 * Copyright (C) 2023  Gravitational, Inc.
 *
 * This program is free software: you can redistribute it and/or modify
 * it under the terms of the GNU Affero General Public License as published by
 * the Free Software Foundation, either version 3 of the License, or
 * (at your option) any later version.
 *
 * This program is distributed in the hope that it will be useful,
 * but WITHOUT ANY WARRANTY; without even the implied warranty of
 * MERCHANTABILITY or FITNESS FOR A PARTICULAR PURPOSE.  See the
 * GNU Affero General Public License for more details.
 *
 * You should have received a copy of the GNU Affero General Public License
 * along with this program.  If not, see <http://www.gnu.org/licenses/>.
 */

// Package accesspoint provides helpers for configuring caches in the context of
// setting up service-level auth access points. this logic has been moved out of
// lib/service in order to facilitate better testing practices.
package accesspoint

import (
	"context"
	"slices"
	"time"

	"github.com/gravitational/trace"
	log "github.com/sirupsen/logrus"
	oteltrace "go.opentelemetry.io/otel/trace"

	"github.com/gravitational/teleport"
	"github.com/gravitational/teleport/api/types"
	"github.com/gravitational/teleport/lib/backend"
	"github.com/gravitational/teleport/lib/backend/memory"
	"github.com/gravitational/teleport/lib/cache"
	"github.com/gravitational/teleport/lib/observability/tracing"
	"github.com/gravitational/teleport/lib/services"
)

// Config holds parameters used to configure a cache to
// serve as an auth access point for a teleport service.
type Config struct {
	// Context is the base context used to propagate closure to
	// cache components.
	Context context.Context
	// Setup is a function that takes cache configuration and
	// modifies it to support a specific teleport service.
	Setup cache.SetupConfigFn
	// CacheName identifies the cache in logs.
	CacheName []string
	// EventsSystem is true if cache should have the events system enabled.
	EventsSystem bool
	// Unstarted is true if the cache should not be started.
	Unstarted bool
	// MaxRetryPeriod is the max retry period between connection attempts
	// to auth.
	MaxRetryPeriod time.Duration
	// ProcessID is an optional identifier used to help disambiguate logs
	// when teleport performs in-memory reloads.
	ProcessID string
	// TracingProvider is the provider to be used for exporting
	// traces. No-op tracers will be used if no provider is set.
	TracingProvider *tracing.Provider

	// The following services are provided to the Cache to allow it to
	// populate its resource collections. They will either be the local service
	// directly or a client that can be used to fetch the resources from the
	// remote service.

	Access                  services.Access
	AccessLists             services.AccessLists
	AccessMonitoringRules   services.AccessMonitoringRules
	AppSession              services.AppSession
	Apps                    services.Apps
	ClusterConfig           services.ClusterConfiguration
	CrownJewels             services.CrownJewels
	DatabaseObjects         services.DatabaseObjects
	DatabaseServices        services.DatabaseServices
	Databases               services.Databases
	DiscoveryConfigs        services.DiscoveryConfigs
	DynamicAccess           services.DynamicAccessCore
	Events                  types.Events
	Integrations            services.Integrations
	KubeWaitingContainers   services.KubeWaitingContainer
	Kubernetes              services.Kubernetes
	Notifications           services.Notifications
	Okta                    services.Okta
	Presence                services.Presence
	Provisioner             services.Provisioner
	Restrictions            services.Restrictions
	SAMLIdPServiceProviders services.SAMLIdPServiceProviders
	SAMLIdPSession          services.SAMLIdPSession
	SecReports              services.SecReports
	SnowflakeSession        services.SnowflakeSession
	SPIFFEFederations       cache.SPIFFEFederationReader
	Trust                   services.Trust
	UserGroups              services.UserGroups
	UserLoginStates         services.UserLoginStates
	Users                   services.UsersService
	WebSession              types.WebSessionInterface
	WebToken                types.WebTokenInterface
	WindowsDesktops         services.WindowsDesktops
}

func (c *Config) CheckAndSetDefaults() error {
	if c.Setup == nil {
		return trace.BadParameter("missing parameter Setup")
	}
	if len(c.CacheName) == 0 {
		return trace.BadParameter("missing parameter CacheName")
	}
	if c.Context == nil {
		c.Context = context.Background()
	}
	return nil
}

func NewCache(cfg Config) (*cache.Cache, error) {
	if err := cfg.CheckAndSetDefaults(); err != nil {
		return nil, trace.Wrap(err)
	}
	log.Debugf("Creating in-memory backend for %v.", cfg.CacheName)
	mem, err := memory.New(memory.Config{
		Context:   cfg.Context,
		EventsOff: !cfg.EventsSystem,
		Mirror:    true,
	})
	if err != nil {
		return nil, trace.Wrap(err)
	}
	var tracer oteltrace.Tracer
	if cfg.TracingProvider != nil {
		tracer = cfg.TracingProvider.Tracer(teleport.ComponentCache)
	}
	reporter, err := backend.NewReporter(backend.ReporterConfig{
		Component: teleport.ComponentCache,
		Backend:   mem,
		Tracer:    tracer,
	})
	if err != nil {
		return nil, trace.Wrap(err)
	}

	component := slices.Clone(cfg.CacheName)
	if cfg.ProcessID != "" {
		component = append(component, cfg.ProcessID)
	}

	component = append(component, teleport.ComponentCache)
	metricComponent := append(slices.Clone(cfg.CacheName), teleport.ComponentCache)

<<<<<<< HEAD
	return cache.New(cfg.Setup(cache.Config{
		Context:                 cfg.Context,
		Backend:                 reporter,
		Events:                  cfg.Services,
		ClusterConfig:           cfg.Services,
		Provisioner:             cfg.Services,
		Trust:                   cfg.Services,
		Users:                   cfg.Services,
		Access:                  cfg.Services,
		DynamicAccess:           cfg.Services,
		Presence:                cfg.Services,
		Restrictions:            cfg.Services,
		Apps:                    cfg.Services,
		Kubernetes:              cfg.Services,
		CrownJewels:             cfg.Services.CrownJewelClient(),
		DatabaseServices:        cfg.Services,
		Databases:               cfg.Services,
		DatabaseObjects:         cfg.Services.DatabaseObjectsClient(),
		AppSession:              cfg.Services,
		SnowflakeSession:        cfg.Services,
		SAMLIdPSession:          cfg.Services,
		WindowsDesktops:         cfg.Services,
		SAMLIdPServiceProviders: cfg.Services,
		UserGroups:              cfg.Services,
		Notifications:           cfg.Services,
		Okta:                    cfg.Services.OktaClient(),
		AccessLists:             cfg.Services.AccessListClient(),
		AccessMonitoringRules:   cfg.Services.AccessMonitoringRuleClient(),
		SecReports:              cfg.Services.SecReportsClient(),
		UserLoginStates:         cfg.Services.UserLoginStateClient(),
		Integrations:            cfg.Services,
		DiscoveryConfigs:        cfg.Services.DiscoveryConfigClient(),
		WebSession:              cfg.Services.WebSessions(),
		WebToken:                cfg.Services.WebTokens(),
		KubeWaitingContainers:   cfg.Services,
		ProvisioningStates:      cfg.Services.ProvisioningStatesClient(),
		Component:               teleport.Component(component...),
		MetricComponent:         teleport.Component(metricComponent...),
		Tracer:                  tracer,
		MaxRetryPeriod:          cfg.MaxRetryPeriod,
		Unstarted:               cfg.Unstarted,
	}))
=======
	cacheCfg := &cache.Config{
		Context:         cfg.Context,
		Backend:         reporter,
		Component:       teleport.Component(component...),
		MetricComponent: teleport.Component(metricComponent...),
		Tracer:          tracer,
		MaxRetryPeriod:  cfg.MaxRetryPeriod,
		Unstarted:       cfg.Unstarted,

		Access:                  cfg.Access,
		AccessLists:             cfg.AccessLists,
		AccessMonitoringRules:   cfg.AccessMonitoringRules,
		AppSession:              cfg.AppSession,
		Apps:                    cfg.Apps,
		ClusterConfig:           cfg.ClusterConfig,
		CrownJewels:             cfg.CrownJewels,
		DatabaseObjects:         cfg.DatabaseObjects,
		DatabaseServices:        cfg.DatabaseServices,
		Databases:               cfg.Databases,
		DiscoveryConfigs:        cfg.DiscoveryConfigs,
		DynamicAccess:           cfg.DynamicAccess,
		Events:                  cfg.Events,
		Integrations:            cfg.Integrations,
		KubeWaitingContainers:   cfg.KubeWaitingContainers,
		Kubernetes:              cfg.Kubernetes,
		Notifications:           cfg.Notifications,
		Okta:                    cfg.Okta,
		Presence:                cfg.Presence,
		Provisioner:             cfg.Provisioner,
		Restrictions:            cfg.Restrictions,
		SAMLIdPServiceProviders: cfg.SAMLIdPServiceProviders,
		SAMLIdPSession:          cfg.SAMLIdPSession,
		SecReports:              cfg.SecReports,
		SnowflakeSession:        cfg.SnowflakeSession,
		SPIFFEFederations:       cfg.SPIFFEFederations,
		Trust:                   cfg.Trust,
		UserGroups:              cfg.UserGroups,
		UserLoginStates:         cfg.UserLoginStates,
		Users:                   cfg.Users,
		WebSession:              cfg.WebSession,
		WebToken:                cfg.WebToken,
		WindowsDesktops:         cfg.WindowsDesktops,
	}

	return cache.New(cfg.Setup(*cacheCfg))
>>>>>>> 95201b8a
}<|MERGE_RESOLUTION|>--- conflicted
+++ resolved
@@ -102,6 +102,7 @@
 	WebSession              types.WebSessionInterface
 	WebToken                types.WebTokenInterface
 	WindowsDesktops         services.WindowsDesktops
+	ProvisioningStates      services.ProvisioningStates
 }
 
 func (c *Config) CheckAndSetDefaults() error {
@@ -151,50 +152,6 @@
 	component = append(component, teleport.ComponentCache)
 	metricComponent := append(slices.Clone(cfg.CacheName), teleport.ComponentCache)
 
-<<<<<<< HEAD
-	return cache.New(cfg.Setup(cache.Config{
-		Context:                 cfg.Context,
-		Backend:                 reporter,
-		Events:                  cfg.Services,
-		ClusterConfig:           cfg.Services,
-		Provisioner:             cfg.Services,
-		Trust:                   cfg.Services,
-		Users:                   cfg.Services,
-		Access:                  cfg.Services,
-		DynamicAccess:           cfg.Services,
-		Presence:                cfg.Services,
-		Restrictions:            cfg.Services,
-		Apps:                    cfg.Services,
-		Kubernetes:              cfg.Services,
-		CrownJewels:             cfg.Services.CrownJewelClient(),
-		DatabaseServices:        cfg.Services,
-		Databases:               cfg.Services,
-		DatabaseObjects:         cfg.Services.DatabaseObjectsClient(),
-		AppSession:              cfg.Services,
-		SnowflakeSession:        cfg.Services,
-		SAMLIdPSession:          cfg.Services,
-		WindowsDesktops:         cfg.Services,
-		SAMLIdPServiceProviders: cfg.Services,
-		UserGroups:              cfg.Services,
-		Notifications:           cfg.Services,
-		Okta:                    cfg.Services.OktaClient(),
-		AccessLists:             cfg.Services.AccessListClient(),
-		AccessMonitoringRules:   cfg.Services.AccessMonitoringRuleClient(),
-		SecReports:              cfg.Services.SecReportsClient(),
-		UserLoginStates:         cfg.Services.UserLoginStateClient(),
-		Integrations:            cfg.Services,
-		DiscoveryConfigs:        cfg.Services.DiscoveryConfigClient(),
-		WebSession:              cfg.Services.WebSessions(),
-		WebToken:                cfg.Services.WebTokens(),
-		KubeWaitingContainers:   cfg.Services,
-		ProvisioningStates:      cfg.Services.ProvisioningStatesClient(),
-		Component:               teleport.Component(component...),
-		MetricComponent:         teleport.Component(metricComponent...),
-		Tracer:                  tracer,
-		MaxRetryPeriod:          cfg.MaxRetryPeriod,
-		Unstarted:               cfg.Unstarted,
-	}))
-=======
 	cacheCfg := &cache.Config{
 		Context:         cfg.Context,
 		Backend:         reporter,
@@ -237,8 +194,8 @@
 		WebSession:              cfg.WebSession,
 		WebToken:                cfg.WebToken,
 		WindowsDesktops:         cfg.WindowsDesktops,
+		ProvisioningStates:      cfg.ProvisioningStates,
 	}
 
 	return cache.New(cfg.Setup(*cacheCfg))
->>>>>>> 95201b8a
 }