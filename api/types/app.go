/*
Copyright 2021 Gravitational, Inc.

Licensed under the Apache License, Version 2.0 (the "License");
you may not use this file except in compliance with the License.
You may obtain a copy of the License at

    http://www.apache.org/licenses/LICENSE-2.0

Unless required by applicable law or agreed to in writing, software
distributed under the License is distributed on an "AS IS" BASIS,
WITHOUT WARRANTIES OR CONDITIONS OF ANY KIND, either express or implied.
See the License for the specific language governing permissions and
limitations under the License.
*/

package types

import (
	"fmt"
	"net/url"
	"strings"
	"time"

	"github.com/gravitational/trace"

	"github.com/gravitational/teleport/api/constants"
	"github.com/gravitational/teleport/api/types/compare"
	"github.com/gravitational/teleport/api/utils"
	netutils "github.com/gravitational/teleport/api/utils/net"
)

var _ compare.IsEqual[Application] = (*AppV3)(nil)

// Application represents a web, TCP or cloud console application.
type Application interface {
	// ResourceWithLabels provides common resource methods.
	ResourceWithLabels
	// GetNamespace returns the app namespace.
	GetNamespace() string
	// GetStaticLabels returns the app static labels.
	GetStaticLabels() map[string]string
	// SetStaticLabels sets the app static labels.
	SetStaticLabels(map[string]string)
	// GetDynamicLabels returns the app dynamic labels.
	GetDynamicLabels() map[string]CommandLabel
	// SetDynamicLabels sets the app dynamic labels.
	SetDynamicLabels(map[string]CommandLabel)
	// String returns string representation of the app.
	String() string
	// GetDescription returns the app description.
	GetDescription() string
	// GetURI returns the app connection endpoint.
	GetURI() string
	// SetURI sets the app endpoint.
	SetURI(string)
	// GetPublicAddr returns the app public address.
	GetPublicAddr() string
	// GetInsecureSkipVerify returns the app insecure setting.
	GetInsecureSkipVerify() bool
	// GetRewrite returns the app rewrite configuration.
	GetRewrite() *Rewrite
	// IsAWSConsole returns true if this app is AWS management console.
	IsAWSConsole() bool
	// IsAzureCloud returns true if this app represents Azure Cloud instance.
	IsAzureCloud() bool
	// IsGCP returns true if this app represents GCP instance.
	IsGCP() bool
	// IsTCP returns true if this app represents a TCP endpoint.
	IsTCP() bool
	// GetProtocol returns the application protocol.
	GetProtocol() string
	// GetAWSAccountID returns value of label containing AWS account ID on this app.
	GetAWSAccountID() string
	// GetAWSExternalID returns the AWS External ID configured for this app.
	GetAWSExternalID() string
	// GetUserGroups will get the list of user group IDs associated with the application.
	GetUserGroups() []string
	// SetUserGroups will set the list of user group IDs associated with the application.
	SetUserGroups([]string)
	// Copy returns a copy of this app resource.
	Copy() *AppV3
	// GetIntegration will return the Integration.
	// If present, the Application must use the Integration's credentials instead of ambient credentials to access Cloud APIs.
	GetIntegration() string
	// GetRequiredAppNames will return a list of required apps names that should be authenticated during this apps authentication process.
	GetRequiredAppNames() []string
	// GetCORS returns the CORS configuration for the app.
	GetCORS() *CORSPolicy
<<<<<<< HEAD
	// GetIdentityCenter fetches identity center info for the app, if any.
	GetIdentityCenter() *AppIdentityCenter
=======
	// GetTCPPorts returns port ranges supported by the app to which connections can be forwarded to.
	GetTCPPorts() []*PortRange
	// SetTCPPorts sets port ranges to which connections can be forwarded to.
	SetTCPPorts([]*PortRange)
>>>>>>> 01fc9f0a
}

// NewAppV3 creates a new app resource.
func NewAppV3(meta Metadata, spec AppSpecV3) (*AppV3, error) {
	app := &AppV3{
		Metadata: meta,
		Spec:     spec,
	}
	if err := app.CheckAndSetDefaults(); err != nil {
		return nil, trace.Wrap(err)
	}
	return app, nil
}

// GetVersion returns the app resource version.
func (a *AppV3) GetVersion() string {
	return a.Version
}

// GetKind returns the app resource kind.
func (a *AppV3) GetKind() string {
	return a.Kind
}

// GetSubKind returns the app resource subkind.
func (a *AppV3) GetSubKind() string {
	return a.SubKind
}

// SetSubKind sets the app resource subkind.
func (a *AppV3) SetSubKind(sk string) {
	a.SubKind = sk
}

// GetRevision returns the revision
func (a *AppV3) GetRevision() string {
	return a.Metadata.GetRevision()
}

// SetRevision sets the revision
func (a *AppV3) SetRevision(rev string) {
	a.Metadata.SetRevision(rev)
}

// GetMetadata returns the app resource metadata.
func (a *AppV3) GetMetadata() Metadata {
	return a.Metadata
}

// Origin returns the origin value of the resource.
func (a *AppV3) Origin() string {
	return a.Metadata.Origin()
}

// SetOrigin sets the origin value of the resource.
func (a *AppV3) SetOrigin(origin string) {
	a.Metadata.SetOrigin(origin)
}

// GetNamespace returns the app resource namespace.
func (a *AppV3) GetNamespace() string {
	return a.Metadata.Namespace
}

// SetExpiry sets the app resource expiration time.
func (a *AppV3) SetExpiry(expiry time.Time) {
	a.Metadata.SetExpiry(expiry)
}

// Expiry returns the app resource expiration time.
func (a *AppV3) Expiry() time.Time {
	return a.Metadata.Expiry()
}

// GetName returns the app resource name.
func (a *AppV3) GetName() string {
	return a.Metadata.Name
}

// SetName sets the app resource name.
func (a *AppV3) SetName(name string) {
	a.Metadata.Name = name
}

// GetStaticLabels returns the app static labels.
func (a *AppV3) GetStaticLabels() map[string]string {
	return a.Metadata.Labels
}

// SetStaticLabels sets the app static labels.
func (a *AppV3) SetStaticLabels(sl map[string]string) {
	a.Metadata.Labels = sl
}

// GetDynamicLabels returns the app dynamic labels.
func (a *AppV3) GetDynamicLabels() map[string]CommandLabel {
	if a.Spec.DynamicLabels == nil {
		return nil
	}
	return V2ToLabels(a.Spec.DynamicLabels)
}

// SetDynamicLabels sets the app dynamic labels
func (a *AppV3) SetDynamicLabels(dl map[string]CommandLabel) {
	a.Spec.DynamicLabels = LabelsToV2(dl)
}

// GetLabel retrieves the label with the provided key. If not found
// value will be empty and ok will be false.
func (a *AppV3) GetLabel(key string) (value string, ok bool) {
	if cmd, ok := a.Spec.DynamicLabels[key]; ok {
		return cmd.Result, ok
	}

	v, ok := a.Metadata.Labels[key]
	return v, ok
}

// GetAllLabels returns the app combined static and dynamic labels.
func (a *AppV3) GetAllLabels() map[string]string {
	return CombineLabels(a.Metadata.Labels, a.Spec.DynamicLabels)
}

// GetDescription returns the app description.
func (a *AppV3) GetDescription() string {
	return a.Metadata.Description
}

// GetURI returns the app connection address.
func (a *AppV3) GetURI() string {
	return a.Spec.URI
}

// SetURI sets the app connection address.
func (a *AppV3) SetURI(uri string) {
	a.Spec.URI = uri
}

// GetPublicAddr returns the app public address.
func (a *AppV3) GetPublicAddr() string {
	return a.Spec.PublicAddr
}

// GetInsecureSkipVerify returns the app insecure setting.
func (a *AppV3) GetInsecureSkipVerify() bool {
	return a.Spec.InsecureSkipVerify
}

// GetRewrite returns the app rewrite configuration.
func (a *AppV3) GetRewrite() *Rewrite {
	return a.Spec.Rewrite
}

// IsAWSConsole returns true if this app is AWS management console.
func (a *AppV3) IsAWSConsole() bool {
	// TODO(greedy52) support region based console URL like:
	// https://us-east-1.console.aws.amazon.com/
	for _, consoleURL := range []string{
		constants.AWSConsoleURL,
		constants.AWSUSGovConsoleURL,
		constants.AWSCNConsoleURL,
	} {
		if strings.HasPrefix(a.Spec.URI, consoleURL) {
			return true
		}
	}

	return a.Spec.Cloud == CloudAWS
}

// IsAzureCloud returns true if this app is Azure Cloud instance.
func (a *AppV3) IsAzureCloud() bool {
	return a.Spec.Cloud == CloudAzure
}

// IsGCP returns true if this app is GCP instance.
func (a *AppV3) IsGCP() bool {
	return a.Spec.Cloud == CloudGCP
}

// IsTCP returns true if this app represents a TCP endpoint.
func (a *AppV3) IsTCP() bool {
	return IsAppTCP(a.Spec.URI)
}

func IsAppTCP(uri string) bool {
	return strings.HasPrefix(uri, "tcp://")
}

// GetProtocol returns the application protocol.
func (a *AppV3) GetProtocol() string {
	if a.IsTCP() {
		return "TCP"
	}
	return "HTTP"
}

// GetAWSAccountID returns value of label containing AWS account ID on this app.
func (a *AppV3) GetAWSAccountID() string {
	return a.Metadata.Labels[constants.AWSAccountIDLabel]
}

// GetAWSExternalID returns the AWS External ID configured for this app.
func (a *AppV3) GetAWSExternalID() string {
	if a.Spec.AWS == nil {
		return ""
	}
	return a.Spec.AWS.ExternalID
}

// GetUserGroups will get the list of user group IDss associated with the application.
func (a *AppV3) GetUserGroups() []string {
	return a.Spec.UserGroups
}

// SetUserGroups will set the list of user group IDs associated with the application.
func (a *AppV3) SetUserGroups(userGroups []string) {
	a.Spec.UserGroups = userGroups
}

// GetTCPPorts returns port ranges supported by the app to which connections can be forwarded to.
func (a *AppV3) GetTCPPorts() []*PortRange {
	return a.Spec.TCPPorts
}

// SetTCPPorts sets port ranges to which connections can be forwarded to.
func (a *AppV3) SetTCPPorts(ports []*PortRange) {
	a.Spec.TCPPorts = ports
}

// GetIntegration will return the Integration.
// If present, the Application must use the Integration's credentials instead of ambient credentials to access Cloud APIs.
func (a *AppV3) GetIntegration() string {
	return a.Spec.Integration
}

// String returns the app string representation.
func (a *AppV3) String() string {
	return fmt.Sprintf("App(Name=%v, PublicAddr=%v, Labels=%v)",
		a.GetName(), a.GetPublicAddr(), a.GetAllLabels())
}

// Copy returns a copy of this database resource.
func (a *AppV3) Copy() *AppV3 {
	return utils.CloneProtoMsg(a)
}

func (a *AppV3) GetRequiredAppNames() []string {
	return a.Spec.RequiredAppNames
}

func (a *AppV3) GetCORS() *CORSPolicy {
	return a.Spec.CORS
}

// MatchSearch goes through select field values and tries to
// match against the list of search values.
func (a *AppV3) MatchSearch(values []string) bool {
	fieldVals := append(utils.MapToStrings(a.GetAllLabels()), a.GetName(), a.GetDescription(), a.GetPublicAddr())
	return MatchSearch(fieldVals, values, nil)
}

// setStaticFields sets static resource header and metadata fields.
func (a *AppV3) setStaticFields() {
	a.Kind = KindApp
	a.Version = V3
}

// CheckAndSetDefaults checks and sets default values for any missing fields.
func (a *AppV3) CheckAndSetDefaults() error {
	a.setStaticFields()
	if err := a.Metadata.CheckAndSetDefaults(); err != nil {
		return trace.Wrap(err)
	}
	for key := range a.Spec.DynamicLabels {
		if !IsValidLabelKey(key) {
			return trace.BadParameter("app %q invalid label key: %q", a.GetName(), key)
		}
	}
	if a.Spec.URI == "" {
		if a.Spec.Cloud != "" {
			a.Spec.URI = fmt.Sprintf("cloud://%v", a.Spec.Cloud)
		} else {
			return trace.BadParameter("app %q URI is empty", a.GetName())
		}
	}
	if a.Spec.Cloud == "" && a.IsAWSConsole() {
		a.Spec.Cloud = CloudAWS
	}
	switch a.Spec.Cloud {
	case "", CloudAWS, CloudAzure, CloudGCP:
		break
	default:
		return trace.BadParameter("app %q has unexpected Cloud value %q", a.GetName(), a.Spec.Cloud)
	}
	publicAddr := a.Spec.PublicAddr
	// If the public addr has digits in a sub-host and a port, it might cause url.Parse to fail.
	// Eg of a failing url: 123.teleport.example.com:3080
	// This is not a valid URL, but we have been using it as such.
	// To prevent this from failing, we add the `//`.
	if !strings.Contains(publicAddr, "//") && strings.Contains(publicAddr, ":") {
		publicAddr = "//" + publicAddr
	}
	publicAddrURL, err := url.Parse(publicAddr)
	if err != nil {
		return trace.BadParameter("invalid PublicAddr format: %v", err)
	}
	host := a.Spec.PublicAddr
	if publicAddrURL.Host != "" {
		host = publicAddrURL.Host
	}

	if strings.HasPrefix(host, constants.KubeTeleportProxyALPNPrefix) {
		return trace.BadParameter("app %q DNS prefix found in %q public_url is reserved for internal usage",
			constants.KubeTeleportProxyALPNPrefix, a.Spec.PublicAddr)
	}

	if a.Spec.Rewrite != nil {
		switch a.Spec.Rewrite.JWTClaims {
		case "", JWTClaimsRewriteRolesAndTraits, JWTClaimsRewriteRoles, JWTClaimsRewriteNone, JWTClaimsRewriteTraits:
		default:
			return trace.BadParameter("app %q has unexpected JWT rewrite value %q", a.GetName(), a.Spec.Rewrite.JWTClaims)

		}
	}

	if len(a.Spec.TCPPorts) != 0 {
		if err := a.checkTCPPorts(); err != nil {
			return trace.Wrap(err)
		}
	}

	return nil
}

func (a *AppV3) checkTCPPorts() error {
	// Parsing the URI here does not break compatibility. The URI is parsed only if Ports are present.
	// This means that old apps that do have invalid URIs but don't use Ports can continue existing.
	uri, err := url.Parse(a.Spec.URI)
	if err != nil {
		return trace.BadParameter("invalid app URI format: %v", err)
	}

	// The scheme of URI is enforced to be "tcp" on purpose. This way in the future we can add
	// multi-port support to web apps without throwing hard errors when a cluster with a multi-port
	// web app gets downgraded to a version which supports multi-port only for TCP apps.
	//
	// For now, we simply ignore the Ports field set on non-TCP apps.
	if uri.Scheme != "tcp" {
		return nil
	}

	if uri.Port() != "" {
		return trace.BadParameter("TCP app URI %q must not include a port number when the app spec defines a list of ports", a.Spec.URI)
	}

	for _, portRange := range a.Spec.TCPPorts {
		if err := netutils.ValidatePortRange(int(portRange.Port), int(portRange.EndPort)); err != nil {
			return trace.Wrap(err, "validating a port range of a TCP app")
		}
	}

	return nil
}

// GetIdentityCenter returns the Identity Center information for the app, if any.
// May be nil.
func (a *AppV3) GetIdentityCenter() *AppIdentityCenter {
	return a.Spec.IdentityCenter
}

func (a *AppV3) GetDisplayName() string {
	if a.Spec.IdentityCenter == nil {
		return ""
	}
	return a.GetName()
}

// IsEqual determines if two application resources are equivalent to one another.
func (a *AppV3) IsEqual(i Application) bool {
	if other, ok := i.(*AppV3); ok {
		return deriveTeleportEqualAppV3(a, other)
	}
	return false
}

// DeduplicateApps deduplicates apps by combination of app name and public address.
// Apps can have the same name but also could have different addresses.
func DeduplicateApps(apps []Application) (result []Application) {
	type key struct{ name, addr string }
	seen := make(map[key]struct{})
	for _, app := range apps {
		key := key{app.GetName(), app.GetPublicAddr()}
		if _, ok := seen[key]; ok {
			continue
		}
		seen[key] = struct{}{}
		result = append(result, app)
	}
	return result
}

// Apps is a list of app resources.
type Apps []Application

// Find returns app with the specified name or nil.
func (a Apps) Find(name string) Application {
	for _, app := range a {
		if app.GetName() == name {
			return app
		}
	}
	return nil
}

// AsResources returns these apps as resources with labels.
func (a Apps) AsResources() (resources ResourcesWithLabels) {
	for _, app := range a {
		resources = append(resources, app)
	}
	return resources
}

// Len returns the slice length.
func (a Apps) Len() int { return len(a) }

// Less compares apps by name.
func (a Apps) Less(i, j int) bool { return a[i].GetName() < a[j].GetName() }

// Swap swaps two apps.
func (a Apps) Swap(i, j int) { a[i], a[j] = a[j], a[i] }

// GetPermissionSets fetches the list of permission sets from the Identity Center
// app information. Handles nil identity center values.
func (a *AppIdentityCenter) GetPermissionSets() []*IdentityCenterPermissionSet {
	if a == nil {
		return nil
	}
	return a.PermissionSets
}<|MERGE_RESOLUTION|>--- conflicted
+++ resolved
@@ -27,7 +27,6 @@
 	"github.com/gravitational/teleport/api/constants"
 	"github.com/gravitational/teleport/api/types/compare"
 	"github.com/gravitational/teleport/api/utils"
-	netutils "github.com/gravitational/teleport/api/utils/net"
 )
 
 var _ compare.IsEqual[Application] = (*AppV3)(nil)
@@ -87,15 +86,12 @@
 	GetRequiredAppNames() []string
 	// GetCORS returns the CORS configuration for the app.
 	GetCORS() *CORSPolicy
-<<<<<<< HEAD
-	// GetIdentityCenter fetches identity center info for the app, if any.
-	GetIdentityCenter() *AppIdentityCenter
-=======
 	// GetTCPPorts returns port ranges supported by the app to which connections can be forwarded to.
 	GetTCPPorts() []*PortRange
 	// SetTCPPorts sets port ranges to which connections can be forwarded to.
 	SetTCPPorts([]*PortRange)
->>>>>>> 01fc9f0a
+	// GetIdentityCenter fetches identity center info for the app, if any.
+	GetIdentityCenter() *AppIdentityCenter
 }
 
 // NewAppV3 creates a new app resource.
@@ -316,16 +312,6 @@
 	a.Spec.UserGroups = userGroups
 }
 
-// GetTCPPorts returns port ranges supported by the app to which connections can be forwarded to.
-func (a *AppV3) GetTCPPorts() []*PortRange {
-	return a.Spec.TCPPorts
-}
-
-// SetTCPPorts sets port ranges to which connections can be forwarded to.
-func (a *AppV3) SetTCPPorts(ports []*PortRange) {
-	a.Spec.TCPPorts = ports
-}
-
 // GetIntegration will return the Integration.
 // If present, the Application must use the Integration's credentials instead of ambient credentials to access Cloud APIs.
 func (a *AppV3) GetIntegration() string {
@@ -518,7 +504,7 @@
 	}
 	return resources
 }
-
+q
 // Len returns the slice length.
 func (a Apps) Len() int { return len(a) }
 
