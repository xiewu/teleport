--- conflicted
+++ resolved
@@ -1,25 +1,8 @@
-<<<<<<< HEAD
-# Cross-compile the operator binary
-# This is significantly faster than emulation of $TARGETPLATFORM with buildkit
-# See https://github.com/moby/buildkit/blob/master/docs/multi-platform.md for details
-FROM --platform=$BUILDPLATFORM golang:1.18 as builder
-
-# GCC Compiler package should be of the form "gcc-<GNU TARGETARCH>-linux-<ABI format>"
-# Compiler package should use host-triplet-agnostic name (i.e. "x86-64-linux-gnu-gcc" instead of "gcc")
-ARG TARGETOS TARGETARCH COMPILER_PACKAGE COMPILER_NAME
-
-WORKDIR /workspace
-
-# Install build dependencies
-RUN export DEBIAN_FRONTEND=noninteractive && apt update && apt install -y "$COMPILER_PACKAGE"
-
-=======
 ARG BUILDBOX
 FROM $BUILDBOX as builder
 
 WORKDIR /go/src/github.com/gravitational/teleport
 
->>>>>>> c98722b1
 # Copy the Go Modules manifests
 COPY go.mod go.mod
 COPY go.sum go.sum
@@ -40,15 +23,8 @@
 COPY operator/main.go operator/main.go
 COPY operator/namespace.go operator/namespace.go
 
-<<<<<<< HEAD
-# CGO is required for github.com/gravitational/teleport/lib/system
-RUN echo "Targeting $TARGETOS/$TARGETARCH with CC=$COMPILER_NAME" && \
-    CGO_ENABLED=1 CC=$COMPILER_NAME GOOS=$TARGETOS GOARCH=$TARGETARCH \
-    go build -a -o teleport-operator github.com/gravitational/teleport/operator
-=======
 # Build
 RUN GOOS=linux GOARCH=amd64 go build -a -o /go/bin/teleport-operator github.com/gravitational/teleport/operator
->>>>>>> c98722b1
 
 # Create the image with the build operator on the $TARGETPLATFORM
 # FROM gcr.io/distroless/cc
