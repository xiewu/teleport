--- conflicted
+++ resolved
@@ -584,17 +584,15 @@
 	// lookPathOverride overrides return of LookPath(). used in tests.
 	lookPathOverride string
 
-<<<<<<< HEAD
+	// HardwareKeyAgent determines whether the daemon will run the hardware key agent.
+	HardwareKeyAgent bool
+
 	// ParallelJobs specifies the number of parallel jobs allowed.
 	ParallelJobs int
 	// OutputDir specifies the directory for storing command outputs.
 	OutputDir string
 	// Confirm determines whether to provide a y/N confirmation prompt.
 	Confirm bool
-=======
-	// HardwareKeyAgent determines whether the daemon will run the hardware key agent.
-	HardwareKeyAgent bool
->>>>>>> 9c520834
 }
 
 // Stdout returns the stdout writer.
