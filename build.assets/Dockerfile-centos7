# syntax=docker/dockerfile:1

# Create an alias to the assets image. Ref: https://github.com/docker/for-mac/issues/2155
ARG BUILDBOX_CENTOS7_ASSETS
FROM ${BUILDBOX_CENTOS7_ASSETS} AS teleport-buildbox-centos7-assets

## BASE ###################################################################

FROM --platform=$BUILDPLATFORM centos:7 AS base

# devtoolset-12 is only in CentOS buildlogs. The rpms are unsigned since they never were
# published to the official CentOS SCL repos.
ARG BUILDARCH
ARG DEVTOOLSET
ENV BUILDARCH=${BUILDARCH} \
    DEVTOOLSET=${DEVTOOLSET}

RUN if [ "${BUILDARCH}" = "arm64" ]; then export BUILDARCH="aarch64"; fi && \
    cat <<EOF > /etc/yum.repos.d/${DEVTOOLSET}-build.repo
[${DEVTOOLSET}-build]
name=${DEVTOOLSET} - Build
baseurl=https://buildlogs.centos.org/c7-${DEVTOOLSET}.${BUILDARCH}/
gpgcheck=0
enabled=1
EOF

# Install required dependencies.
RUN yum groupinstall -y 'Development Tools' && \
    yum install -y epel-release && \
    yum install -y centos-release-scl-rh && \
    yum update -y && \
    yum install -y \
      ca-certificates \
      centos-release-scl \
      # Needed for Clang/LLVM
      cmake3 \
      curl-devel \
      expat-devel  \
      gettext-devel \
      openssl-devel \
      zlib-devel \
      perl-CPAN \
      perl-devel \
      scl-utils \
      wget && \
    yum clean all

# As mentioned above, these packages are unsigned.
RUN yum install --nogpgcheck -y \
        ${DEVTOOLSET}-gcc \
        ${DEVTOOLSET}-make && \
    yum clean all

## GIT2 ###################################################################

# git2 packages are not available on ARM64, so we need to build it from source.
FROM --platform=$BUILDPLATFORM base AS git2

# Install additional required dependencies.
RUN yum-builddep -y git

RUN git clone --depth=1 https://github.com/git/git.git -b v2.42.0 && \
    cd git && \
    [ "$(git rev-parse HEAD)" = '43c8a30d150ecede9709c1f2527c8fba92c65f40' ] && \
    scl enable ${DEVTOOLSET} "make configure && \
    ./configure --prefix=/usr/local && \
    make -j"$(nproc)" all && \
    DESTDIR=/opt/git make install"

## LIBFIDO2 ###################################################################

# Build libfido2 separately for isolation, speed and flexibility.
FROM --platform=$BUILDPLATFORM base AS libfido2

# Install additional required dependencies.
RUN yum install -y \
        libudev-devel \
        perl-Digest-SHA \
        perl-IPC-Cmd \
        zlib-devel && \
    yum clean all

# Install libudev-zero.
# libudev-zero replaces systemd's libudev.
RUN git clone --depth=1 https://github.com/illiliti/libudev-zero.git -b 1.0.3 && \
    cd libudev-zero && \
    [ "$(git rev-parse HEAD)" = 'ee32ac5f6494047b9ece26e7a5920650cdf46655' ] && \
    make install-static LIBDIR='$(PREFIX)/lib64'

# Install libcbor.
RUN git clone --depth=1 https://github.com/PJK/libcbor.git -b v0.10.2 && \
    cd libcbor && \
    [ "$(git rev-parse HEAD)" = 'efa6c0886bae46bdaef9b679f61f4b9d8bc296ae' ] && \
    cmake3 \
        -DCMAKE_BUILD_TYPE=Release \
        -DCMAKE_POSITION_INDEPENDENT_CODE=ON \
        -DWITH_EXAMPLES=OFF . && \
    make && \
    make install

# Install openssl.
# Specific install arguments used to skip docs.
# Note that FIPS is enabled as part of this build, but it is unused without the
# necessary configuration (which is included as part of the separate FIPS buildbox).
RUN git clone --depth=1 https://github.com/openssl/openssl.git -b openssl-3.0.12 && \
    cd openssl && \
    [ "$(git rev-parse HEAD)" = 'c3cc0f1386b0544383a61244a4beeb762b67498f' ] && \
    ./config enable-fips --release -fPIC --libdir=/usr/local/lib64 && \
    make -j"$(nproc)" && \
    make install_sw install_ssldirs install_fips
# Necessary for libfido2 to find the correct libcrypto.
ENV PKG_CONFIG_PATH="/usr/local/lib64/pkgconfig"

# Install libfido2.
# Depends on libcbor, libcrypto (OpenSSL 3.x), libudev and zlib-devel.
# Linked so `make build/tsh` finds the library where it expects it.
RUN git clone --depth=1 https://github.com/Yubico/libfido2.git -b 1.13.0 && \
    cd libfido2 && \
    [ "$(git rev-parse HEAD)" = '486a8f8667e42f55cee2bba301b41433cacec830' ] && \
    scl enable ${DEVTOOLSET} "\
      CFLAGS=-pthread cmake3 \
          -DBUILD_EXAMPLES=OFF \
          -DBUILD_MANPAGES=OFF \
          -DBUILD_TOOLS=OFF \
          -DCMAKE_POSITION_INDEPENDENT_CODE=ON \
          -DCMAKE_BUILD_TYPE=Release . && \
      grep 'CRYPTO_VERSION:INTERNAL=3\.0\.' CMakeCache.txt && \
      make" && \
    make install && \
    make clean

## LIBBPF #####################################################################

FROM --platform=$BUILDPLATFORM base AS libbpf

# Install additional required dependencies.
RUN yum install -y \
        elfutils-libelf-devel && \
    yum clean all

# Install custom package with -fPIC.
COPY --from=teleport-buildbox-centos7-assets /opt/custom-packages /opt/custom-packages
RUN if [ "${BUILDARCH}" = "arm64" ]; then export BUILDARCH="aarch64"; fi && \
    rpm -ivh /opt/custom-packages/elfutils-libelf-devel-static-*.el*.${BUILDARCH}.rpm && \
    rm -rf /opt/custom-packages

# Install libbpf - compile with a newer GCC. The one installed by default is not able to compile it.
# BUILD_STATIC_ONLY - builds only static libraries without shared ones
# EXTRA_CFLAGS - additional CFLAGS to pass to the compiler. fPIC is required so the library code can be moved around in memory
# DESTDIR - where to install the library
# V=1 - verbose build
ARG LIBBPF_VERSION
RUN mkdir -p /opt && cd /opt && \
    curl -fsSL https://github.com/libbpf/libbpf/archive/refs/tags/v${LIBBPF_VERSION}.tar.gz | tar xz && \
    cd /opt/libbpf-${LIBBPF_VERSION}/src && \
    scl enable ${DEVTOOLSET} "BUILD_STATIC_ONLY=y EXTRA_CFLAGS=-fPIC DESTDIR=/opt/libbpf V=1 make install install_uapi_headers"

## LIBPCSCLITE #####################################################################

FROM --platform=$BUILDPLATFORM base AS libpcsclite

# Install required dependencies.
RUN yum install -y \
        autoconf-archive \
        libudev-devel && \
    yum clean all

# Install libpcsclite - compile with a newer GCC. The one installed by default is not able to compile it.
ARG LIBPCSCLITE_VERSION
RUN git clone --depth=1 https://github.com/gravitational/PCSC.git -b ${LIBPCSCLITE_VERSION} && \
    cd PCSC && \
    ./bootstrap && \
    ./configure --enable-static --with-pic --disable-libsystemd && \
    scl enable ${DEVTOOLSET} "make" && \
    make install

## BUILDBOX ###################################################################

FROM base AS buildbox

ENV LANGUAGE=en_US.UTF-8 \
    LANG=en_US.UTF-8 \
    LC_ALL=en_US.UTF-8 \
    LC_CTYPE=en_US.UTF-8

ARG BUILDARCH
ARG DEVTOOLSET
ARG TARGETARCH

ARG UID
ARG GID
RUN (groupadd ci --gid=$GID -o && useradd ci --uid=$UID --gid=$GID --create-home --shell=/bin/sh && \
     mkdir -p -m0700 /var/lib/teleport && chown -R ci /var/lib/teleport)

# Install additional required dependencies.
RUN yum install -y \
    elfutils-libelf-devel \
    net-tools \
    # required by boringssl
    ninja-build \
    # required by Teleport PAM support
    pam-devel \
    perl-IPC-Cmd \
    tree \
    # used by our Makefile
    which \
    zip \
    zlib-devel && \
    yum clean all && \
    localedef -c -i en_US -f UTF-8 en_US.UTF-8

# Install custom packages with -fPIC.
COPY --from=teleport-buildbox-centos7-assets /opt/custom-packages /opt/custom-packages
RUN if [ "${BUILDARCH}" = "arm64" ]; then export BUILDARCH="aarch64"; fi && \
    rpm -ivh /opt/custom-packages/elfutils-libelf-devel-static-*.el*.${BUILDARCH}.rpm \
        /opt/custom-packages/zlib-static-*.el*.${BUILDARCH}.rpm && \
    rm -rf /opt/custom-packages

# Override the old git in /usr/local installed by yum. We need git 2+ on GitHub Actions.
COPY --from=git2 /opt/git /

# Install Go.
ARG GOLANG_VERSION
RUN mkdir -p /opt && cd /opt && curl -fsSL https://storage.googleapis.com/golang/${GOLANG_VERSION}.linux-${TARGETARCH}.tar.gz | tar xz && \
    mkdir -p /go/src/github.com/gravitational/teleport && \
    chmod a+w /go && \
    chmod a+w /var/lib && \
    /opt/go/bin/go version
ENV GOPATH="/go" \
    GOROOT="/opt/go" \
    PATH="/opt/llvm/bin:$PATH:/opt/go/bin:/go/bin:/go/src/github.com/gravitational/teleport/build"

# Install PAM module and policies for testing.
COPY pam/ /opt/pam_teleport/
RUN make -C /opt/pam_teleport install

# Install Rust.
ARG RUST_VERSION
ENV RUSTUP_HOME=/usr/local/rustup \
    CARGO_HOME=/usr/local/cargo \
    PATH=/usr/local/cargo/bin:$PATH \
    RUST_VERSION=$RUST_VERSION

RUN mkdir -p $RUSTUP_HOME && chmod a+w $RUSTUP_HOME && \
    mkdir -p $CARGO_HOME/registry && chmod -R a+w $CARGO_HOME

RUN chmod a-w /

# Install Rust using the ci user, as that is the user that
# will run builds using the Rust toolchains we install here.
USER ci
RUN curl --proto '=https' --tlsv1.2 -fsSL https://sh.rustup.rs | sh -s -- -y --profile minimal --default-toolchain $RUST_VERSION && \
    rustup --version && \
    cargo --version && \
    rustc --version

# Install wasm-pack for targeting WebAssembly from Rust.
<<<<<<< HEAD
ARG WASM_PACK_VERSION
# scl enable is required to use the newer C compiler installed above. Without it, the build fails.
=======
>>>>>>> 830c5ac3
RUN scl enable ${DEVTOOLSET} "cargo install wasm-pack --version ${WASM_PACK_VERSION}"

# Do a quick switch back to root and copy/setup libfido2 and libpcsclite binaries.
# Do this last to take better advantage of the multi-stage build.
USER root
RUN chmod -R a+w $CARGO_HOME
COPY --from=libfido2 /usr/local/include/ /usr/local/include/
COPY --from=libfido2 /usr/local/ssl/ /usr/local/ssl/
COPY --from=libfido2 /usr/local/lib64/engines-3/ /usr/local/lib64/engines-3/
COPY --from=libfido2 /usr/local/lib64/ossl-modules/ /usr/local/lib64/ossl-modules/
COPY --from=libfido2 /usr/local/lib64/pkgconfig/ /usr/local/lib64/pkgconfig/
COPY --from=libfido2 \
    /usr/local/lib64/libcbor.a \
    /usr/local/lib64/libcrypto.a \
    /usr/local/lib64/libcrypto.so.3 \
    /usr/local/lib64/libfido2.a \
    /usr/local/lib64/libfido2.so.1.13.0 \
    /usr/local/lib64/libssl.a \
    /usr/local/lib64/libssl.so.3 \
    /usr/local/lib64/libudev.a \
    /usr/local/lib64/
# Re-create usual lib64 links.
RUN cd /usr/local/lib64 && \
    ln -s libcrypto.so.3 libcrypto.so && \
    ln -s libfido2.so.1.13.0 libfido2.so.1 && \
    ln -s libfido2.so.1 libfido2.so && \
    ln -s libssl.so.3 libssl.so && \
# Update ld.
    echo /usr/local/lib64 > /etc/ld.so.conf.d/libfido2.conf && \
    ldconfig
# Configure pkg-config.
COPY pkgconfig/centos7/ /
ENV PKG_CONFIG_PATH="/usr/local/lib64/pkgconfig"

COPY --from=libpcsclite /usr/local/include/ /usr/local/include/
COPY --from=libpcsclite /usr/local/lib/pkgconfig/ /usr/local/lib64/pkgconfig/
COPY --from=libpcsclite \
    /usr/local/lib/libpcsclite.a \
    /usr/local/lib/

# Copy libbpf into the final image.
ARG LIBBPF_VERSION
COPY --from=libbpf /opt/libbpf/usr /usr/libbpf-${LIBBPF_VERSION}

# Copy the pre-built CentOS 7 assets with clang. Needed to build BoringSSL and BPF tools.
COPY --from=teleport-buildbox-centos7-assets /opt/llvm /opt/llvm

VOLUME ["/go/src/github.com/gravitational/teleport"]
EXPOSE 6600 2379 2380<|MERGE_RESOLUTION|>--- conflicted
+++ resolved
@@ -255,11 +255,8 @@
     rustc --version
 
 # Install wasm-pack for targeting WebAssembly from Rust.
-<<<<<<< HEAD
 ARG WASM_PACK_VERSION
 # scl enable is required to use the newer C compiler installed above. Without it, the build fails.
-=======
->>>>>>> 830c5ac3
 RUN scl enable ${DEVTOOLSET} "cargo install wasm-pack --version ${WASM_PACK_VERSION}"
 
 # Do a quick switch back to root and copy/setup libfido2 and libpcsclite binaries.
