--- 
title: Getting Started With Role-Based Access Control
description: Teleport Role-Based Access Control.
tocDepth: 3
---
<<<<<<< HEAD
=======
title: Getting Started With Access Controls
description: Get started using Access Controls.
---

In Teleport, any local, SSO, or robot user can be assigned one or several roles.
Roles govern access to databases, SSH servers, Kubernetes clusters, Windows
desktops, and web apps.
>>>>>>> b26ec111

Teleport RBAC (Role-Based Access Control) is a system for managing who can
access what within your infrastructure. Instead of assigning permissions
directly to users, you create roles that define sets of permissions, then assign
those roles to users.

This guide helps you understand and implement Role-Based Access Control (RBAC)
in Teleport. By the end of this guide, you'll be able to:

- Understand how roles control access to resources.
- Implement common access patterns.
- Create and configure basic roles in Teleport.
- Assign roles to users.
- Follow best practices to scale and maintain roles.

## How it works

In Teleport, **infrastructure resources** are infrastructure components like SSH
servers, Kubernetes clusters, databases, and web applications. **Users**, which
can be humans or bots, connect to resources. Teleport **roles** are [dynamic
Teleport resources](../infrastructure-as-code/infrastructure-as-code.mdx) that
allow or deny access to infrastructure resources, as well as to Teleport API
operations like creating users or reviewing Access Reqeusts.

Roles control access to infrastructure resources using **label matching**. All
infrastructure resources that are enrolled in your Teleport cluster have
**labels**, which are key-value pairs such as `env:dev`. When a user attempts to
connect to a resource, the [Teleport
Agent](../../enroll-resources/agents/agents.mdx) that proxies the resource
checks the user's Teleport roles to ensure that the user has the appropriate
permissions and, if not, denies the connection.

## Prerequisites

(!docs/pages/includes/edition-prereqs-tabs.mdx!)

- (!docs/pages/includes/tctl.mdx!)
- A Teleport user with permissions to create join tokens and other roles. We
  recommend using a demo cluster with the preset `editor` role. 
- Docker installed on your workstation. 

  This guide illustrates how to register a server with Teleport using a Docker
  container and the Teleport SSH Service. Docker is only required for the local
  demo environment used in this guide. You can find installation instructions
  for Docker on [Docker's website](https://docs.docker.com/get-docker/). If you
  want to register servers in Teleport without using Docker, see the getting
  started guide for [server
  access](enroll-resources/server-access/getting-started.mdx).

## Step 1/2. Enroll resources with labels

In this section, you will enroll two servers with your Teleport cluster. One
server will have the `env:local-dev` label and the other will have the
`env:local-prod`.  Later in this guide, you will create a role that will allow a
user to access a server with the `env:local-dev` label and deny access to the
`env:local-prod` label.

### Enroll a server with the `env:local-dev` label

1. Create a join token for the server to use to join the cluster:

   ```code
   $ tctl tokens add --type=node
   ```

1. Assign the token to <Var name="token" /> and the host and web port of your
   Teleport Proxy Service to <Var name="example.teleport.sh:443" />.

1. Copy the following Teleport configuration to a file called `local-dev.yaml`:

   ```yaml
   version: v3
   teleport:
     data_dir: /var/lib/teleport
     join_params:
       token_name: <Var name="token" />
       method: token
     proxy_server: <Var name="example.teleport.sh:443" />
   auth_service:
     enabled: "no"
   ssh_service:
     enabled: "yes"
     labels:
       env: local-dev
   proxy_service:
     enabled: "no"
   ```

   This Teleport configuration enables the Teleport SSH Service, which enrolls a
   server in your Teleport cluster. The `ssh_service.labels` field adds a label
   to the server called `env:local`.

1. Assign the absolute path to the configuration file you created to 
   <Var name="dev-config-path"/>.

1. Start the Teleport SSH Service on a local Docker container with the
   configuration and join it to your cluster:

   ```code
   $ docker run -v <Var name="dev-config-path"/>:/etc/teleport/teleport.yaml (=teleport.latest_ent_debug_docker_image=)
   ```

1. Wait for a minute or so. Ensure that the server has joined your cluster by
   listing enrolled servers by label. You should see the server you just
   enrolled:

   ```code
   $ tsh ls env=local-dev
   Node Name    Address    Labels
   ------------ ---------- -------------
   80f60427d316 ⟵ Tunnel   env=local-dev   
   ```

### Enroll a server with the `env:local-prod` label

1. Open a separate terminal.

1. Create a join token for the server to use to join the cluster:

   ```code
   $ tctl tokens add --type=node
   ```

1. Assign the token to <Var name="token2" />.

1. Copy the following YAML document to a file called `local-prod.yaml`. This
   configuration starts the Teleport SSH Service with the label
   `env:local-prod`:

   ```yaml
   version: v3
   teleport:
     data_dir: /var/lib/teleport
     join_params:
       token_name: <Var name="token2" />
       method: token
     proxy_server: <Var name="example.teleport.sh:443" />
   auth_service:
     enabled: "no"
   ssh_service:
     enabled: "yes"
     labels:
       env: local-prod
   proxy_service:
     enabled: "no"
   ```

1. Assign the absolute path to the configuration file you created to 
   <Var name="prod-config-path" />.

1. Start the Teleport SSH Service on a local Docker container with the
   configuration and join it to your cluster:

   ```code
   $ docker run -v <Var name="prod-config-path" />:/etc/teleport/teleport.yaml (=teleport.latest_ent_debug_docker_image=)
   ```

1. Ensure that the server has joined the cluster:

   ```code
   $ tsh ls env=local-prod
   Node Name    Address    Labels
   ------------ ---------- --------------
   ba2290caf694 ⟵ Tunnel   env=local-prod
   ```

## Step 2/3. Create a Teleport role

Create a role that can access servers with the `env:local-dev` label but not the
`env:local-prod` label.

1. Create a file called `role.yaml` with the following content:

   ```yaml
   kind: role
   version: v7
   metadata:
     name: local-dev-access
   spec:
     allow:
       logins: ['root']
       node_labels:
         'env': 'local-*'
     deny:
       node_labels:
         'env': 'local-prod'
   ```

   The `allow` block indicates what the user is allowed to access. By default,
   nothing is allowed, so each role must include at least one `allow` field to
   provide permissions.  

   The `spec.allow.logins` field allows the user to assume the `root` login when
   connecting to a server. You can change this to a less permissive login, but
   we are using `root` because it is the only available login on the Docker
   containers we spun up.

   `spec.allow.node_labels` uses wildcard syntax, which matches one or more
   characters, to allow users to connect to any server with a label that begins
   `env:local-`, such as the `env:local-dev` and `env:local-prod` labels we
   assigned to our servers.

   However, since the `deny.node_labels` field specifies `env:local-prod`, a
   user with this role would only be able to access the server with the
   `env:local-dev` label.

1. Create the role:

   ```code
   $ tctl create role.yaml
   ```

## Step 3/3. Access your server

In this step, you will create a local Teleport user with the `local-dev-access`
role, then list available servers and connect the one with the label
`env:local-dev`.

1. Create a local user named `alice` with the `local-dev-access` role:

   ```code
   $ tctl users add alice --roles=local-dev-access
   ```

1. Follow the instructions in your terminal to sign in as `alice`.

1. In your terminal, log out of your cluster and log in again:

   ```code
   $ tsh logout
   $ tsh login --user=alice --proxy=<Var name="example.teleport.sh" />
   ```

1. List all servers available for your user to access. You should only see one:

   ```code
   $ tsh ls
   Node Name    Address    Labels
   ------------ ---------- -------------
   ba2290caf694 ⟵ Tunnel   env=local-dev
   ```

   Since `alice` is denied access to servers with the `env:local-prod` label,
   only the server with the `env:local-dev` label is available to connect to.

1. Access the server using the value of the `Node Name` field as shown in `tsh
   ls`:

   ```code
   $ tsh ssh root@<Var name="ba2290caf694" />
   ```

## Next steps

In this guide, you created a Teleport role that allowed and denied access to SSH
servers based on the labels that the servers were enrolled with. Read about more
things you can do with Teleport roles.

### Refine resource labels

Resource labeling is a crucial component of effective RBAC implementation in Teleport. Labels help you define which specific 
resources users can access and why they need that access. Some common labels to consider using:

- Environment (`dev`, `staging`, `production`)
- Team ownership (`backend`, `frontend`, `data`)
- Project or application (`auth-service`, `billing-api`)
- Cost center or business unit (`marketing`, `engineering`)

Example label structure:

```yaml
kind: role
version: v7
metadata:
  name: senior-developer
spec:
  allow:
    node_labels:
      environment: ['dev', 'staging']  # Environment context
      team: 'backend'                  # Team context
      project: 'auth-service'          # Project context
```

Teleport roles can match labels in several ways:

#### Exact matching

```yaml
node_labels:
  environment: 'production'  # Matches only 'production'
```

#### Multiple values

```yaml
node_labels:
  environment: ['dev', 'staging']  # Matches either 'dev' or 'staging'
```

#### Wildcard matching

```yaml
node_labels:
  project: 'api-*'  # Matches any project starting with 'api-'
```

### Maintaining your labeling strategy

- **Regular review:** Regular audits of your labeling scheme are essential for maintaining an effective RBAC system. Your organization's structure 
and needs evolve over time, so your labels should be reviewed to ensure they accurately reflect these changes. 
- **Documentation:** Maintaining consistency across your organization. Include clear guidelines for label naming conventions to ensure 
standardization and prevent confusion as your team grows and your infrastructure expands.
- **Automation:** Implementing automation in your labeling strategy will maintain consistency and reduce human error as your system scales and evolves. 

### Common use cases examples

Here are some exampels of common patterns in Teleport labels.

#### Basic developer access

This role allows access to servers with the `env:staging` and `env:dev` labels
and Kubernetes clusters with the `env:dev` label:

```yaml
kind: role
version: v7
metadata:
  name: developer
spec:
  allow:
    logins: ['dev']
    node_labels:
      'env': ['staging', 'dev']
    kubernetes_labels:
      'env': 'dev'
```

#### Read-only auditor

This role allows a user to read audit log entries:

<<<<<<< HEAD
```yaml
kind: role
version: v7
metadata:
  name: auditor
spec:
  allow:
    rules:
      - resources: ['session']
        verbs: ['list', 'read']
```
=======
(!docs/pages/includes/create-role-using-web.mdx!)

## Next steps
>>>>>>> b26ec111

### RBAC for specific kinds of resources

You can label all Teleport-protected resources and use those labels to set RBAC
policies. In addition, each kind of Teleport resource also has more specific
attributes that you can use to control access. Read the guides below to refine
your RBAC for each kind of resource:

- [Servers](../../docs/pages/enroll-resources/server-access/rbac.mdx)
- [Databases](../../enroll-resources/database-access/rbac.mdx)
- [Kubernetes clusters](../../enroll-resources/kubernetes-access/controls.mdx)
- [Remote desktops](../../docs/pages/enroll-resources/desktop-access/rbac.mdx)
- [Web applications](../../enroll-resources/application-access/controls.mdx)

### Best practices

Keep these key principles in mind to maintain a secure environment:

- **Regular audits**: 
Periodically review and update RBAC policies to ensure they align with current organizational needs and security best practices.
- **Principle of least privilege**: 
Always start with minimal access and gradually increase permissions as needed. Use descriptive role names that reflect their purpose.
- **Integration with identity providers (IdPs) like Okta and AWS OIDC**:
Leverage existing identity management systems to streamline user management and access control.
- **Monitoring and alerting**:
Set up comprehensive logging and alerting for access events, especially for sensitive resources.
- **User education**:
Ensure that all users understand their access levels and the importance of adhering to security policies.
Document your role configurations.

## Further reading

- [Mapping SSO and local users traits with role templates](../access-controls/guides/role-templates.mdx).
- [Add Labels to Resources](../management/admin/labels.mdx).
- [Access Control for Servers](../../enroll-resources/server-access/rbac.mdx).
- [Access Control for Kubernetes](../../enroll-resources/kubernetes-access/controls.mdx).
- [Enforce Device Trust with RBAC](./device-trust/device-trust.mdx).<|MERGE_RESOLUTION|>--- conflicted
+++ resolved
@@ -3,16 +3,10 @@
 description: Teleport Role-Based Access Control.
 tocDepth: 3
 ---
-<<<<<<< HEAD
-=======
-title: Getting Started With Access Controls
-description: Get started using Access Controls.
----
 
 In Teleport, any local, SSO, or robot user can be assigned one or several roles.
 Roles govern access to databases, SSH servers, Kubernetes clusters, Windows
 desktops, and web apps.
->>>>>>> b26ec111
 
 Teleport RBAC (Role-Based Access Control) is a system for managing who can
 access what within your infrastructure. Instead of assigning permissions
@@ -352,9 +346,10 @@
 
 #### Read-only auditor
 
-This role allows a user to read audit log entries:
-
-<<<<<<< HEAD
+(!docs/pages/includes/create-role-using-web.mdx!)
+
+## Next steps
+
 ```yaml
 kind: role
 version: v7
@@ -366,11 +361,6 @@
       - resources: ['session']
         verbs: ['list', 'read']
 ```
-=======
-(!docs/pages/includes/create-role-using-web.mdx!)
-
-## Next steps
->>>>>>> b26ec111
 
 ### RBAC for specific kinds of resources
 
