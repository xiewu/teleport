---
<<<<<<< HEAD
title: How to use Teleport Policy
description: Using Graph Explorer with Teleport Policy.
=======
title: How to use Teleport Identity Security
description: Using Access Graph with Identity Security.
>>>>>>> 6f20eee3
---

Identity Security provides a framework for visualizing and managing access controls across an organization’s infrastructure.

This interface enables administrators to efficiently identify and address potential security risks,
such as overly broad permissions or conflicting roles, ensuring that access is granted
on principles of least privilege.

<<<<<<< HEAD
## How to use Teleport Policy

Graph Explorer can help you to answer questions like:
=======
## How to use Identity Security

Identity Security with Access Graph feature can help you to answer questions like:
>>>>>>> 6f20eee3

- Who can access a specific resource?

Determine who has access to resources and understand the pathways that grant access:

![Show Access Path Resource](../../../img/access-graph/show-access-path-resource.gif)

- What resources can a specific user access?

At a glance, you can view all the resources a user can access:

![Show Access Path](../../../img/access-graph/show-access-path.gif)

## Dashboard: Standing Privileges

<<<<<<< HEAD
The Graph Explorer dashboard provides a high-level overview of standing privileges across 
=======
The Identity Security with Access Graph dashboard provides a high-level overview of standing privileges across 
>>>>>>> 6f20eee3
your infrastructure.  Standing privileges are the number of resources that an identity can access 
without creating an Access Request. Details about standing privileges can be found by clicking on the
user or bot. 

![Standing Privileges](../../../img/access-graph/standing-privileges.png)

## Graph View

Graph view is the main view that shows the connections between identities and resources.

By default, an aggregated view of access paths grouped by identity is shown.

## Search

To search for a graph node, use the search bar at the top of the page or press `/`.

This will bring up the global search, where you can search for nodes, pages and access paths.

![Search](../../../img/access-graph/search.png)

Clicking on a node will open a drawer with more details about that node.

![Node Information](../../../img/access-graph/node-information.png)

Viewing a node's access path will open up the graph explorer view with the selected node.

![Access Path](../../../img/access-graph/access-path.png)

## Access path view

A node's access path shows all the resources that the node can access.

When viewing an access path, you can filter down the graph to show only the nodes that you are interested in.

For example, if you are viewing a user's access path and want to see what access is given to that user through a certain role, you can right-click the role and select "Add to search".

![Add to search](../../../img/access-graph/add-to-search.png)

This will narrow down the graph to show you only the access paths that include that role.

![Filtered access path](../../../img/access-graph/filtered-access-path.png)

## Graph nodes

Graph Explorer divides your infrastructure into six main components:

1. Identities

![Identity Node](../../../img/access-graph/identity-node.png)

Identities are the actors that can access your infrastructure. They can be employees, contractors, machines or bots.

The number on the right hand side shows **standing privileges**. The standing privileges metric indicates the number of
resources that an identity can access without creating an Access Request.

2. User Groups

![Identity Group Node](../../../img/access-graph/identity-group-node.png)

Identity Groups are collections of identities. They can be used to organize users
based on their role or team, and they can be nested.

3. Actions

![Action Node](../../../img/access-graph/allow-action-node.png)

Actions are the things that identities can or cannot do. Actions are related to resources.
For example, a user can SSH into a node.

4. Deny Actions

![Deny Action Node](../../../img/access-graph/deny-action-node.png)

Deny Actions are the things that identities cannot do. Deny Actions are related to resources.
For example, a user cannot SSH into a node.

5. Resource Groups

![Resource Group Node](../../../img/access-graph/resource-group-node.png)

Resource Groups are collections of resources. They can be used to organize resources based on their role or team.

The number on the right hand side shows the number of resources that a resource group contains.

6. Resources

![Resource Node](../../../img/access-graph/resource-node.png)

Resources are the things that users can or cannot access. They can be servers, databases, or Kubernetes clusters.

## SQL Editor

Graph Explorer allows creating SQL like queries to explore the graph.

![SQL Editor](../../../img/access-graph/sql-editor.png)

The query language allows to create different views of the graph, ex:

Show only allowed paths:

```sql
SELECT * FROM access_path WHERE kind = 'ALLOWED';
```

Show only denied paths:
```sql
SELECT * FROM access_path WHERE kind = 'DENIED';
```

Show all access paths for a user:
```sql
SELECT * FROM access_path WHERE identity = 'bob';
```

Show all access paths for a user AND a resource:
```sql
SELECT * FROM access_path WHERE identity = 'bob' AND resource = 'postgres';
```

Show all access paths for resources with specific labels:
```sql
SELECT * FROM access_path WHERE resource_labels @> '{"key": "value"}';
```

You can view more SQL examples in the editor.<|MERGE_RESOLUTION|>--- conflicted
+++ resolved
@@ -1,11 +1,6 @@
 ---
-<<<<<<< HEAD
-title: How to use Teleport Policy
-description: Using Graph Explorer with Teleport Policy.
-=======
 title: How to use Teleport Identity Security
 description: Using Access Graph with Identity Security.
->>>>>>> 6f20eee3
 ---
 
 Identity Security provides a framework for visualizing and managing access controls across an organization’s infrastructure.
@@ -14,15 +9,9 @@
 such as overly broad permissions or conflicting roles, ensuring that access is granted
 on principles of least privilege.
 
-<<<<<<< HEAD
-## How to use Teleport Policy
-
-Graph Explorer can help you to answer questions like:
-=======
 ## How to use Identity Security
 
 Identity Security with Access Graph feature can help you to answer questions like:
->>>>>>> 6f20eee3
 
 - Who can access a specific resource?
 
@@ -38,11 +27,7 @@
 
 ## Dashboard: Standing Privileges
 
-<<<<<<< HEAD
-The Graph Explorer dashboard provides a high-level overview of standing privileges across 
-=======
-The Identity Security with Access Graph dashboard provides a high-level overview of standing privileges across 
->>>>>>> 6f20eee3
+The Identity Security with Access Graph dashboard provides a high-level overview of standing privileges across
 your infrastructure.  Standing privileges are the number of resources that an identity can access 
 without creating an Access Request. Details about standing privileges can be found by clicking on the
 user or bot. 
