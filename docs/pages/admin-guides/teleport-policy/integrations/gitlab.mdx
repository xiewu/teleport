--- conflicted
+++ resolved
@@ -1,32 +1,17 @@
 ---
-<<<<<<< HEAD
-title: Discover GitLab Access Patterns with Teleport Policy
-description: Describes how to synchronize GitLab access patterns using Teleport Policy and Graph Explorer.
----
-
-With Teleport Policy's Graph Explorer, you gain insights into access patterns within your GitLab account. By scanning all
-=======
 title: Discover GitLab Access Patterns with Teleport Identity Security
 description: Describes how to synchronize GitLab access patterns using Identity Security and Access Graph.
 ---
 
 Gain insights into access patterns within your GitLab account using Identity Security with Access Graph. By scanning all
->>>>>>> 6f20eee3
+
 permissions, users, groups, and projects, it provides a visual representation to help enhance the permission model within
 your GitLab environment. This functionality enables you to answer queries such as:
 
 - What projects are accessible to users?
 - Which users have write permissions to projects?
 
-<<<<<<< HEAD
-Graph Explorer is a feature of the [Teleport Policy](https://goteleport.com/platform/policy/) product
-available to Teleport Enterprise edition customers.
-
-After logging in to the Teleport UI, navigate to the Management tab. If enabled, Graph Explorer options can be found
-under the Permission Management section.
-=======
 (!docs/pages/includes/policy/access-graph.mdx!)
->>>>>>> 6f20eee3
 
 ## How it works
 
@@ -51,11 +36,7 @@
 
 ### Importing resources
 
-<<<<<<< HEAD
-Teleport Policy’s Graph Explorer feature delves into the resources imported and their relationships, crafting a
-=======
 Identity Security’s Access Graph feature delves into the resources imported and their relationships, crafting a
->>>>>>> 6f20eee3
 graphical representation thereof.
 
 ## Prerequisites
@@ -65,17 +46,10 @@
 - A GitLab instance running GitLab v9.0 or later.
 - For self-hosted clusters:
   - Ensure that an up-to-date `license.pem` is used in the Auth Service configuration.
-<<<<<<< HEAD
-  - A running Graph Explorer node v1.21.4 or later.
-Check the [Teleport Policy page](../teleport-policy.mdx) for details on
-how to set up Graph Explorer.
-  - The node running the Graph Explorer service must be reachable from the Teleport Auth Service.
-=======
   - A running Access Graph node v1.21.4 or later.
 Check the [Identity Security page](../teleport-policy.mdx) for details on
 how to set up Access Graph.
   - The node running the Access Graph service must be reachable from the Teleport Auth Service.
->>>>>>> 6f20eee3
 
 ## Step 1/3. Create GitLab token
 
@@ -106,21 +80,12 @@
 
 ## Step 2/3. Set up Graph Explorer GitLab Sync
 
-<<<<<<< HEAD
-To initiate the setup wizard for configuring GitLab Sync, access the Teleport UI,
-navigate to the Management tab, and choose the Graph Explorer option within the
-Permission Management section.
-
-In the Graph Explorer page, you'll notice a button labeled `Integrations`. Click on it to
-to access the Integrations page. On the Integrations page, click on the `Setup` button next to the GitLab integration.
-=======
 To initiate the setup wizard for configuring Gitlab Sync, access the Teleport UI,
 click the Policy sidebar button, and then click Integrations.
 
 Click the "Setup new integration" button, and then select "Gitlab". You'll be prompted
 to create a new Teleport Gitlab integration if you haven't configured one already.
 Alternatively, you can opt for a previously established integration.
->>>>>>> 6f20eee3
 
 You'll be prompted to provide the GitLab token created in Step 1 and the GitLab instance domain.
 Once the token is successfully validated, you'll be able to see the resources imported in Graph Explorer.
