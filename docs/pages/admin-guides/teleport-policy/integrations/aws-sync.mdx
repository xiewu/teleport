--- conflicted
+++ resolved
@@ -1,30 +1,19 @@
 ---
-<<<<<<< HEAD
-title: Discover AWS Access Patterns with Teleport Policy
-description: Describes how to import and visualize AWS accounts access patterns using Teleport Policy and Graph Explorer.
-=======
 title: Discover AWS Access Patterns with Teleport Identity Security
-description: Describes how to import and visualize AWS accounts access patterns using Identity Security and Access Graph.
->>>>>>> 6f20eee3
+description: Describes how to import and visualize AWS accounts access patterns using Identity Security and Graph Explorer.
 ---
 
 Identity Security streamlines and centralizes access management across your entire infrastructure. You can view access relationships in seconds,
 viewing unified, up-to-date relationships and policies between all users, groups, and computing resources.
 
-<<<<<<< HEAD
-Teleport Policy with Graph Explorer offers insights into access patterns within your AWS account. By scanning IAM 
-permissions, users, groups, resources, and identities, it provides a visual representation and aids in 
-=======
-Identity Security with Access Graph offers insights into access patterns within your AWS account. By scanning IAM
+Identity Security with Graph Explorer offers insights into access patterns within your AWS account. By scanning IAM
 permissions, users, groups, resources, and identities, it provides a visual representation and aids in
->>>>>>> 6f20eee3
 enhancing the permission model within your AWS environment. This functionality enables you to address queries such as:
 
 - What resources are accessible to AWS users and roles?
 - Which resources can be reached via identities associated with EC2 instances?
 - What AWS resources can Teleport users access when connecting to EC2 nodes?
 
-<<<<<<< HEAD
 Utilizing Access Graph to analyze IAM permissions within an AWS account necessitates the setup of the Graph Explorer
 service, a Discovery Service, and integration with your AWS account.
 
@@ -37,17 +26,7 @@
 
 Graph Explorer discovers AWS access patterns, synchronizes various AWS resources,
 including IAM Policies, Groups, Users, User Groups, EC2 instances, EKS clusters, and RDS databases. 
-=======
-Utilizing the Access Graph to analyze IAM permissions within an AWS account necessitates the setup of the Access Graph
-service, a Discovery Service, and integration with your AWS account.
 
-(!docs/pages/includes/policy/access-graph.mdx!)
-
-## How it works
-
-Access Graph discovers AWS access patterns, synchronizes various AWS resources,
-including IAM Policies, Groups, Users, User Groups, EC2 instances, EKS clusters, and RDS databases.
->>>>>>> 6f20eee3
 These resources are then visualized using the graph representation detailed in the
 [Identity Security usage page](../policy-how-to-use.mdx).
 
@@ -68,14 +47,6 @@
 - RDS Databases
 - S3 Buckets
 
-<<<<<<< HEAD
-Once all the necessary resources are fetched, the Teleport Discovery Service pushes them to Access Graph, ensuring that it remains updated with the latest information from your AWS environment.
-
-### Importing resources
-
-Teleport Policy’s Graph Explorer feature delves into the IAM policies, identities,
-and resources retrieved from your AWS account, crafting a 
-=======
 Once all the necessary resources are fetched, the Teleport Discovery Service pushes them to the
 Access Graph, ensuring that it remains updated with the latest information from your AWS environment.
 
@@ -83,9 +54,8 @@
 
 Identity Security’s Access Graph feature delves into the IAM policies, identities,
 and resources retrieved from your AWS account, crafting a
->>>>>>> 6f20eee3
+
 graphical representation thereof.
-
 
 ## Prerequisites
 
@@ -93,17 +63,10 @@
 - Identity Security enabled for your account.
 - For self-hosted clusters:
   - Ensure that an up-to-date `license.pem` is used in the Auth Service configuration.
-<<<<<<< HEAD
-  - A running Graph Explorer node v1.17.0 or later.
-Check the [Teleport Policy page](../teleport-policy.mdx) for details on
-how to set up Graph Explorer.
-  - The node running the Graph Explorer service must be reachable from the Teleport Auth Service.
-=======
   - A running Access Graph node v1.17.0 or later.
 Check the [Identity Security page](../teleport-policy.mdx) for details on
 how to set up Access Graph.
   - The node running the Access Graph service must be reachable from the Teleport Auth Service.
->>>>>>> 6f20eee3
 
 ## Step 1/2. Configure Discovery Service (Self-hosted only)
 
@@ -135,15 +98,7 @@
 ## Step 2/2. Set up Graph Explorer AWS Sync
 
 To initiate the setup wizard for configuring AWS Sync, access the Teleport UI,
-<<<<<<< HEAD
-navigate to the Management tab, and choose the Graph Explorer option within the
-Permission Management section.
-
-If both Teleport and Graph Explorer support AWS sync, you'll notice a new button
-adjacent to the navigation bar labeled `Analyze AWS IAM policies with Graph Explorer`.
-=======
 click the Policy sidebar button, and then click Integrations.
->>>>>>> 6f20eee3
 
 Click the "Setup new integration" button, and then select "AWS". You'll be prompted
 to create a new Teleport AWS integration if you haven't configured one already.
