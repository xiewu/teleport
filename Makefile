--- conflicted
+++ resolved
@@ -121,8 +121,6 @@
 ifneq ($(CHECK_RUST),)
 ifneq ($(CHECK_CARGO),)
 
-<<<<<<< HEAD
-=======
 is_fips_on_arm64 := no
 ifneq ("$(FIPS)","")
 ifeq ("$(ARCH)","arm64")
@@ -134,7 +132,6 @@
 ifneq ("$(ARCH)","arm")
 ifneq ("$(ARCH)","386")
 ifneq ("$(is_fips_on_arm64)","yes")
->>>>>>> 16fedf3b
 with_rdpclient := yes
 RDPCLIENT_MESSAGE := with-Windows-RDP-client
 RDPCLIENT_TAG := desktop_access_rdp
@@ -263,14 +260,9 @@
 CGOFLAG = CGO_ENABLED=1
 
 # Add -debugtramp=2 to work around 24 bit CALL/JMP instruction offset.
-<<<<<<< HEAD
-BUILDFLAGS = $(ADDFLAGS) -ldflags '-w -s -debugtramp=2 $(KUBECTL_SETVERSION)' -trimpath
-endif # ARCH == arm
-=======
 # Add "-extldflags -Wl,--long-plt" to avoid ld assertion failure on large binaries
 GO_LDFLAGS += -extldflags=-Wl,--long-plt -debugtramp=2
 endif
->>>>>>> 16fedf3b
 endif # OS == linux
 
 ifeq ("$(OS)-$(ARCH)","darwin-arm64")
@@ -407,17 +399,6 @@
 	$(CLANG) -g -O2 -target bpf -D__TARGET_ARCH_$(KERNEL_ARCH) -I${SYSROOT}/usr/include/ $(INCLUDES) $(CLANG_BPF_SYS_INCLUDES) -c $(filter %.c,$^) -o $@
 	$(LLVM_STRIP) -g $@ # strip useless DWARF info
 
-<<<<<<< HEAD
-# Build BPF code
-$(RS_BPF_BUILDDIR)/%.bpf.o: bpf/restrictedsession/%.bpf.c $(wildcard bpf/*.h) | $(RS_BPF_BUILDDIR)
-	$(CLANG) -g -O2 -target bpf -D__TARGET_ARCH_$(KERNEL_ARCH) -I${SYSROOT}/usr/include $(INCLUDES) $(CLANG_BPF_SYS_INCLUDES) -c $(filter %.c,$^) -o $@
-	$(LLVM_STRIP) -g $@ # strip useless DWARF info
-
-.PHONY: bpf-rs-bytecode
-bpf-rs-bytecode: $(RS_BPF_BUILDDIR)/restricted.bpf.o
-
-=======
->>>>>>> 16fedf3b
 .PHONY: bpf-er-bytecode
 bpf-er-bytecode: $(ER_BPF_BUILDDIR)/command.bpf.o $(ER_BPF_BUILDDIR)/disk.bpf.o $(ER_BPF_BUILDDIR)/network.bpf.o $(ER_BPF_BUILDDIR)/counter_test.bpf.o
 
